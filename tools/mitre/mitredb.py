--- conflicted
+++ resolved
@@ -468,13 +468,10 @@
         relationship_table_subtechique_of = []
 
         metadata = Metadata()
-<<<<<<< HEAD
-
-=======
         metadata.key = const.DB_VERSION_t
         metadata.value = const.DB_VERSION_N_t
         session.add(metadata)
->>>>>>> 48db1b9d
+
         with open(pathfile) as json_file:
             datajson = json.load(json_file)
             metadata = Metadata()
@@ -482,17 +479,8 @@
             metadata.value = datajson[const.VERSION_j]
             session.add(metadata)
             for data_object in datajson[const.OBJECT_j]:
-<<<<<<< HEAD
-                if data_object[const.TYPE_j] == const.IDENTITY_j:
-                    metadata.name = data_object[const.NAME_j]
-                elif data_object[const.TYPE_j] == const.MARKING_DEFINITION_j:
-                    metadata.description = data_object[const.DEFINITION_j][const.STATEMENT_j]
-                elif data_object[const.TYPE_j] == const.INTRUSION_SET_j:
+                if data_object[const.TYPE_j] == const.INTRUSION_SET_j:
                     groups = parse_table(Group, data_object)
-=======
-                if data_object[const.TYPE_j] == const.INTRUSION_SET_j:
-                    groups = parse_table_(Groups, data_object)
->>>>>>> 48db1b9d
                     session.add(groups)
                 elif data_object[const.TYPE_j] == const.COURSE_OF_ACTION_j:
                     mitigations = parse_table(Mitigation, data_object)
