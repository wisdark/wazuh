--- conflicted
+++ resolved
@@ -1,7 +1,6 @@
 # Change Log
 All notable changes to this project will be documented in this file.
 
-<<<<<<< HEAD
 ## [v4.9.0]
 
 ### Manager
@@ -60,9 +59,7 @@
 
 - Fixed a buffer overflow hazard in HMAC internal library. ([#19794](https://github.com/wazuh/wazuh/pull/19794))
 
-=======
 ## [v4.8.1]
->>>>>>> d53047b8
 
 ## [v4.8.0]
 
