--- conflicted
+++ resolved
@@ -1,20 +1,19 @@
 # Change Log
 All notable changes to this project will be documented in this file.
 
-<<<<<<< HEAD
 ## [v3.12.0]
 
 ### Added
 - Add support for monitoring AWS S3 buckets in GovCloud regions. ([#3953](https://github.com/wazuh/wazuh/issues/3953))
 - Add support for monotiring Cisco Umbrella S3 buckets. ([#3890](https://github.com/wazuh/wazuh/issues/3890))
-=======
+
+
 ## [v3.11.1]
 
 ### Fixed
 
 - The Windows Eventchannel log decoder in Analysisd maxed out CPU usage due to an infinite loop. ([#4412](https://github.com/wazuh/wazuh/pull/4412))
 
->>>>>>> 5f3c6a0b
 
 ## [v3.11.0]
 
