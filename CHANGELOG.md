--- conflicted
+++ resolved
@@ -1,7 +1,6 @@
 # Change Log
 All notable changes to this project will be documented in this file.
 
-<<<<<<< HEAD
 ## [v4.8.0]
 
 ### Manager
@@ -126,7 +125,8 @@
 #### Deleted
 
 - Removed external `python-jose` and `ecdsa` library dependencies. ([#21749](https://github.com/wazuh/wazuh/pull/21749))
-=======
+
+
 ## [v4.7.4]
 
 ### Manager
@@ -135,7 +135,6 @@
 
 - Fixed an issue where wazuh-db was retaining labels of deleted agents. ([#22933](https://github.com/wazuh/wazuh/pull/22933))
 - Improved stability by ensuring workers resume normal operations even during master node downtime. ([#22994](https://github.com/wazuh/wazuh/pull/22994))
->>>>>>> f094086c
 
 
 ## [v4.7.3]
