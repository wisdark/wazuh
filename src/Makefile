--- conflicted
+++ resolved
@@ -1034,15 +1034,9 @@
 DEPS_VERSION = 11
 RESOURCES_URL := https://packages.wazuh.com/deps/$(DEPS_VERSION)
 CPYTHON := cpython
-<<<<<<< HEAD
 PYTHON_SOURCE := no
 
-# Get system information to download the right Python interpreter
-ifeq (,$(filter ${PYTHON_SOURCE},YES yes y Y 1))
-ifeq (${uname_S},Linux)
-=======
 ifneq (${TARGET}, winagent)
->>>>>>> 4e64bdf0
 cpu_arch := ${uname_P}
 ifneq (,$(filter ${cpu_arch},unknown Unknown))
 	cpu_arch := $(shell sh -c 'arch 2>/dev/null || echo not')
@@ -1050,10 +1044,6 @@
 ifneq (,$(filter ${cpu_arch},x86_64 amd64))
 PRECOMPILED_ARCH := /amd64
 else
-<<<<<<< HEAD
-ifneq (,$(filter ${cpu_arch},aarch64 arm64))
-PRECOMPILED_RES := linux/aarch64
-=======
 ifneq (,$(filter ${cpu_arch},i386 i686))
 PRECOMPILED_ARCH := /i386
 else
@@ -1066,7 +1056,6 @@
 PRECOMPILED_ARCH := /${cpu_arch}
 endif
 endif
->>>>>>> 4e64bdf0
 endif
 endif
 endif
@@ -1075,16 +1064,11 @@
 PRECOMPILED_OS := el5
 endif
 
-<<<<<<< HEAD
-=======
-ifeq (${PREFIX},/var/ossec)
 ifeq (,$(filter ${EXTERNAL_SRC_ONLY},YES yes y Y 1))
 # If EXTERNAL_SRC_ONLY=YES is not defined, lets look for the precompiled libs
 PRECOMPILED_RES := $(PRECOMPILED_OS)$(PRECOMPILED_ARCH)
 endif
-endif
-
->>>>>>> 4e64bdf0
+
 # Agent dependencies
 EXTERNAL_RES := cJSON curl libdb libffi libyaml openssl procps sqlite zlib audit-userspace msgpack bzip2 nlohmann googletest libpcre2 libplist
 ifneq (${TARGET},agent)
@@ -1099,21 +1083,32 @@
 .PHONY: deps
 deps: $(EXTERNAL_TAR)
 
+# Python interpreter
+ifeq (,$(filter ${PYTHON_SOURCE},YES yes y Y 1))
+external/$(CPYTHON).tar.gz:
+ifneq (,$(PRECOMPILED_RES))
+	$(CURL) $@ $(RESOURCES_URL)/libraries/$(PRECOMPILED_RES)/$(patsubst external/%,%,$@)
+else
+	$(CURL) $@ $(RESOURCES_URL)/libraries/sources/$(patsubst external/%,%,$@)
+	cd external && $(GUNZIP) $(patsubst external/%,%,$@)
+	cd external && $(TAR) $(patsubst external/%.gz,%,$@)
+	rm $(patsubst %.gz,%,$@)
+endif
+else
+external/$(CPYTHON).tar.gz:
+	$(CURL) $@ $(RESOURCES_URL)/libraries/sources/$(patsubst external/%,%,$@)
+	cd external && $(GUNZIP) $(patsubst external/%,%,$@)
+	cd external && $(TAR) $(patsubst external/%.gz,%,$@)
+	rm $(patsubst %.gz,%,$@)
+endif
+
+# Remaining dependencies
 ifneq (,$(PRECOMPILED_RES))
 external/%.tar.gz: external-precompiled/%.tar.gz
 	test -d $(patsubst %.tar.gz,%,$@) ||\
 	($(CURL) $@ $(RESOURCES_URL)/libraries/sources/$(patsubst external/%,%,$@) &&\
 	cd external && $(GUNZIP) $(patsubst external/%,%,$@) && $(TAR) $(patsubst external/%.gz,%,$@) && rm $(patsubst external/%.gz,%,$@))
 else
-<<<<<<< HEAD
-	$(CURL) $@ $(RESOURCES_URL)/libraries/sources/$(patsubst external/%,%,$@)
-	cd external && $(GUNZIP) $(patsubst external/%,%,$@)
-	cd external && $(TAR) $(patsubst external/%.gz,%,$@)
-	rm $(patsubst %.gz,%,$@)
-endif
-
-=======
->>>>>>> 4e64bdf0
 external/%.tar.gz:
 	$(CURL) $@ $(RESOURCES_URL)/libraries/sources/$(patsubst external/%,%,$@)
 	cd external && $(GUNZIP) $(patsubst external/%,%,$@)
