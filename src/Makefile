--- conflicted
+++ resolved
@@ -1225,11 +1225,7 @@
 GUNZIP := gunzip
 GZIP := gzip
 CURL := curl -so
-<<<<<<< HEAD
 DEPS_VERSION = 21
-=======
-DEPS_VERSION = 20
->>>>>>> c3565999
 RESOURCES_URL := https://packages.wazuh.com/deps/$(DEPS_VERSION)
 CPYTHON := cpython
 PYTHON_SOURCE := no
