--- conflicted
+++ resolved
@@ -20,13 +20,8 @@
 ; general
 !define MUI_ICON install.ico
 !define MUI_UNICON uninstall.ico
-<<<<<<< HEAD
 !define VERSION "4.9.0"
 !define REVISION "40900"
-=======
-!define VERSION "4.8.2"
-!define REVISION "40820"
->>>>>>> 8be74955
 !define NAME "Wazuh"
 !define SERVICE "WazuhSvc"
 
