; include Modern UI
!include "MUI.nsh"

; standard NSIS includes
!include "LogicLib.nsh"
!include "WinVer.nsh"

; include nsProcess
!addincludedir "nsProcess"
!addplugindir "nsProcess"
!include "nsProcess.nsh"

; include SimpleSC
!addplugindir "SimpleSC"

; include GetTime
!include "FileFunc.nsh"
!insertmacro GetTime

; general
!define MUI_ICON install.ico
!define MUI_UNICON uninstall.ico
<<<<<<< HEAD
!define VERSION "3.9.1"
!define REVISION "3919"
=======
!define VERSION "3.10.0"
!define REVISION "31003"
>>>>>>> ce7d9608
!define NAME "Wazuh"
!define SERVICE "OssecSvc"

; output file
!ifndef OutFile
    !define OutFile "wazuh-agent-${VERSION}.exe"
!endif

Var is_upgrade

Name "${NAME} Windows Agent v${VERSION}"
BrandingText "Copyright (C) 2015-2019, Wazuh Inc."
OutFile "${OutFile}"

<<<<<<< HEAD
VIProductVersion "3.9.1.0"
=======
VIProductVersion "3.10.0.0"
>>>>>>> ce7d9608
VIAddVersionKey ProductName "${NAME}"
VIAddVersionKey CompanyName "Wazuh Inc."
VIAddVersionKey LegalCopyright "2019 - Wazuh Inc."
VIAddVersionKey FileDescription "Wazuh Agent installer"
VIAddVersionKey FileVersion "${VERSION}"
VIAddVersionKey ProductVersion "${VERSION}"
VIAddVersionKey InternalName "Wazuh Agent"
VIAddVersionKey OriginalFilename "${OutFile}"

InstallDir "$PROGRAMFILES\ossec-agent"
InstallDirRegKey HKLM Software\OSSEC ""

; show (un)installation details
ShowInstDetails show
ShowUninstDetails show

; do not close details pages immediately
!define MUI_FINISHPAGE_NOAUTOCLOSE
!define MUI_UNFINISHPAGE_NOAUTOCLOSE

; interface settings
!define MUI_ABORTWARNING

; pages
!define MUI_WELCOMEPAGE_TITLE_3LINES
!define MUI_WELCOMEPAGE_TEXT "This wizard will guide you through the install of ${Name}.\r\n\r\nClick next to continue."
!define MUI_FINISHPAGE_TITLE_3LINES
!define MUI_FINISHPAGE_RUN "$INSTDIR\win32ui.exe"
!define MUI_FINISHPAGE_RUN_TEXT "Run Agent manager"

; page for choosing components
!define MUI_COMPONENTSPAGE_TEXT_TOP "Select the options you want to be executed. Click next to continue."
!define MUI_COMPONENTSPAGE_NODESC

; pages to display to user
!insertmacro MUI_PAGE_WELCOME
!insertmacro MUI_PAGE_LICENSE "LICENSE.txt"
!insertmacro MUI_PAGE_COMPONENTS
!insertmacro MUI_PAGE_DIRECTORY
!insertmacro MUI_PAGE_INSTFILES
!insertmacro MUI_PAGE_FINISH

; these have to be defined again to work with the uninstall pages
!define MUI_WELCOMEPAGE_TITLE_3LINES
!define MUI_FINISHPAGE_TITLE_3LINES
!insertmacro MUI_UNPAGE_WELCOME
!insertmacro MUI_UNPAGE_CONFIRM
!insertmacro MUI_UNPAGE_INSTFILES
!insertmacro MUI_UNPAGE_FINISH

; languages
!insertmacro MUI_LANGUAGE "English"

; function to stop OSSEC service if running
Function .onInit
    StrCpy $is_upgrade "no"

    ; stop service
    SimpleSC::ExistsService "${SERVICE}"
    Pop $0
    ${If} $0 = 0
        SimpleSC::ServiceIsStopped "${SERVICE}"
        Pop $0
        Pop $1
        ${If} $0 = 0
            ${If} $1 <> 1
                MessageBox MB_OKCANCEL "${NAME} is already installed and the ${SERVICE} service is running. \
                    It will be stopped before continuing." /SD IDOK IDOK ServiceStop
                SetErrorLevel 2
                Abort

                ServiceStop:
                    SimpleSC::StopService "${SERVICE}" 1 30
                    Pop $0
                    ${If} $0 <> 0
                        MessageBox MB_ABORTRETRYIGNORE|MB_ICONSTOP "$\r$\n\
                            Failure stopping the ${SERVICE} service ($0).$\r$\n$\r$\n\
                            Click Abort to stop the installation,$\r$\n\
                            Retry to try again, or$\r$\n\
                            Ignore to skip this file." /SD IDABORT IDIGNORE ServiceStopped IDRETRY ServiceStop

                        SetErrorLevel 2
                        Abort
                    ${Else}
                        StrCpy $is_upgrade "yes"
                    ${EndIf}
            ${EndIf}
        ${Else}
            MessageBox MB_ABORTRETRYIGNORE|MB_ICONSTOP "$\r$\n\
                Failure checking status of the ${SERVICE} service ($0).$\r$\n$\r$\n\
                Click Abort to stop the installation,$\r$\n\
                Retry to try again, or$\r$\n\
                Ignore to skip this file." /SD IDABORT IDIGNORE ServiceStopped IDRETRY ServiceStop

            SetErrorLevel 2
            Abort
        ${EndIf}
    ${EndIf}
    ServiceStopped:
FunctionEnd

; main install section
Section "Wazuh Agent (required)" MainSec
    ; set install type and cwd
    SectionIn RO
    SetOutPath $INSTDIR

    ; clear any errors
    ClearErrors

    ; use real date modified times
    SetDateSave off

    ; overwrite existing files
    SetOverwrite on

    ; remove diff and state files when upgrading

    Push "$INSTDIR\queue\diff\local"
    Push "last-entry"
    Push $0
    GetFunctionAddress $0 "RmFiles"
    Exch $0
    Call FindFiles

    ; create necessary directories
    CreateDirectory "$INSTDIR\bookmarks"
    CreateDirectory "$INSTDIR\logs"
    CreateDirectory "$INSTDIR\rids"
    CreateDirectory "$INSTDIR\syscheck"
    CreateDirectory "$INSTDIR\shared"
    CreateDirectory "$INSTDIR\active-response"
    CreateDirectory "$INSTDIR\active-response\bin"
    CreateDirectory "$INSTDIR\tmp"
	CreateDirectory "$INSTDIR\queue"
	CreateDirectory "$INSTDIR\queue\diff"
    CreateDirectory "$INSTDIR\incoming"
    CreateDirectory "$INSTDIR\upgrade"
    CreateDirectory "$INSTDIR\wodles"
    CreateDirectory "$INSTDIR\ruleset\"
    CreateDirectory "$INSTDIR\ruleset\sca"

    ; install files
    File ossec-agent.exe
    File ossec-agent-eventchannel.exe
    File default-ossec.conf
    File default-ossec-pre6.conf
    File manage_agents.exe
    File /oname=win32ui.exe os_win32ui.exe
    File ossec-rootcheck.exe
    File internal_options.conf
    File default-local_internal_options.conf
    File setup-windows.exe
    File setup-syscheck.exe
    File setup-iis.exe
    File doc.html
    File favicon.ico
    File /oname=shared\rootkit_trojans.txt ../rootcheck/db/rootkit_trojans.txt
    File /oname=shared\rootkit_files.txt ../rootcheck/db/rootkit_files.txt
    File add-localfile.exe
    File LICENSE.txt
    File /oname=shared\win_applications_rcl.txt ../rootcheck\db\win_applications_rcl.txt
    File /oname=shared\win_malware_rcl.txt ../rootcheck\db\win_malware_rcl.txt
    File /oname=shared\win_audit_rcl.txt ../rootcheck\db\win_audit_rcl.txt
    File /oname=help.txt help_win.txt
    File vista_sec.txt
    File /oname=active-response\bin\route-null.cmd route-null.cmd
    File /oname=active-response\bin\route-null-2012.cmd route-null-2012.cmd
    File /oname=active-response\bin\netsh-win-2016.cmd netsh-win-2016.cmd
    File /oname=active-response\bin\restart-ossec.cmd restart-ossec.cmd
    File /oname=active-response\bin\netsh.cmd netsh.cmd
    File /oname=libwinpthread-1.dll libwinpthread-1.dll
    File agent-auth.exe
    File /oname=wpk_root.pem ../../etc/wpk_root.pem
    File ../wazuh_modules/syscollector/syscollector_win_ext.dll
    File /oname=libwazuhext.dll ../libwazuhext.dll
    File /oname=ruleset\sca\win_audit_rcl.yml ../../etc/sca/windows/win_audit_rcl.yml
    File VERSION
    File REVISION

    ; Create empty file active-responses.log
    FileOpen $0 "$INSTDIR\active-response\active-responses.log" w
    FileClose $0

    ; use appropriate version of "ossec-agent.exe"
    ${If} ${AtLeastWinVista}
        Delete "$INSTDIR\ossec-agent.exe"
        Rename "$INSTDIR\ossec-agent-eventchannel.exe" "$INSTDIR\ossec-agent.exe"
    ${Else}
        Delete "$INSTDIR\ossec-agent-eventchannel.exe"
    ${Endif}

    ; write registry keys
    WriteRegStr HKLM SOFTWARE\ossec "Install_Dir" "$INSTDIR"
    WriteRegStr HKLM "Software\Microsoft\Windows\CurrentVersion\Uninstall\OSSEC" "DisplayName" "${NAME} Agent"
    WriteRegStr HKLM "Software\Microsoft\Windows\CurrentVersion\Uninstall\OSSEC" "DisplayVersion" "${VERSION}"
    WriteRegStr HKLM "Software\Microsoft\Windows\CurrentVersion\Uninstall\OSSEC" "Publisher" "Wazuh, Inc."
    WriteRegStr HKLM "Software\Microsoft\Windows\CurrentVersion\Uninstall\OSSEC" "DisplayIcon" '"$INSTDIR\favicon.ico"'
    WriteRegStr HKLM "Software\Microsoft\Windows\CurrentVersion\Uninstall\OSSEC" "HelpLink" "https://wazuh.com"
    WriteRegStr HKLM "Software\Microsoft\Windows\CurrentVersion\Uninstall\OSSEC" "URLInfoAbout" "https://wazuh.com"
    WriteRegStr HKLM "Software\Microsoft\Windows\CurrentVersion\Uninstall\OSSEC" "UninstallString" '"$INSTDIR\uninstall.exe"'
    ${GetSize} "$INSTDIR" "/S=0K" $0 $1 $2
    IntFmt $0 "0x%08X" $0
    WriteRegDWORD HKLM "Software\Microsoft\Windows\CurrentVersion\Uninstall\OSSEC" "EstimatedSize" "$0"
    WriteRegDWORD HKLM "Software\Microsoft\Windows\CurrentVersion\Uninstall\OSSEC" "NoModify" 1
    WriteRegDWORD HKLM "Software\Microsoft\Windows\CurrentVersion\Uninstall\OSSEC" "NoRepair" 1
    WriteUninstaller "uninstall.exe"

    ; get current local time
    ${GetTime} "" "L" $0 $1 $2 $3 $4 $5 $6
    var /global CURRENTTIME
    StrCpy $CURRENTTIME "$2-$1-$0 $4:$5:$6"

    ; create log file
    LogInstall:
        ClearErrors
        IfFileExists "$INSTDIR\ossec.log" LogComplete
        FileOpen $0 "$INSTDIR\ossec.log" w
        FileClose $0
        IfErrors LogError LogComplete
    LogError:
        MessageBox MB_ABORTRETRYIGNORE|MB_ICONSTOP "$\r$\n\
            Failure creating the ossec.log file.$\r$\n$\r$\n\
            File:$\r$\n$\r$\n$INSTDIR\ossec.log$\r$\n$\r$\n\
            Click Abort to stop the installation,$\r$\n\
            Retry to try again, or$\r$\n\
            Ignore to skip this file." /SD IDABORT IDIGNORE LogComplete IDRETRY LogInstall

        SetErrorLevel 2
        Abort
    LogComplete:
        ClearErrors

    ; rename local_internal_options.conf if it does not already exist
    ConfInstallInternal:
        ClearErrors
        IfFileExists "$INSTDIR\local_internal_options.conf" ConfPresentInternal
        Rename "$INSTDIR\default-local_internal_options.conf" "$INSTDIR\local_internal_options.conf"
        IfErrors ConfErrorInternal ConfPresentInternal
    ConfErrorInternal:
        MessageBox MB_ABORTRETRYIGNORE|MB_ICONSTOP "$\r$\n\
            Failure renaming configuration file.$\r$\n$\r$\n\
            From:$\r$\n$\r$\n\
            $INSTDIR\default-local_internal_options.conf$\r$\n$\r$\n\
            To:$\r$\n$\r$\n\
            $INSTDIR\local_internal_options.conf$\r$\n$\r$\n\
            Click Abort to stop the installation,$\r$\n\
            Retry to try again, or$\r$\n\
            Ignore to skip this file." /SD IDABORT IDIGNORE ConfPresentInternal IDRETRY ConfInstallInternal

        SetErrorLevel 2
        Abort
    ConfPresentInternal:
        ClearErrors

    ; rename ossec.conf if it does not already exist
    ConfInstallOSSEC:
        ClearErrors
        IfFileExists "$INSTDIR\ossec.conf" ConfPresentOSSEC
        ${If} ${AtLeastWinVista}
            Rename "$INSTDIR\default-ossec.conf" "$INSTDIR\ossec.conf"
        ${Else}
            Rename "$INSTDIR\default-ossec-pre6.conf" "$INSTDIR\ossec.conf"
        ${EndIf}
        IfErrors ConfErrorOSSEC ConfPresentOSSEC
    ConfErrorOSSEC:
        MessageBox MB_ABORTRETRYIGNORE|MB_ICONSTOP "$\r$\n\
            Failure renaming configuration file.$\r$\n$\r$\n\
            From:$\r$\n$\r$\n\
            $INSTDIR\default-ossec.conf$\r$\n$\r$\n\
            To:$\r$\n$\r$\n\
            $INSTDIR\ossec.conf$\r$\n$\r$\n\
            Click Abort to stop the installation,$\r$\n\
            Retry to try again, or$\r$\n\
            Ignore to skip this file." /SD IDABORT IDIGNORE ConfPresentOSSEC IDRETRY ConfInstallOSSEC

        SetErrorLevel 2
        Abort
    ConfPresentOSSEC:
        ClearErrors

    ; handle shortcuts
    ; https://nsis.sourceforge.net/Shortcuts_removal_fails_on_Windows_Vista
    SetShellVarContext all

    ; remove shortcuts
    Delete "$SMPROGRAMS\OSSEC\Edit.lnk"
    Delete "$SMPROGRAMS\OSSEC\Uninstall.lnk"
    Delete "$SMPROGRAMS\OSSEC\Documentation.lnk"
    Delete "$SMPROGRAMS\OSSEC\Edit Config.lnk"
    Delete "$SMPROGRAMS\OSSEC\*.*"
    RMDir "$SMPROGRAMS\OSSEC"

    ; create shortcuts
    CreateDirectory "$SMPROGRAMS\OSSEC"
    CreateShortCut "$SMPROGRAMS\OSSEC\Manage Agent.lnk" "$INSTDIR\win32ui.exe" "" "$INSTDIR\win32ui.exe" 0
    CreateShortCut "$SMPROGRAMS\OSSEC\Documentation.lnk" "$INSTDIR\doc.html" "" "$INSTDIR\doc.html" 0
    CreateShortCut "$SMPROGRAMS\OSSEC\Edit Config.lnk" "$INSTDIR\ossec.conf" "" "$INSTDIR\ossec.conf" 0
    CreateShortCut "$SMPROGRAMS\OSSEC\Uninstall.lnk" "$INSTDIR\uninstall.exe" "" "$INSTDIR\uninstall.exe" 0

    ; install OSSEC service
    ServiceInstall:
        nsExec::ExecToLog '"$INSTDIR\ossec-agent.exe" install-service'
        Pop $0
        ${If} $0 <> 1
            MessageBox MB_ABORTRETRYIGNORE|MB_ICONSTOP "$\r$\n\
                Failure setting up the ${SERVICE} service.$\r$\n$\r$\n\
                Check the details for information about the error.$\r$\n$\r$\n\
                Click Abort to stop the installation,$\r$\n\
                Retry to try again, or$\r$\n\
                Ignore to skip this file." /SD IDABORT IDIGNORE ServiceInstallComplete IDRETRY ServiceInstall

            SetErrorLevel 2
            Abort
        ${EndIf}
    ServiceInstallComplete:

    ; install files
    Setup:
        nsExec::ExecToLog '"$INSTDIR\setup-windows.exe" "$INSTDIR"'
        Pop $0
        ${If} $0 <> 1
            MessageBox MB_ABORTRETRYIGNORE|MB_ICONSTOP "$\r$\n\
                Failure running setup-windows.exe.$\r$\n$\r$\n\
                Check the details for information about the error.$\r$\n$\r$\n\
                Click Abort to stop the installation,$\r$\n\
                Retry to try again, or$\r$\n\
                Ignore to skip this file." /SD IDABORT IDIGNORE SetupComplete IDRETRY Setup

            SetErrorLevel 2
            Abort
        ${EndIf}


    ${If} $is_upgrade == "yes"
        Goto StartService
    ${Else}
        Goto SetupComplete
    ${EndIf}

    StartService:
        SimpleSC::ExistsService "${SERVICE}"
        Pop $0
        ${If} $0 = 0
            ; StartService [name_of_service] [arguments] [timeout]
            SimpleSC::StartService "${SERVICE}" "" 30
            Pop $0
            ${If} $0 <> 0
                MessageBox MB_RETRYCANCEL  "$\r$\n\
                    Failure starting the ${SERVICE} ($0).$\r$\n$\r$\n\
                    Click Cancel to finish the installation without starting the service,$\r$\n\
                    Click Retry to try again." /SD IDABORT IDCANCEL SetupComplete IDRETRY StartService
            ${EndIf}
        ${Else}
            MessageBox MB_OK  "$\r$\n\
                Service not found ${SERVICE} ($0).$\r$\n$\r$\n\
                Click Cancel to stop the installation,$\r$\n\
                Click Retry to try again." /SD IDABORT IDCANCEL SetupComplete IDRETRY StartService
            SetErrorLevel 2
            Abort
        ${EndIf}

    SetupComplete:

SectionEnd

; add IIS logs
Section "Scan and monitor IIS logs (recommended)" IISLogs
    nsExec::ExecToLog '"$INSTDIR\setup-iis.exe" "$INSTDIR"'
SectionEnd

; add integrity checking
Section "Enable integrity checking (recommended)" IntChecking
    nsExec::ExecToLog '"$INSTDIR\setup-syscheck.exe" "$INSTDIR" "enable"'
SectionEnd

; uninstall section
Section "Uninstall"
    ; uninstall the services
    ; this also stops the service as well so it should be done early
    ServiceUninstall:
        nsExec::ExecToLog '"$INSTDIR\ossec-agent.exe" uninstall-service'
        Pop $0
        ${If} $0 <> 1
            MessageBox MB_ABORTRETRYIGNORE|MB_ICONSTOP "$\r$\n\
                Failure uninstalling the ${SERVICE} service.$\r$\n$\r$\n\
                Check the details for information about the error.$\r$\n$\r$\n\
                Click Abort to stop the installation,$\r$\n\
                Retry to try again, or$\r$\n\
                Ignore to skip this file." /SD IDABORT IDIGNORE ServiceUninstallComplete IDRETRY ServiceUninstall

            SetErrorLevel 2
            Abort
        ${EndIf}
    ServiceUninstallComplete:

    ; make sure manage_agents.exe is not running
    ManageAgents:
        ${nsProcess::FindProcess} "manage_agents.exe" $0
        ${If} $0 = 0
            MessageBox MB_ABORTRETRYIGNORE|MB_ICONSTOP "$\r$\n\
                Found manage_agents.exe is still running.$\r$\n$\r$\n\
                Please close it before continuing.$\r$\n$\r$\n\
                Click Abort to stop the installation,$\r$\n\
                Retry to try again, or$\r$\n\
                Ignore to skip this file." /SD IDABORT IDIGNORE ManageAgentsClosed IDRETRY ManageAgents

            ${nsProcess::Unload}
            SetErrorLevel 2
            Abort
        ${EndIf}
    ManageAgentsClosed:

    ; make sure win32ui.exe is not running
    win32ui:
        ${nsProcess::FindProcess} "win32ui.exe" $0
        ${If} $0 = 0
            MessageBox MB_ABORTRETRYIGNORE|MB_ICONSTOP "$\r$\n\
                Found win32ui.exe is still running.$\r$\n$\r$\n\
                Please close it before continuing.$\r$\n$\r$\n\
                Click Abort to stop the installation,$\r$\n\
                Retry to try again, or$\r$\n\
                Ignore to skip this file." /SD IDABORT IDIGNORE win32uiClosed IDRETRY win32ui

            ${nsProcess::Unload}
            SetErrorLevel 2
            Abort
        ${EndIf}
    win32uiClosed:

    ; unload nsProcess
    ${nsProcess::Unload}

    ; remove registry keys
    DeleteRegKey HKLM "Software\Microsoft\Windows\CurrentVersion\Uninstall\OSSEC"
    DeleteRegKey HKLM SOFTWARE\OSSEC

    ; remove files and uninstaller
    Delete "$INSTDIR\ossec-agent.exe"
	Delete "$INSTDIR\agent-auth.exe"
    Delete "$INSTDIR\manage_agents.exe"
    Delete "$INSTDIR\ossec.conf"
    Delete "$INSTDIR\uninstall.exe"
    Delete "$INSTDIR\*"
    Delete "$INSTDIR\bookmarks\*"
    Delete "$INSTDIR\logs\*"
    Delete "$INSTDIR\rids\*"
    Delete "$INSTDIR\syscheck\*"
    Delete "$INSTDIR\shared\*"
    Delete "$INSTDIR\active-response\bin\*"
    Delete "$INSTDIR\active-response\*"
    Delete "$INSTDIR\tmp\*"
    Delete "$INSTDIR\incoming\*"
    Delete "$INSTDIR\wodles\*"
    Delete "$INSTDIR\syscollector_win_ext.dll"
    Delete "$INSTDIR\libwazuhext.dll"
    Delete "$INSTDIR\ruleset\sca\*"
    Delete "$INSTDIR\ruleset\*"

    ; remove shortcuts
    SetShellVarContext all
    Delete "$SMPROGRAMS\OSSEC\*.*"
    Delete "$SMPROGRAMS\OSSEC\*"
    RMDir "$SMPROGRAMS\OSSEC"

    ; remove directories used
    RMDir "$INSTDIR\shared"
    RMDir "$INSTDIR\syscheck"
    RMDir "$INSTDIR\bookmarks"
    RMDir "$INSTDIR\logs"
    RMDir "$INSTDIR\rids"
    RMDir "$INSTDIR\active-response\bin"
    RMDir "$INSTDIR\active-response"
    RMDir "$INSTDIR\tmp"
	RMDir /r "$INSTDIR\queue\diff"
    RMDir "$INSTDIR\incoming"
    RMDir /r "$INSTDIR\upgrade"
	RMDir "$INSTDIR\queue"
    RMDir "$INSTDIR\wodles"
    RMDir "$INSTDIR\ruleset\sca"
    RMDir "$INSTDIR\ruleset"
    RMDir "$INSTDIR"
SectionEnd

Function FindFiles
  Exch $R5 # callback function
  Exch
  Exch $R4 # file name
  Exch 2
  Exch $R0 # directory
  Push $R1
  Push $R2
  Push $R3
  Push $R6

  Push $R0 # first dir to search

  StrCpy $R3 1

  nextDir:
    Pop $R0
    IntOp $R3 $R3 - 1
    ClearErrors
    FindFirst $R1 $R2 "$R0\*.*"
    nextFile:
      StrCmp $R2 "." gotoNextFile
      StrCmp $R2 ".." gotoNextFile

      StrCmp $R2 $R4 0 isDir
        Call $R5
        Pop $R6
        StrCmp $R6 "stop" 0 isDir
          loop:
            StrCmp $R3 0 done
            Pop $R0
            IntOp $R3 $R3 - 1
            Goto loop

      isDir:
        IfFileExists "$R0\$R2\*.*" 0 gotoNextFile
          IntOp $R3 $R3 + 1
          Push "$R0\$R2"

  gotoNextFile:
    FindNext $R1 $R2
    IfErrors 0 nextFile

  done:
    FindClose $R1
    StrCmp $R3 0 0 nextDir

  Pop $R6
  Pop $R3
  Pop $R2
  Pop $R1
  Pop $R0
  Pop $R5
  Pop $R4
FunctionEnd

Function RmFiles
 StrCpy $1 $R0
 Push $1 ; route dir
 Push $2
 Push $2

  FindFirst $3 $2 "$1\*.*"
  IfErrors Exit

  Top:
   StrCmp $2 "." Next
   StrCmp $2 ".." Next
   StrCmp $2 "last-entry" Next
   IfFileExists "$1\$2\*.*" Next
    Delete "$1\$2"

   Next:
    ClearErrors
    FindNext $3 $2
    IfErrors Exit
   Goto Top

  Exit:
  FindClose $2

 Pop $3
 Pop $2
 Pop $1
 Push "go"
FunctionEnd<|MERGE_RESOLUTION|>--- conflicted
+++ resolved
@@ -20,13 +20,8 @@
 ; general
 !define MUI_ICON install.ico
 !define MUI_UNICON uninstall.ico
-<<<<<<< HEAD
-!define VERSION "3.9.1"
-!define REVISION "3919"
-=======
 !define VERSION "3.10.0"
 !define REVISION "31003"
->>>>>>> ce7d9608
 !define NAME "Wazuh"
 !define SERVICE "OssecSvc"
 
@@ -41,11 +36,7 @@
 BrandingText "Copyright (C) 2015-2019, Wazuh Inc."
 OutFile "${OutFile}"
 
-<<<<<<< HEAD
-VIProductVersion "3.9.1.0"
-=======
 VIProductVersion "3.10.0.0"
->>>>>>> ce7d9608
 VIAddVersionKey ProductName "${NAME}"
 VIAddVersionKey CompanyName "Wazuh Inc."
 VIAddVersionKey LegalCopyright "2019 - Wazuh Inc."
