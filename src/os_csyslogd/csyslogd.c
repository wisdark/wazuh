--- conflicted
+++ resolved
@@ -9,16 +9,11 @@
 
 #include "shared.h"
 #include "csyslogd.h"
-<<<<<<< HEAD
-=======
-char __shost[512];
-char __shost_long[512];
-
->>>>>>> a6cd5ba3
 #include "os_net/os_net.h"
 
 /* Global variables */
 char __shost[512];
+char __shost_long[512];
 
 
 /* Monitor the alerts and send them via syslog
