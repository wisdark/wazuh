#!/bin/sh

# Wazuh Installer Functions
# Copyright (C) 2015-2020, Wazuh Inc.
# November 18, 2016.
#
# This program is free software; you can redistribute it
# and/or modify it under the terms of the GNU General Public
# License (version 2) as published by the FSF - Free Software
# Foundation.

# File dependencies:
# ./src/init/shared.sh
# ./src/init/template-select.sh

## Templates
. ./src/init/template-select.sh

HEADER_TEMPLATE="./etc/templates/config/generic/header-comments.template"
GLOBAL_TEMPLATE="./etc/templates/config/generic/global.template"
GLOBAL_AR_TEMPLATE="./etc/templates/config/generic/global-ar.template"
RULES_TEMPLATE="./etc/templates/config/generic/rules.template"
RULE_TEST_TEMPLATE="./etc/templates/config/generic/rule_test.template"
AR_COMMANDS_TEMPLATE="./etc/templates/config/generic/ar-commands.template"
AR_DEFINITIONS_TEMPLATE="./etc/templates/config/generic/ar-definitions.template"
ALERTS_TEMPLATE="./etc/templates/config/generic/alerts.template"
LOGGING_TEMPLATE="./etc/templates/config/generic/logging.template"
REMOTE_SEC_TEMPLATE="./etc/templates/config/generic/remote-secure.template"

LOCALFILES_TEMPLATE="./etc/templates/config/generic/localfile-logs/*.template"

AUTH_TEMPLATE="./etc/templates/config/generic/auth.template"
CLUSTER_TEMPLATE="./etc/templates/config/generic/cluster.template"

CISCAT_TEMPLATE="./etc/templates/config/generic/wodle-ciscat.template"
VULN_TEMPLATE="./etc/templates/config/generic/wodle-vulnerability-detector.manager.template"

SECURITY_CONFIGURATION_ASSESSMENT_TEMPLATE="./etc/templates/config/generic/sca.template"

##########
# WriteSyscheck()
##########
WriteSyscheck()
{
    # Adding to the config file
    if [ "X$SYSCHECK" = "Xyes" ]; then
      SYSCHECK_TEMPLATE=$(GetTemplate "syscheck.$1.template" ${DIST_NAME} ${DIST_VER} ${DIST_SUBVER})
      if [ "$SYSCHECK_TEMPLATE" = "ERROR_NOT_FOUND" ]; then
        SYSCHECK_TEMPLATE=$(GetTemplate "syscheck.template" ${DIST_NAME} ${DIST_VER} ${DIST_SUBVER})
      fi
      cat ${SYSCHECK_TEMPLATE} >> $NEWCONFIG
      echo "" >> $NEWCONFIG
    else
      if [ "$1" = "manager" ]; then
        echo "  <syscheck>" >> $NEWCONFIG
        echo "    <disabled>yes</disabled>" >> $NEWCONFIG
        echo "" >> $NEWCONFIG
        echo "    <scan_on_start>yes</scan_on_start>" >> $NEWCONFIG
        echo "" >> $NEWCONFIG
        echo "    <!-- Generate alert when new file detected -->" >> $NEWCONFIG
        echo "    <alert_new_files>yes</alert_new_files>" >> $NEWCONFIG
        echo "" >> $NEWCONFIG
        echo "  </syscheck>" >> $NEWCONFIG
        echo "" >> $NEWCONFIG
      else
        echo "  <syscheck>" >> $NEWCONFIG
        echo "    <disabled>yes</disabled>" >> $NEWCONFIG
        echo "  </syscheck>" >> $NEWCONFIG
        echo "" >> $NEWCONFIG
      fi
    fi
}

##########
# DisableAuthd()
##########
DisableAuthd()
{
    echo "  <!-- Configuration for wazuh-authd -->" >> $NEWCONFIG
    echo "  <auth>" >> $NEWCONFIG
    echo "    <disabled>yes</disabled>" >> $NEWCONFIG
    echo "    <port>1515</port>" >> $NEWCONFIG
    echo "    <use_source_ip>no</use_source_ip>" >> $NEWCONFIG
    echo "    <force_insert>yes</force_insert>" >> $NEWCONFIG
    echo "    <force_time>0</force_time>" >> $NEWCONFIG
    echo "    <purge>yes</purge>" >> $NEWCONFIG
    echo "    <use_password>no</use_password>" >> $NEWCONFIG
    echo "    <ciphers>HIGH:!ADH:!EXP:!MD5:!RC4:!3DES:!CAMELLIA:@STRENGTH</ciphers>" >> $NEWCONFIG
    echo "    <!-- <ssl_agent_ca></ssl_agent_ca> -->" >> $NEWCONFIG
    echo "    <ssl_verify_host>no</ssl_verify_host>" >> $NEWCONFIG
    echo "    <ssl_manager_cert>${INSTALLDIR}/etc/sslmanager.cert</ssl_manager_cert>" >> $NEWCONFIG
    echo "    <ssl_manager_key>${INSTALLDIR}/etc/sslmanager.key</ssl_manager_key>" >> $NEWCONFIG
    echo "    <ssl_auto_negotiate>no</ssl_auto_negotiate>" >> $NEWCONFIG
    echo "  </auth>" >> $NEWCONFIG
    echo "" >> $NEWCONFIG
}

##########
# WriteRootcheck()
##########
WriteRootcheck()
{
    # Adding to the config file
    if [ "X$ROOTCHECK" = "Xyes" ]; then
      ROOTCHECK_TEMPLATE=$(GetTemplate "rootcheck.$1.template" ${DIST_NAME} ${DIST_VER} ${DIST_SUBVER})
      if [ "$ROOTCHECK_TEMPLATE" = "ERROR_NOT_FOUND" ]; then
        ROOTCHECK_TEMPLATE=$(GetTemplate "rootcheck.template" ${DIST_NAME} ${DIST_VER} ${DIST_SUBVER})
      fi
      sed -e "s|\${INSTALLDIR}|$INSTALLDIR|g" "${ROOTCHECK_TEMPLATE}" >> $NEWCONFIG
      echo "" >> $NEWCONFIG
    else
      echo "  <rootcheck>" >> $NEWCONFIG
      echo "    <disabled>yes</disabled>" >> $NEWCONFIG
      echo "  </rootcheck>" >> $NEWCONFIG
      echo "" >> $NEWCONFIG
    fi
}

##########
# Syscollector()
##########
WriteSyscollector()
{
    # Adding to the config file
    if [ "X$SYSCOLLECTOR" = "Xyes" ]; then
      SYSCOLLECTOR_TEMPLATE=$(GetTemplate "wodle-syscollector.$1.template" ${DIST_NAME} ${DIST_VER} ${DIST_SUBVER})
      if [ "$SYSCOLLECTOR_TEMPLATE" = "ERROR_NOT_FOUND" ]; then
        SYSCOLLECTOR_TEMPLATE=$(GetTemplate "wodle-syscollector.template" ${DIST_NAME} ${DIST_VER} ${DIST_SUBVER})
      fi
      cat ${SYSCOLLECTOR_TEMPLATE} >> $NEWCONFIG
      echo "" >> $NEWCONFIG
    fi
}

##########
# Osquery()
##########
WriteOsquery()
{
    # Adding to the config file
    OSQUERY_TEMPLATE=$(GetTemplate "osquery.$1.template" ${DIST_NAME} ${DIST_VER} ${DIST_SUBVER})
    if [ "$OSQUERY_TEMPLATE" = "ERROR_NOT_FOUND" ]; then
        OSQUERY_TEMPLATE=$(GetTemplate "osquery.template" ${DIST_NAME} ${DIST_VER} ${DIST_SUBVER})
    fi
    sed -e "s|\${INSTALLDIR}|$INSTALLDIR|g" "${OSQUERY_TEMPLATE}" >> $NEWCONFIG
    echo "" >> $NEWCONFIG
}

##########
# WriteCISCAT()
##########
WriteCISCAT()
{
    # Adding to the config file
    CISCAT_TEMPLATE=$(GetTemplate "wodle-ciscat.$1.template" ${DIST_NAME} ${DIST_VER} ${DIST_SUBVER})
    if [ "$CISCAT_TEMPLATE" = "ERROR_NOT_FOUND" ]; then
        CISCAT_TEMPLATE=$(GetTemplate "wodle-ciscat.template" ${DIST_NAME} ${DIST_VER} ${DIST_SUBVER})
    fi
    sed -e "s|\${INSTALLDIR}|$INSTALLDIR|g" "${CISCAT_TEMPLATE}" >> $NEWCONFIG
    echo "" >> $NEWCONFIG
}

##########
# WriteConfigurationAssessment()
##########
WriteConfigurationAssessment()
{
    # Adding to the config file
    if [ "X$SECURITY_CONFIGURATION_ASSESSMENT" = "Xyes" ]; then
      SECURITY_CONFIGURATION_ASSESSMENT_TEMPLATE=$(GetTemplate "sca.template" ${DIST_NAME} ${DIST_VER} ${DIST_SUBVER})
      cat ${SECURITY_CONFIGURATION_ASSESSMENT_TEMPLATE} >> $NEWCONFIG
      echo "" >> $NEWCONFIG
    fi
}

##########
# InstallSecurityConfigurationAssessmentFiles()
##########
InstallSecurityConfigurationAssessmentFiles()
{

    cd ..

    CONFIGURATION_ASSESSMENT_FILES_PATH=$(GetTemplate "sca.files" ${DIST_NAME} ${DIST_VER} ${DIST_SUBVER})

    if [ "X$1" = "Xmanager" ]; then
        CONFIGURATION_ASSESSMENT_MANAGER_FILES_PATH=$(GetTemplate "sca.$1.files" ${DIST_NAME} ${DIST_VER} ${DIST_SUBVER})
    fi
    cd ./src
    if [ "$CONFIGURATION_ASSESSMENT_FILES_PATH" = "ERROR_NOT_FOUND" ]; then
        echo "SCA policies are not available for this OS version ${DIST_NAME} ${DIST_VER} ${DIST_SUBVER}."
    else
        echo "Removing old SCA policies..."
        rm -f ${PREFIX}/ruleset/sca/*

        echo "Installing SCA policies..."
        CONFIGURATION_ASSESSMENT_FILES=$(cat .$CONFIGURATION_ASSESSMENT_FILES_PATH)
        for FILE in $CONFIGURATION_ASSESSMENT_FILES; do
            if [ -f "../ruleset/sca/$FILE" ]; then
                ${INSTALL} -m 0640 -o root -g ${OSSEC_GROUP} ../ruleset/sca/$FILE ${PREFIX}/ruleset/sca
            else
                echo "ERROR: SCA policy not found: ../ruleset/sca/$FILE"
            fi
        done
    fi

    if [ "X$1" = "Xmanager" ]; then
        echo "Installing additional SCA policies..."
        CONFIGURATION_ASSESSMENT_FILES=$(cat .$CONFIGURATION_ASSESSMENT_MANAGER_FILES_PATH)
        for FILE in $CONFIGURATION_ASSESSMENT_FILES; do
            FILENAME=$(basename $FILE)
            if [ -f "../ruleset/sca/$FILE" ] && [ ! -f "${PREFIX}/ruleset/sca/$FILENAME" ]; then
                ${INSTALL} -m 0640 -o root -g ${OSSEC_GROUP} ../ruleset/sca/$FILE ${PREFIX}/ruleset/sca/
                mv ${PREFIX}/ruleset/sca/$FILENAME ${PREFIX}/ruleset/sca/$FILENAME.disabled
            fi
        done
    fi
}

##########
# GenerateAuthCert()
##########
GenerateAuthCert()
{
    if [ "X$SSL_CERT" = "Xyes" ]; then
        # Generation auto-signed certificate if not exists
        if [ ! -f "${INSTALLDIR}/etc/sslmanager.key" ] && [ ! -f "${INSTALLDIR}/etc/sslmanager.cert" ]; then
            if [ ! "X${USER_GENERATE_AUTHD_CERT}" = "Xn" ]; then
                if type openssl >/dev/null 2>&1; then
                    echo "Generating self-signed certificate for wazuh-authd..."
                    openssl req -x509 -batch -nodes -days 365 -newkey rsa:2048 -subj "/C=US/ST=California/CN=Wazuh/" -keyout ${INSTALLDIR}/etc/sslmanager.key -out ${INSTALLDIR}/etc/sslmanager.cert 2>/dev/null
                    chmod 640 ${INSTALLDIR}/etc/sslmanager.key
                    chmod 640 ${INSTALLDIR}/etc/sslmanager.cert
                else
                    echo "ERROR: OpenSSL not found. Cannot generate certificate for wazuh-authd."
                fi
            fi
        fi
    fi
}

##########
# WriteLogs()
##########
WriteLogs()
{
  LOCALFILES_TMP=`cat ${LOCALFILES_TEMPLATE}`
  for i in ${LOCALFILES_TMP}; do
      field1=$(echo $i | cut -d\: -f1)
      field2=$(echo $i | cut -d\: -f2)
      field3=$(echo $i | cut -d\: -f3)
      if [ "X$field1" = "Xskip_check_exist" ]; then
          SKIP_CHECK_FILE="yes"
          LOG_FORMAT="$field2"
          FILE="$field3"
      else
          SKIP_CHECK_FILE="no"
          LOG_FORMAT="$field1"
          FILE="$field2"
      fi

      # Check installation directory
      if [ $(echo $FILE | grep "INSTALL_DIR") ]; then
        FILE=$(echo $FILE | sed -e "s|INSTALL_DIR|${INSTALLDIR}|g")
      fi

      # If log file present or skip file
      if [ -f "$FILE" ] || [ "X$SKIP_CHECK_FILE" = "Xyes" ]; then
        if [ "$1" = "echo" ]; then
          echo "    -- $FILE"
        elif [ "$1" = "add" ]; then
          echo "  <localfile>" >> $NEWCONFIG
          if [ "$FILE" = "snort" ]; then
            head -n 1 $FILE|grep "\[**\] "|grep -v "Classification:" > /dev/null
            if [ $? = 0 ]; then
              echo "    <log_format>snort-full</log_format>" >> $NEWCONFIG
            else
              echo "    <log_format>snort-fast</log_format>" >> $NEWCONFIG
            fi
          else
            echo "    <log_format>$LOG_FORMAT</log_format>" >> $NEWCONFIG
          fi
          echo "    <location>$FILE</location>" >>$NEWCONFIG
          echo "  </localfile>" >> $NEWCONFIG
          echo "" >> $NEWCONFIG
        fi
      fi
  done
}

##########
# SetHeaders() 1-agent|manager|local
##########
SetHeaders()
{
    HEADERS_TMP="/tmp/wazuh-headers.tmp"
    if [ "$DIST_VER" = "0" ]; then
        sed -e "s/TYPE/$1/g; s/DISTRIBUTION/${DIST_NAME}/g; s/VERSION//g" "$HEADER_TEMPLATE" > $HEADERS_TMP
    else
      if [ "$DIST_SUBVER" = "0" ]; then
        sed -e "s/TYPE/$1/g; s/DISTRIBUTION/${DIST_NAME}/g; s/VERSION/${DIST_VER}/g" "$HEADER_TEMPLATE" > $HEADERS_TMP
      else
        sed -e "s/TYPE/$1/g; s/DISTRIBUTION/${DIST_NAME}/g; s/VERSION/${DIST_VER}.${DIST_SUBVER}/g" "$HEADER_TEMPLATE" > $HEADERS_TMP
      fi
    fi
    cat $HEADERS_TMP
    rm -f $HEADERS_TMP
}

##########
# Generate the ossec-init.conf
##########
GenerateInitConf()
{
    NEWINIT="./ossec-init.conf.temp"
    echo "DIRECTORY=\"${INSTALLDIR}\"" > ${NEWINIT}
    echo "NAME=\"${NAME}\"" >> ${NEWINIT}
    echo "VERSION=\"${VERSION}\"" >> ${NEWINIT}
    echo "REVISION=\"${REVISION}\"" >> ${NEWINIT}
    echo "DATE=\"`date`\"" >> ${NEWINIT}
    echo "TYPE=\"${INSTYPE}\"" >> ${NEWINIT}
    cat "$NEWINIT"
    rm "$NEWINIT"
}

##########
# WriteAgent() $1="no_locafiles" or empty
##########
WriteAgent()
{
    NO_LOCALFILES=$1

    HEADERS=$(SetHeaders "Agent")
    echo "$HEADERS" > $NEWCONFIG
    echo "" >> $NEWCONFIG

    echo "<ossec_config>" >> $NEWCONFIG
    echo "  <client>" >> $NEWCONFIG
    echo "    <server>" >> $NEWCONFIG
    if [ "X${HNAME}" = "X" ]; then
      echo "      <address>$SERVER_IP</address>" >> $NEWCONFIG
    else
      echo "      <address>$HNAME</address>" >> $NEWCONFIG
    fi
    echo "      <port>1514</port>" >> $NEWCONFIG
    echo "      <protocol>tcp</protocol>" >> $NEWCONFIG
    echo "    </server>" >> $NEWCONFIG
    if [ "X${USER_AGENT_CONFIG_PROFILE}" != "X" ]; then
         PROFILE=${USER_AGENT_CONFIG_PROFILE}
         echo "    <config-profile>$PROFILE</config-profile>" >> $NEWCONFIG
    else
      if [ "$DIST_VER" = "0" ]; then
        echo "    <config-profile>$DIST_NAME</config-profile>" >> $NEWCONFIG
      else
        if [ "$DIST_SUBVER" = "0" ]; then
          echo "    <config-profile>$DIST_NAME, $DIST_NAME$DIST_VER</config-profile>" >> $NEWCONFIG
        else
          echo "    <config-profile>$DIST_NAME, $DIST_NAME$DIST_VER, $DIST_NAME$DIST_VER.$DIST_SUBVER</config-profile>" >> $NEWCONFIG
        fi
      fi
    fi
    echo "    <notify_time>10</notify_time>" >> $NEWCONFIG
    echo "    <time-reconnect>60</time-reconnect>" >> $NEWCONFIG
    echo "    <auto_restart>yes</auto_restart>" >> $NEWCONFIG
    echo "    <crypto_method>aes</crypto_method>" >> $NEWCONFIG
    echo "  </client>" >> $NEWCONFIG
    echo "" >> $NEWCONFIG

    echo "  <client_buffer>" >> $NEWCONFIG
    echo "    <!-- Agent buffer options -->" >> $NEWCONFIG
    echo "    <disabled>no</disabled>" >> $NEWCONFIG
    echo "    <queue_size>5000</queue_size>" >> $NEWCONFIG
    echo "    <events_per_second>500</events_per_second>" >> $NEWCONFIG
    echo "  </client_buffer>" >> $NEWCONFIG
    echo "" >> $NEWCONFIG

    # Rootcheck
    WriteRootcheck "agent"

    # CIS-CAT configuration
    if [ "X$DIST_NAME" !=  "Xdarwin" ]; then
        WriteCISCAT "agent"
    fi

    # Write osquery
    WriteOsquery "agent"

    # Syscollector configuration
    WriteSyscollector "agent"

    # Configuration assessment configuration
    WriteConfigurationAssessment

    # Syscheck
    WriteSyscheck "agent"

    # Write the log files
    if [ "X${NO_LOCALFILES}" = "X" ]; then
      echo "  <!-- Log analysis -->" >> $NEWCONFIG
      WriteLogs "add"
    else
      echo "  <!-- Log analysis -->" >> $NEWCONFIG
    fi

    # Localfile commands
    LOCALFILE_COMMANDS_TEMPLATE=$(GetTemplate "localfile-commands.agent.template" ${DIST_NAME} ${DIST_VER} ${DIST_SUBVER})
    if [ "$LOCALFILE_COMMANDS_TEMPLATE" = "ERROR_NOT_FOUND" ]; then
      LOCALFILE_COMMANDS_TEMPLATE=$(GetTemplate "localfile-commands.template" ${DIST_NAME} ${DIST_VER} ${DIST_SUBVER})
    fi
    cat ${LOCALFILE_COMMANDS_TEMPLATE} >> $NEWCONFIG
    echo "" >> $NEWCONFIG

    echo "  <!-- Active response -->" >> $NEWCONFIG

    echo "  <active-response>" >> $NEWCONFIG
    if [ "X$ACTIVERESPONSE" = "Xyes" ]; then
        echo "    <disabled>no</disabled>" >> $NEWCONFIG
    else
        echo "    <disabled>yes</disabled>" >> $NEWCONFIG
    fi
    echo "    <ca_store>${INSTALLDIR}/etc/wpk_root.pem</ca_store>" >> $NEWCONFIG

    if [ -n "$CA_STORE" ]
    then
        echo "    <ca_store>${CA_STORE}</ca_store>" >> $NEWCONFIG
    fi

    echo "    <ca_verification>yes</ca_verification>" >> $NEWCONFIG
    echo "  </active-response>" >> $NEWCONFIG
    echo "" >> $NEWCONFIG

    # Logging format
    cat ${LOGGING_TEMPLATE} >> $NEWCONFIG
    echo "" >> $NEWCONFIG

    echo "</ossec_config>" >> $NEWCONFIG
}


##########
# WriteManager() $1="no_locafiles" or empty
##########
WriteManager()
{
    NO_LOCALFILES=$1

    HEADERS=$(SetHeaders "Manager")
    echo "$HEADERS" > $NEWCONFIG
    echo "" >> $NEWCONFIG

    echo "<ossec_config>" >> $NEWCONFIG

    if [ "$EMAILNOTIFY" = "yes"   ]; then
        sed -e "s|<email_notification>no</email_notification>|<email_notification>yes</email_notification>|g; \
        s|<smtp_server>smtp.example.wazuh.com</smtp_server>|<smtp_server>${SMTP}</smtp_server>|g; \
        s|<email_from>ossecm@example.wazuh.com</email_from>|<email_from>ossecm@${HOST}</email_from>|g; \
        s|<email_to>recipient@example.wazuh.com</email_to>|<email_to>${EMAIL}</email_to>|g;" "${GLOBAL_TEMPLATE}" >> $NEWCONFIG
    else
        cat ${GLOBAL_TEMPLATE} >> $NEWCONFIG
    fi
    echo "" >> $NEWCONFIG

    # Alerts level
    cat ${ALERTS_TEMPLATE} >> $NEWCONFIG
    echo "" >> $NEWCONFIG

    # Logging format
    cat ${LOGGING_TEMPLATE} >> $NEWCONFIG
    echo "" >> $NEWCONFIG

    # Remote connection secure
    if [ "X$SLOG" = "Xyes" ]; then
      cat ${REMOTE_SEC_TEMPLATE} >> $NEWCONFIG
      echo "" >> $NEWCONFIG
    fi

    # Write rootcheck
    WriteRootcheck "manager"

    # CIS-CAT configuration
    if [ "X$DIST_NAME" !=  "Xdarwin" ]; then
        WriteCISCAT "manager"
    fi

    # Write osquery
    WriteOsquery "manager"

    # Syscollector configuration
    WriteSyscollector "manager"

    # Configuration assessment
    WriteConfigurationAssessment

    # Vulnerability Detector
    cat ${VULN_TEMPLATE} >> $NEWCONFIG
    echo "" >> $NEWCONFIG

    # Write syscheck
    WriteSyscheck "manager"

    # Active response
    if [ "$SET_WHITE_LIST"="true" ]; then
       sed -e "/  <\/global>/d" "${GLOBAL_AR_TEMPLATE}" >> $NEWCONFIG
      # Nameservers in /etc/resolv.conf
      for ip in ${NAMESERVERS} ${NAMESERVERS2};
        do
          if [ ! "X${ip}" = "X" -a ! "${ip}" = "0.0.0.0" ]; then
              echo "    <white_list>${ip}</white_list>" >>$NEWCONFIG
          fi
      done
      # Read string
      for ip in ${IPS};
        do
          if [ ! "X${ip}" = "X" -a ! "${ip}" = "0.0.0.0" ]; then
            echo $ip | grep -E "^[0-9./]{5,20}$" > /dev/null 2>&1
            if [ $? = 0 ]; then
              echo "    <white_list>${ip}</white_list>" >>$NEWCONFIG
            fi
          fi
        done
        echo "  </global>" >> $NEWCONFIG
        echo "" >> $NEWCONFIG
    else
      cat ${GLOBAL_AR_TEMPLATE} >> $NEWCONFIG
      echo "" >> $NEWCONFIG
    fi

    cat ${AR_COMMANDS_TEMPLATE} >> $NEWCONFIG
    echo "" >> $NEWCONFIG
    cat ${AR_DEFINITIONS_TEMPLATE} >> $NEWCONFIG
    echo "" >> $NEWCONFIG

    # Write the log files
    if [ "X${NO_LOCALFILES}" = "X" ]; then
      echo "  <!-- Log analysis -->" >> $NEWCONFIG
      WriteLogs "add"
    else
      echo "  <!-- Log analysis -->" >> $NEWCONFIG
    fi

    # Localfile commands
    LOCALFILE_COMMANDS_TEMPLATE=$(GetTemplate "localfile-commands.manager.template" ${DIST_NAME} ${DIST_VER} ${DIST_SUBVER})
    if [ "$LOCALFILE_COMMANDS_TEMPLATE" = "ERROR_NOT_FOUND" ]; then
      LOCALFILE_COMMANDS_TEMPLATE=$(GetTemplate "localfile-commands.template" ${DIST_NAME} ${DIST_VER} ${DIST_SUBVER})
    fi
    cat ${LOCALFILE_COMMANDS_TEMPLATE} >> $NEWCONFIG
    echo "" >> $NEWCONFIG

    # Writting rules configuration
    cat ${RULES_TEMPLATE} >> $NEWCONFIG
    echo "" >> $NEWCONFIG

    # Writting wazuh-logtest configuration
    cat ${RULE_TEST_TEMPLATE} >> $NEWCONFIG
    echo "" >> $NEWCONFIG

    # Writting auth configuration
    if [ "X${AUTHD}" = "Xyes" ]; then
        sed -e "s|\${INSTALLDIR}|$INSTALLDIR|g" "${AUTH_TEMPLATE}" >> $NEWCONFIG
        echo "" >> $NEWCONFIG
    else
        DisableAuthd
    fi

    # Writting cluster configuration
    cat ${CLUSTER_TEMPLATE} >> $NEWCONFIG
    echo "" >> $NEWCONFIG

    echo "</ossec_config>" >> $NEWCONFIG

}

##########
# WriteLocal() $1="no_locafiles" or empty
##########
WriteLocal()
{
    NO_LOCALFILES=$1

    HEADERS=$(SetHeaders "Local")
    echo "$HEADERS" > $NEWCONFIG
    echo "" >> $NEWCONFIG

    echo "<ossec_config>" >> $NEWCONFIG

    if [ "$EMAILNOTIFY" = "yes"   ]; then
        sed -e "s|<email_notification>no</email_notification>|<email_notification>yes</email_notification>|g; \
        s|<smtp_server>smtp.example.wazuh.com</smtp_server>|<smtp_server>${SMTP}</smtp_server>|g; \
        s|<email_from>ossecm@example.wazuh.com</email_from>|<email_from>ossecm@${HOST}</email_from>|g; \
        s|<email_to>recipient@example.wazuh.com</email_to>|<email_to>${EMAIL}</email_to>|g;" "${GLOBAL_TEMPLATE}" >> $NEWCONFIG
    else
        cat ${GLOBAL_TEMPLATE} >> $NEWCONFIG
    fi
    echo "" >> $NEWCONFIG

    # Alerts level
    cat ${ALERTS_TEMPLATE} >> $NEWCONFIG
    echo "" >> $NEWCONFIG

    # Logging format
    cat ${LOGGING_TEMPLATE} >> $NEWCONFIG
    echo "" >> $NEWCONFIG

    # Write rootcheck
    WriteRootcheck "manager"

    # CIS-CAT configuration
    if [ "X$DIST_NAME" !=  "Xdarwin" ]; then
        WriteCISCAT "agent"
    fi

    # Write osquery
    WriteOsquery "manager"

    # Vulnerability Detector
    cat ${VULN_TEMPLATE} >> $NEWCONFIG
    echo "" >> $NEWCONFIG

    # Write syscheck
    WriteSyscheck "manager"

    # Active response
    if [ "$SET_WHITE_LIST"="true" ]; then
       sed -e "/  <\/global>/d" "${GLOBAL_AR_TEMPLATE}" >> $NEWCONFIG
      # Nameservers in /etc/resolv.conf
      for ip in ${NAMESERVERS} ${NAMESERVERS2};
        do
          if [ ! "X${ip}" = "X" ]; then
              echo "    <white_list>${ip}</white_list>" >>$NEWCONFIG
          fi
      done
      # Read string
      for ip in ${IPS};
        do
          if [ ! "X${ip}" = "X" ]; then
            echo $ip | grep -E "^[0-9./]{5,20}$" > /dev/null 2>&1
            if [ $? = 0 ]; then
              echo "    <white_list>${ip}</white_list>" >>$NEWCONFIG
            fi
          fi
        done
        echo "  </global>" >> $NEWCONFIG
        echo "" >> $NEWCONFIG
    else
      cat ${GLOBAL_AR_TEMPLATE} >> $NEWCONFIG
      echo "" >> $NEWCONFIG
    fi

    cat ${AR_COMMANDS_TEMPLATE} >> $NEWCONFIG
    echo "" >> $NEWCONFIG
    cat ${AR_DEFINITIONS_TEMPLATE} >> $NEWCONFIG
    echo "" >> $NEWCONFIG

    # Write the log files
    if [ "X${NO_LOCALFILES}" = "X" ]; then
      echo "  <!-- Log analysis -->" >> $NEWCONFIG
      WriteLogs "add"
    else
      echo "  <!-- Log analysis -->" >> $NEWCONFIG
    fi

    # Localfile commands
    LOCALFILE_COMMANDS_TEMPLATE=$(GetTemplate "localfile-commands.manager.template" ${DIST_NAME} ${DIST_VER} ${DIST_SUBVER})
    if [ "$LOCALFILE_COMMANDS_TEMPLATE" = "ERROR_NOT_FOUND" ]; then
      LOCALFILE_COMMANDS_TEMPLATE=$(GetTemplate "localfile-commands.template" ${DIST_NAME} ${DIST_VER} ${DIST_SUBVER})
    fi
    cat ${LOCALFILE_COMMANDS_TEMPLATE} >> $NEWCONFIG
    echo "" >> $NEWCONFIG

    # Writting rules configuration
    cat ${RULES_TEMPLATE} >> $NEWCONFIG
    echo "" >> $NEWCONFIG

    # Writting wazuh-logtest configuration
    cat ${RULE_TEST_TEMPLATE} >> $NEWCONFIG
    echo "" >> $NEWCONFIG

    echo "</ossec_config>" >> $NEWCONFIG
}

InstallCommon()
{

    PREFIX='/var/ossec'
    OSSEC_GROUP='ossec'
    OSSEC_USER='ossec'
    OSSEC_USER_MAIL='ossecm'
    OSSEC_USER_REM='ossecr'
    INSTALL="install"

    if [ ${INSTYPE} = 'server' ]; then
        OSSEC_CONTROL_SRC='./init/ossec-server.sh'
        OSSEC_CONF_SRC='../etc/ossec-server.conf'
    elif [ ${INSTYPE} = 'agent' ]; then
        OSSEC_CONTROL_SRC='./init/ossec-client.sh'
        OSSEC_CONF_SRC='../etc/ossec-agent.conf'
    elif [ ${INSTYPE} = 'local' ]; then
        OSSEC_CONTROL_SRC='./init/ossec-local.sh'
        OSSEC_CONF_SRC='../etc/ossec-local.conf'
    fi

    if [ ! ${PREFIX} = ${INSTALLDIR} ]; then
        PREFIX=${INSTALLDIR}
    fi

    if [ ${DIST_NAME} = "sunos" ]; then
        INSTALL="ginstall"
    elif [ ${DIST_NAME} = "HP-UX" ]; then
        INSTALL="/usr/local/coreutils/bin/install"
   elif [ ${DIST_NAME} = "AIX" ]; then
        INSTALL="/opt/freeware/bin/install"
    fi

    ./init/adduser.sh ${OSSEC_USER} ${OSSEC_USER_MAIL} ${OSSEC_USER_REM} ${OSSEC_GROUP} ${PREFIX} ${INSTYPE}

  ${INSTALL} -d -m 0750 -o root -g ${OSSEC_GROUP} ${PREFIX}/
  ${INSTALL} -d -m 0770 -o ${OSSEC_USER} -g ${OSSEC_GROUP} ${PREFIX}/logs
  ${INSTALL} -d -m 0750 -o ${OSSEC_USER} -g ${OSSEC_GROUP} ${PREFIX}/logs/ossec
  ${INSTALL} -m 0660 -o ${OSSEC_USER} -g ${OSSEC_GROUP} /dev/null ${PREFIX}/logs/ossec.log
  ${INSTALL} -m 0660 -o ${OSSEC_USER} -g ${OSSEC_GROUP} /dev/null ${PREFIX}/logs/ossec.json
  ${INSTALL} -m 0660 -o ${OSSEC_USER} -g ${OSSEC_GROUP} /dev/null ${PREFIX}/logs/active-responses.log

    if [ ${INSTYPE} = 'agent' ]; then
        ${INSTALL} -d -m 0750 -o root -g 0 ${PREFIX}/bin
    else
        ${INSTALL} -d -m 0750 -o root -g ${OSSEC_GROUP} ${PREFIX}/bin
    fi

  ${INSTALL} -d -m 0750 -o root -g ${OSSEC_GROUP} ${PREFIX}/lib

    if [ ${NUNAME} = 'Darwin' ]
    then
        if [ -f libwazuhext.dylib ]
        then
            ${INSTALL} -m 0750 -o root -g 0 libwazuhext.dylib ${PREFIX}/lib
        fi
    elif [ -f libwazuhext.so ]
    then
        ${INSTALL} -m 0750 -o root -g ${OSSEC_GROUP} libwazuhext.so ${PREFIX}/lib

        if ([ "X${DIST_NAME}" = "Xrhel" ] || [ "X${DIST_NAME}" = "Xcentos" ] || [ "X${DIST_NAME}" = "XCentOS" ]) && [ ${DIST_VER} -le 5 ]; then
            chcon -t textrel_shlib_t ${PREFIX}/lib/libwazuhext.so
        fi
    fi

<<<<<<< HEAD
    if [ ${NUNAME} = 'Darwin' ]
    then
        if [ -f shared_modules/dbsync/build/lib/libdbsync.dylib ]
        then
            ${INSTALL} -m 0750 -o root -g 0 shared_modules/dbsync/build/lib/libdbsync.dylib ${PREFIX}/lib
            install_name_tool -id @rpath/../lib/libdbsync.dylib ${PREFIX}/lib/libdbsync.dylib
        fi
    elif [ -f shared_modules/dbsync/build/lib/libdbsync.so ]
    then
        ${INSTALL} -m 0750 -o root -g ${OSSEC_GROUP} shared_modules/dbsync/build/lib/libdbsync.so ${PREFIX}/lib

        if ([ "X${DIST_NAME}" = "Xrhel" ] || [ "X${DIST_NAME}" = "Xcentos" ] || [ "X${DIST_NAME}" = "XCentOS" ]) && [ ${DIST_VER} -le 5 ]; then
            chcon -t textrel_shlib_t ${PREFIX}/lib/libdbsync.so
        fi
    fi

    if [ ${NUNAME} = 'Darwin' ]
    then
        if [ -f shared_modules/rsync/build/lib/librsync.dylib ]
        then
            ${INSTALL} -m 0750 -o root -g 0 shared_modules/rsync/build/lib/librsync.dylib ${PREFIX}/lib
            install_name_tool -id @rpath/../lib/librsync.dylib ${PREFIX}/lib/librsync.dylib
            install_name_tool -change $(PWD)/shared_modules/dbsync/build/lib/libdbsync.dylib @rpath/../lib/libdbsync.dylib ${PREFIX}/lib/librsync.dylib
        fi
    elif [ -f shared_modules/rsync/build/lib/librsync.so ]
    then
        ${INSTALL} -m 0750 -o root -g ${OSSEC_GROUP} shared_modules/rsync/build/lib/librsync.so ${PREFIX}/lib

        if ([ "X${DIST_NAME}" = "Xrhel" ] || [ "X${DIST_NAME}" = "Xcentos" ] || [ "X${DIST_NAME}" = "XCentOS" ]) && [ ${DIST_VER} -le 5 ]; then
            chcon -t textrel_shlib_t ${PREFIX}/lib/librsync.so
        fi
    fi

    if [ ${NUNAME} = 'Darwin' ]
    then
        if [ -f data_provider/build/lib/libsysinfo.dylib ]
        then
            ${INSTALL} -m 0750 -o root -g 0 data_provider/build/lib/libsysinfo.dylib ${PREFIX}/lib
            install_name_tool -id @rpath/../lib/libsysinfo.dylib ${PREFIX}/lib/libsysinfo.dylib
        fi
    elif [ -f data_provider/build/lib/libsysinfo.so ]
    then
        ${INSTALL} -m 0750 -o root -g ${OSSEC_GROUP} data_provider/build/lib/libsysinfo.so ${PREFIX}/lib

        if ([ "X${DIST_NAME}" = "Xrhel" ] || [ "X${DIST_NAME}" = "Xcentos" ] || [ "X${DIST_NAME}" = "XCentOS" ]) && [ ${DIST_VER} -le 5 ]; then
            chcon -t textrel_shlib_t ${PREFIX}/lib/libsysinfo.so
        fi
    fi

    if [ ${NUNAME} = 'Darwin' ]
    then
        if [ -f wazuh_modules/syscollector/build/lib/libsyscollector.dylib ]
        then
            ${INSTALL} -m 0750 -o root -g 0 wazuh_modules/syscollector/build/lib/libsyscollector.dylib ${PREFIX}/lib
            install_name_tool -id @rpath/../lib/libsyscollector.dylib ${PREFIX}/lib/libsyscollector.dylib
            install_name_tool -change $(PWD)/data_provider/build/lib/libsysinfo.dylib @rpath/../lib/libsysinfo.dylib ${PREFIX}/lib/libsyscollector.dylib
            install_name_tool -change $(PWD)/shared_modules/rsync/build/lib/librsync.dylib @rpath/../lib/librsync.dylib ${PREFIX}/lib/libsyscollector.dylib
            install_name_tool -change $(PWD)/shared_modules/dbsync/build/lib/libdbsync.dylib @rpath/../lib/libdbsync.dylib ${PREFIX}/lib/libsyscollector.dylib
        fi
    elif [ -f wazuh_modules/syscollector/build/lib/libsyscollector.so ]
    then
        ${INSTALL} -m 0750 -o root -g ${OSSEC_GROUP} wazuh_modules/syscollector/build/lib/libsyscollector.so ${PREFIX}/lib

        if ([ "X${DIST_NAME}" = "Xrhel" ] || [ "X${DIST_NAME}" = "Xcentos" ] || [ "X${DIST_NAME}" = "XCentOS" ]) && [ ${DIST_VER} -le 5 ]; then
            chcon -t textrel_shlib_t ${PREFIX}/lib/libsyscollector.so
        fi
    fi

  ${INSTALL} -m 0750 -o root -g 0 ossec-logcollector ${PREFIX}/bin
  ${INSTALL} -m 0750 -o root -g 0 ossec-syscheckd ${PREFIX}/bin
  ${INSTALL} -m 0750 -o root -g 0 ossec-execd ${PREFIX}/bin
=======
  ${INSTALL} -m 0750 -o root -g 0 wazuh-logcollector ${PREFIX}/bin
  ${INSTALL} -m 0750 -o root -g 0 wazuh-syscheckd ${PREFIX}/bin
  ${INSTALL} -m 0750 -o root -g 0 wazuh-execd ${PREFIX}/bin
>>>>>>> 68209a0e
  ${INSTALL} -m 0750 -o root -g 0 manage_agents ${PREFIX}/bin
  ${INSTALL} -m 0750 -o root -g 0 ../contrib/util.sh ${PREFIX}/bin/
  ${INSTALL} -m 0750 -o root -g 0 ${OSSEC_CONTROL_SRC} ${PREFIX}/bin/ossec-control
  ${INSTALL} -m 0750 -o root -g 0 wazuh-modulesd ${PREFIX}/bin/

  ${INSTALL} -d -m 0750 -o root -g ${OSSEC_GROUP} ${PREFIX}/queue
  ${INSTALL} -d -m 0770 -o ${OSSEC_USER} -g ${OSSEC_GROUP} ${PREFIX}/queue/alerts
  ${INSTALL} -d -m 0770 -o ${OSSEC_USER} -g ${OSSEC_GROUP} ${PREFIX}/queue/ossec
  ${INSTALL} -d -m 0750 -o ${OSSEC_USER} -g ${OSSEC_GROUP} ${PREFIX}/queue/diff
  ${INSTALL} -d -m 0750 -o ${OSSEC_USER} -g ${OSSEC_GROUP} ${PREFIX}/queue/fim
  ${INSTALL} -d -m 0750 -o ${OSSEC_USER} -g ${OSSEC_GROUP} ${PREFIX}/queue/fim/db
  ${INSTALL} -d -m 0750 -o ${OSSEC_USER} -g ${OSSEC_GROUP} ${PREFIX}/queue/logcollector

  ${INSTALL} -d -m 0750 -o root -g ${OSSEC_GROUP} ${PREFIX}/ruleset
  ${INSTALL} -d -m 0750 -o root -g ${OSSEC_GROUP} ${PREFIX}/ruleset/sca

  ${INSTALL} -d -m 0750 -o root -g ${OSSEC_GROUP} ${PREFIX}/wodles
  ${INSTALL} -d -m 0770 -o root -g ${OSSEC_GROUP} ${PREFIX}/var/wodles

  ${INSTALL} -d -m 0770 -o ${OSSEC_USER} -g ${OSSEC_GROUP} ${PREFIX}/etc

    if [ -f /etc/localtime ]
    then
         ${INSTALL} -m 0640 -o root -g ${OSSEC_GROUP} /etc/localtime ${PREFIX}/etc
    fi

  ${INSTALL} -d -m 1770 -o root -g ${OSSEC_GROUP} ${PREFIX}/tmp

    if [ -f /etc/TIMEZONE ]; then
         ${INSTALL} -m 0640 -o root -g ${OSSEC_GROUP} /etc/TIMEZONE ${PREFIX}/etc/
    fi
    # Solaris Needs some extra files
    if [ ${DIST_NAME} = "SunOS" ]; then
      ${INSTALL} -d -m 0750 -o root -g ${OSSEC_GROUP} ${PREFIX}/usr/share/lib/zoneinfo/
        cp -rf /usr/share/lib/zoneinfo/* ${PREFIX}/usr/share/lib/zoneinfo/
        chown root:${OSSEC_GROUP} ${PREFIX}/usr/share/lib/zoneinfo/*
        find ${PREFIX}/usr/share/lib/zoneinfo/ -type d -exec chmod 0750 {} +
        find ${PREFIX}/usr/share/lib/zoneinfo/ -type f -exec chmod 0640 {} +
    fi

    ${INSTALL} -m 0640 -o root -g ${OSSEC_GROUP} -b ../etc/internal_options.conf ${PREFIX}/etc/

    if [ ! -f ${PREFIX}/etc/local_internal_options.conf ]; then
        ${INSTALL} -m 0640 -o root -g ${OSSEC_GROUP} ../etc/local_internal_options.conf ${PREFIX}/etc/local_internal_options.conf
    fi

    if [ ! -f ${PREFIX}/etc/client.keys ]; then
        if [ ${INSTYPE} = 'agent' ]; then
            ${INSTALL} -m 0640 -o root -g ${OSSEC_GROUP} /dev/null ${PREFIX}/etc/client.keys
        else
            ${INSTALL} -m 0640 -o ossec -g ${OSSEC_GROUP} /dev/null ${PREFIX}/etc/client.keys
        fi
    fi

    if [ ! -f ${PREFIX}/etc/ossec.conf ]; then
        if [ -f  ../etc/ossec.mc ]; then
            ${INSTALL} -m 0660 -o root -g ${OSSEC_GROUP} ../etc/ossec.mc ${PREFIX}/etc/ossec.conf
        else
            ${INSTALL} -m 0660 -o root -g ${OSSEC_GROUP} ${OSSEC_CONF_SRC} ${PREFIX}/etc/ossec.conf
        fi
    fi

  ${INSTALL} -d -m 0770 -o root -g ${OSSEC_GROUP} ${PREFIX}/etc/shared
  ${INSTALL} -d -m 0750 -o root -g ${OSSEC_GROUP} ${PREFIX}/active-response
  ${INSTALL} -d -m 0750 -o root -g ${OSSEC_GROUP} ${PREFIX}/active-response/bin
  ${INSTALL} -d -m 0750 -o root -g ${OSSEC_GROUP} ${PREFIX}/agentless
  ${INSTALL} -m 0750 -o root -g ${OSSEC_GROUP} agentlessd/scripts/* ${PREFIX}/agentless/

  ${INSTALL} -d -m 0770 -o root -g ${OSSEC_GROUP} ${PREFIX}/.ssh

  ./init/fw-check.sh execute
  ${INSTALL} -m 0750 -o root -g ${OSSEC_GROUP} ../active-response/*.sh ${PREFIX}/active-response/bin/
  ${INSTALL} -m 0750 -o root -g ${OSSEC_GROUP} ../active-response/*.py ${PREFIX}/active-response/bin/
  ${INSTALL} -m 0750 -o root -g ${OSSEC_GROUP} ../active-response/firewalls/*.sh ${PREFIX}/active-response/bin/

  ${INSTALL} -d -m 0750 -o root -g ${OSSEC_GROUP} ${PREFIX}/var
  ${INSTALL} -d -m 0770 -o root -g ${OSSEC_GROUP} ${PREFIX}/var/run
  ${INSTALL} -d -m 0770 -o root -g ${OSSEC_GROUP} ${PREFIX}/var/upgrade
  ${INSTALL} -d -m 0770 -o root -g ${OSSEC_GROUP} ${PREFIX}/var/selinux

  if [ -f selinux/wazuh.pp ]
  then
    ${INSTALL} -m 0640 -o root -g ${OSSEC_GROUP} selinux/wazuh.pp ${PREFIX}/var/selinux/
    InstallSELinuxPolicyPackage
  fi

  ${INSTALL} -d -m 0750 -o root -g ${OSSEC_GROUP} ${PREFIX}/backup

}

InstallLocal()
{

    InstallCommon

    ${INSTALL} -d -m 0770 -o root -g ${OSSEC_GROUP} ${PREFIX}/etc/decoders
    ${INSTALL} -d -m 0770 -o root -g ${OSSEC_GROUP} ${PREFIX}/etc/rules
    ${INSTALL} -d -m 0770 -o ${OSSEC_USER} -g ${OSSEC_GROUP} ${PREFIX}/var/multigroups
    ${INSTALL} -d -m 0770 -o root -g ${OSSEC_GROUP} ${PREFIX}/var/db
    ${INSTALL} -d -m 0770 -o root -g ${OSSEC_GROUP} ${PREFIX}/var/db/agents
    ${INSTALL} -d -m 0770 -o root -g ${OSSEC_GROUP} ${PREFIX}/var/download
    ${INSTALL} -d -m 0750 -o ${OSSEC_USER} -g ${OSSEC_GROUP} ${PREFIX}/logs/archives
    ${INSTALL} -d -m 0750 -o ${OSSEC_USER} -g ${OSSEC_GROUP} ${PREFIX}/logs/alerts
    ${INSTALL} -d -m 0750 -o ${OSSEC_USER} -g ${OSSEC_GROUP} ${PREFIX}/logs/firewall
    ${INSTALL} -d -m 0750 -o ${OSSEC_USER} -g ${OSSEC_GROUP} ${PREFIX}/logs/api
    ${INSTALL} -d -m 0770 -o root -g ${OSSEC_GROUP} ${PREFIX}/etc/rootcheck

    ${INSTALL} -m 0750 -o root -g 0 wazuh-agentlessd ${PREFIX}/bin
    ${INSTALL} -m 0750 -o root -g 0 wazuh-analysisd ${PREFIX}/bin
    ${INSTALL} -m 0750 -o root -g 0 wazuh-monitord ${PREFIX}/bin
    ${INSTALL} -m 0750 -o root -g 0 wazuh-reportd ${PREFIX}/bin
    ${INSTALL} -m 0750 -o root -g 0 wazuh-maild ${PREFIX}/bin
    ${INSTALL} -m 0750 -o root -g 0 ossec-logtest ${PREFIX}/bin
    ${INSTALL} -m 0750 -o root -g 0 wazuh-csyslogd ${PREFIX}/bin
    ${INSTALL} -m 0750 -o root -g 0 wazuh-dbd ${PREFIX}/bin
    ${INSTALL} -m 0750 -o root -g 0 ossec-makelists ${PREFIX}/bin
    ${INSTALL} -m 0750 -o root -g ${OSSEC_GROUP} verify-agent-conf ${PREFIX}/bin/
    ${INSTALL} -m 0750 -o root -g 0 clear_stats ${PREFIX}/bin/
    ${INSTALL} -m 0750 -o root -g 0 ossec-regex ${PREFIX}/bin/
    ${INSTALL} -m 0750 -o root -g 0 syscheck_update ${PREFIX}/bin/
    ${INSTALL} -m 0750 -o root -g 0 agent_control ${PREFIX}/bin/
    ${INSTALL} -m 0750 -o root -g 0 syscheck_control ${PREFIX}/bin/
    ${INSTALL} -m 0750 -o root -g 0 rootcheck_control ${PREFIX}/bin/
    ${INSTALL} -m 0750 -o root -g 0 wazuh-integratord ${PREFIX}/bin/
    ${INSTALL} -m 0750 -o root -g 0 wazuh-db ${PREFIX}/bin/

    ${INSTALL} -d -m 0750 -o ${OSSEC_USER} -g ${OSSEC_GROUP} ${PREFIX}/stats
    ${INSTALL} -d -m 0750 -o root -g ${OSSEC_GROUP} ${PREFIX}/ruleset/decoders
    ${INSTALL} -d -m 0750 -o root -g ${OSSEC_GROUP} ${PREFIX}/ruleset/rules

    ${INSTALL} -m 0640 -o root -g ${OSSEC_GROUP} -b ../ruleset/rules/*.xml ${PREFIX}/ruleset/rules
    ${INSTALL} -m 0640 -o root -g ${OSSEC_GROUP} -b ../ruleset/decoders/*.xml ${PREFIX}/ruleset/decoders
    ${INSTALL} -m 0660 -o root -g ${OSSEC_GROUP} ../ruleset/rootcheck/db/*.txt ${PREFIX}/etc/rootcheck

    InstallSecurityConfigurationAssessmentFiles "manager"

    # Build SQLite library for CentOS 6
    if ([ "X${DIST_NAME}" = "Xrhel" ] || [ "X${DIST_NAME}" = "Xcentos" ]) && [ ${DIST_VER} -le 6 ]; then
        LIB_FLAG="yes"
    else
        LIB_FLAG="no"
    fi

    if [ ! -f ${PREFIX}/etc/decoders/local_decoder.xml ]; then
        ${INSTALL} -m 0660 -o ossec -g ${OSSEC_GROUP} -b ../etc/local_decoder.xml ${PREFIX}/etc/decoders/local_decoder.xml
    fi
    if [ ! -f ${PREFIX}/etc/rules/local_rules.xml ]; then
        ${INSTALL} -m 0660 -o ossec -g ${OSSEC_GROUP} -b ../etc/local_rules.xml ${PREFIX}/etc/rules/local_rules.xml
    fi
    if [ ! -f ${PREFIX}/etc/lists ]; then
        ${INSTALL} -d -m 0770 -o root -g ${OSSEC_GROUP} ${PREFIX}/etc/lists
    fi
    if [ ! -f ${PREFIX}/etc/lists/amazon ]; then
        ${INSTALL} -d -m 0770 -o ossec -g ${OSSEC_GROUP} ${PREFIX}/etc/lists/amazon
        ${INSTALL} -m 0660 -o ossec -g ${OSSEC_GROUP} -b ../ruleset/lists/amazon/* ${PREFIX}/etc/lists/amazon/
    fi
    if [ ! -f ${PREFIX}/etc/lists/audit-keys ]; then
        ${INSTALL} -m 0660 -o ossec -g ${OSSEC_GROUP} -b ../ruleset/lists/audit-keys ${PREFIX}/etc/lists/audit-keys
    fi
    if [ ! -f ${PREFIX}/etc/lists/security-eventchannel ]; then
        ${INSTALL} -m 0660 -o ossec -g ${OSSEC_GROUP} -b ../ruleset/lists/security-eventchannel ${PREFIX}/etc/lists/security-eventchannel
    fi

    ${INSTALL} -d -m 0750 -o ${OSSEC_USER} -g ${OSSEC_GROUP} ${PREFIX}/queue/fts
    ${INSTALL} -d -m 0750 -o ${OSSEC_USER} -g ${OSSEC_GROUP} ${PREFIX}/queue/agentless
    ${INSTALL} -d -m 0750 -o ${OSSEC_USER} -g ${OSSEC_GROUP} ${PREFIX}/queue/db

    ${INSTALL} -d -m 0750 -o root -g ${OSSEC_GROUP} ${PREFIX}/integrations
    ${INSTALL} -m 750 -o root -g ${OSSEC_GROUP} ../integrations/pagerduty ${PREFIX}/integrations/pagerduty
    ${INSTALL} -m 750 -o root -g ${OSSEC_GROUP} ../integrations/slack ${PREFIX}/integrations/slack.py
    ${INSTALL} -m 750 -o root -g ${OSSEC_GROUP} ../integrations/virustotal ${PREFIX}/integrations/virustotal.py
    touch ${PREFIX}/logs/integrations.log
    chmod 640 ${PREFIX}/logs/integrations.log
    chown ${OSSEC_USER_MAIL}:${OSSEC_GROUP} ${PREFIX}/logs/integrations.log

    if [ "X${OPTIMIZE_CPYTHON}" = "Xy" ]; then
        CPYTHON_FLAGS="OPTIMIZE_CPYTHON=yes"
    fi

    # Install Vulnerability Detector files
    ${INSTALL} -d -m 0660 -o root -g ${OSSEC_GROUP} ${PREFIX}/queue/vulnerabilities
    ${INSTALL} -d -m 0440 -o root -g ${OSSEC_GROUP} ${PREFIX}/queue/vulnerabilities/dictionaries
    ${INSTALL} -m 0440 -o root -g ${OSSEC_GROUP} wazuh_modules/vulnerability_detector/cpe_helper.json ${PREFIX}/queue/vulnerabilities/dictionaries

    # Install Task Manager files
    ${INSTALL} -d -m 0770 -o ${OSSEC_USER} -g ${OSSEC_GROUP} ${PREFIX}/queue/tasks

    ### Install Python
    ${MAKEBIN} wpython PREFIX=${PREFIX} TARGET=${INSTYPE}

    ${MAKEBIN} --quiet -C ../framework install PREFIX=${PREFIX} USE_FRAMEWORK_LIB=${LIB_FLAG}

    ### Backup old API
    if [ "X${update_only}" = "Xyes" ]; then
      ${MAKEBIN} --quiet -C ../api backup PREFIX=${PREFIX} REVISION=${REVISION}
    fi

    ### Install API
    ${MAKEBIN} --quiet -C ../api install PREFIX=${PREFIX}

    ### Restore old API
    if [ "X${update_only}" = "Xyes" ]; then
      ${MAKEBIN} --quiet -C ../api restore PREFIX=${PREFIX} REVISION=${REVISION}
    fi
}

TransferShared()
{
    rm -f ${PREFIX}/etc/shared/merged.mg
    find ${PREFIX}/etc/shared -maxdepth 1 -type f -not -name ar.conf -not -name files.yml -exec cp -pf {} ${PREFIX}/backup/shared \;
    find ${PREFIX}/etc/shared -maxdepth 1 -type f -not -name ar.conf -not -name files.yml -exec mv -f {} ${PREFIX}/etc/shared/default \;
}

InstallServer()
{

    InstallLocal

    # Install cluster files
    ${INSTALL} -d -m 0770 -o ${OSSEC_USER} -g ${OSSEC_GROUP} ${PREFIX}/queue/cluster
    ${INSTALL} -d -m 0750 -o ${OSSEC_USER} -g ${OSSEC_GROUP} ${PREFIX}/logs/cluster

    ${INSTALL} -d -m 0770 -o ossec -g ${OSSEC_GROUP} ${PREFIX}/etc/shared/default
    ${INSTALL} -d -m 0750 -o root -g ${OSSEC_GROUP} ${PREFIX}/backup/shared

    TransferShared

    ${INSTALL} -m 0750 -o root -g 0 wazuh-remoted ${PREFIX}/bin
    ${INSTALL} -m 0750 -o root -g 0 wazuh-authd ${PREFIX}/bin

    ${INSTALL} -d -m 0770 -o ${OSSEC_USER_REM} -g ${OSSEC_GROUP} ${PREFIX}/queue/rids
    ${INSTALL} -d -m 0770 -o root -g ${OSSEC_GROUP} ${PREFIX}/queue/agent-groups

    if [ ! -f ${PREFIX}/queue/agents-timestamp ]; then
        ${INSTALL} -m 0600 -o root -g ${OSSEC_GROUP} /dev/null ${PREFIX}/queue/agents-timestamp
    fi

    ${INSTALL} -d -m 0750 -o ${OSSEC_USER} -g ${OSSEC_GROUP} ${PREFIX}/backup/agents
    ${INSTALL} -d -m 0750 -o ${OSSEC_USER} -g ${OSSEC_GROUP} ${PREFIX}/backup/groups

    ${INSTALL} -m 0660 -o ossec -g ${OSSEC_GROUP} ../ruleset/rootcheck/db/*.txt ${PREFIX}/etc/shared/default

    if [ ! -f ${PREFIX}/etc/shared/default/agent.conf ]; then
        ${INSTALL} -m 0660 -o ossec -g ${OSSEC_GROUP} ../etc/agent.conf ${PREFIX}/etc/shared/default
    fi

    if [ ! -f ${PREFIX}/etc/shared/agent-template.conf ]; then
        ${INSTALL} -m 0660 -o ossec -g ${OSSEC_GROUP} ../etc/agent.conf ${PREFIX}/etc/shared/agent-template.conf
    fi

    # Install the plugins files
    ${INSTALL} -d -m 0750 -o root -g ${OSSEC_GROUP} ${PREFIX}/wodles/aws
    ${INSTALL} -m 0750 -o root -g ${OSSEC_GROUP} ../wodles/aws/aws_s3.py ${PREFIX}/wodles/aws/aws-s3.py
    ${INSTALL} -m 0750 -o root -g ${OSSEC_GROUP} ../framework/wrappers/generic_wrapper.sh ${PREFIX}/wodles/aws/aws-s3

    ${INSTALL} -d -m 0750 -o root -g ${OSSEC_GROUP} ${PREFIX}/wodles/gcloud
    ${INSTALL} -m 0750 -o root -g ${OSSEC_GROUP} ../wodles/gcloud/gcloud.py ${PREFIX}/wodles/gcloud/gcloud.py
    ${INSTALL} -m 0750 -o root -g ${OSSEC_GROUP} ../wodles/gcloud/integration.py ${PREFIX}/wodles/gcloud/integration.py
    ${INSTALL} -m 0750 -o root -g ${OSSEC_GROUP} ../wodles/gcloud/tools.py ${PREFIX}/wodles/gcloud/tools.py
    ${INSTALL} -m 0750 -o root -g ${OSSEC_GROUP} ../framework/wrappers/generic_wrapper.sh ${PREFIX}/wodles/gcloud/gcloud

    ${INSTALL} -d -m 0750 -o root -g ${OSSEC_GROUP} ${PREFIX}/wodles/docker
    ${INSTALL} -m 0750 -o root -g ${OSSEC_GROUP} ../wodles/docker-listener/DockerListener.py ${PREFIX}/wodles/docker/DockerListener.py
    ${INSTALL} -m 0750 -o root -g ${OSSEC_GROUP} ../framework/wrappers/generic_wrapper.sh ${PREFIX}/wodles/docker/DockerListener

    # Add Azure script (for manager only)
    ${INSTALL} -d -m 0750 -o root -g ${OSSEC_GROUP} ${PREFIX}/wodles/azure
    ${INSTALL} -m 0750 -o root -g ${OSSEC_GROUP} ../wodles/azure/azure-logs.py ${PREFIX}/wodles/azure/azure-logs.py
    ${INSTALL} -m 0750 -o root -g ${OSSEC_GROUP} ../framework/wrappers/generic_wrapper.sh ${PREFIX}/wodles/azure/azure-logs

    GenerateAuthCert

    # Add the wrappers for python script in active-response
    ${INSTALL} -m 0750 -o root -g ${OSSEC_GROUP} ../framework/wrappers/generic_wrapper.sh ${PREFIX}/integrations/slack
    ${INSTALL} -m 0750 -o root -g ${OSSEC_GROUP} ../framework/wrappers/generic_wrapper.sh ${PREFIX}/integrations/virustotal

}

InstallAgent()
{

    InstallCommon

    InstallSecurityConfigurationAssessmentFiles "agent"

    ${INSTALL} -m 0750 -o root -g 0 wazuh-agentd ${PREFIX}/bin
    ${INSTALL} -m 0750 -o root -g 0 agent-auth ${PREFIX}/bin

    ${INSTALL} -d -m 0750 -o ${OSSEC_USER} -g ${OSSEC_GROUP} ${PREFIX}/queue/rids
    ${INSTALL} -d -m 0770 -o root -g ${OSSEC_GROUP} ${PREFIX}/var/incoming
    ${INSTALL} -m 0660 -o root -g ${OSSEC_GROUP} ../ruleset/rootcheck/db/*.txt ${PREFIX}/etc/shared/
    ${INSTALL} -m 0640 -o root -g ${OSSEC_GROUP} ../etc/wpk_root.pem ${PREFIX}/etc/

    # Install the plugins files
    # Don't install the plugins if they are already installed. This check affects
    # hybrid installation mode
    if [ ! -d ${PREFIX}/wodles/aws ]; then
        ${INSTALL} -d -m 0750 -o root -g ${OSSEC_GROUP} ${PREFIX}/wodles/aws
        ${INSTALL} -m 0750 -o root -g ${OSSEC_GROUP} ../wodles/aws/aws_s3.py ${PREFIX}/wodles/aws/aws-s3
    fi

    if [ ! -d ${PREFIX}/wodles/gcloud ]; then
        ${INSTALL} -d -m 0750 -o root -g ${OSSEC_GROUP} ${PREFIX}/wodles/gcloud
        ${INSTALL} -m 0750 -o root -g ${OSSEC_GROUP} ../wodles/gcloud/gcloud.py ${PREFIX}/wodles/gcloud/gcloud
        ${INSTALL} -m 0750 -o root -g ${OSSEC_GROUP} ../wodles/gcloud/integration.py ${PREFIX}/wodles/gcloud/integration.py
        ${INSTALL} -m 0750 -o root -g ${OSSEC_GROUP} ../wodles/gcloud/tools.py ${PREFIX}/wodles/gcloud/tools.py
    fi

    if [ ! -d ${PREFIX}/wodles/docker ]; then
        ${INSTALL} -d -m 0750 -o root -g ${OSSEC_GROUP} ${PREFIX}/wodles/docker
        ${INSTALL} -m 0750 -o root -g ${OSSEC_GROUP} ../wodles/docker-listener/DockerListener.py ${PREFIX}/wodles/docker/DockerListener
    fi

}

InstallWazuh()
{
    if [ "X$INSTYPE" = "Xagent" ]; then
        InstallAgent
    elif [ "X$INSTYPE" = "Xserver" ]; then
        InstallServer
        InstallCDB
    elif [ "X$INSTYPE" = "Xlocal" ]; then
        InstallLocal
        InstallCDB
    fi

}


InstallCDB()
{
    echo "Building CDB lists..."
    ${PREFIX}/bin/ossec-makelists > /dev/null 2>&1
}<|MERGE_RESOLUTION|>--- conflicted
+++ resolved
@@ -743,7 +743,6 @@
         fi
     fi
 
-<<<<<<< HEAD
     if [ ${NUNAME} = 'Darwin' ]
     then
         if [ -f shared_modules/dbsync/build/lib/libdbsync.dylib ]
@@ -812,14 +811,9 @@
         fi
     fi
 
-  ${INSTALL} -m 0750 -o root -g 0 ossec-logcollector ${PREFIX}/bin
-  ${INSTALL} -m 0750 -o root -g 0 ossec-syscheckd ${PREFIX}/bin
-  ${INSTALL} -m 0750 -o root -g 0 ossec-execd ${PREFIX}/bin
-=======
   ${INSTALL} -m 0750 -o root -g 0 wazuh-logcollector ${PREFIX}/bin
   ${INSTALL} -m 0750 -o root -g 0 wazuh-syscheckd ${PREFIX}/bin
   ${INSTALL} -m 0750 -o root -g 0 wazuh-execd ${PREFIX}/bin
->>>>>>> 68209a0e
   ${INSTALL} -m 0750 -o root -g 0 manage_agents ${PREFIX}/bin
   ${INSTALL} -m 0750 -o root -g 0 ../contrib/util.sh ${PREFIX}/bin/
   ${INSTALL} -m 0750 -o root -g 0 ${OSSEC_CONTROL_SRC} ${PREFIX}/bin/ossec-control
