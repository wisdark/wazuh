--- conflicted
+++ resolved
@@ -13,13 +13,8 @@
 PLIST=${DIR}/bin/.process_list;
 
 # Installation info
-<<<<<<< HEAD
 VERSION="v5.0.0"
 REVISION="50000"
-=======
-VERSION="v4.10.0"
-REVISION="41000"
->>>>>>> f98b013d
 TYPE="server"
 
 ###  Do not modify below here ###
