/* Copyright (C) 2009 Trend Micro Inc.
 * All rights reserved.
 *
 * This program is a free software; you can redistribute it
 * and/or modify it under the terms of the GNU General Public
 * License (version 2) as published by the FSF - Free Software
 * Foundation
 */

#include "shared.h"
#include "remote-config.h"
#include "config.h"


/* Reads remote config */
int Read_Remote(XML_NODE node, void *d1, __attribute__((unused)) void *d2)
{
    int i = 0;
    unsigned int pl = 0;
    unsigned int allow_size = 1;
    unsigned int deny_size = 1;
    int portnum;
    remoted *logr;

    /*** XML Definitions ***/

    /* Allowed and denied IPS */
    const char *xml_allowips = "allowed-ips";
    const char *xml_denyips = "denied-ips";

    /* Remote options */
    const char *xml_remote_port = "port";
    const char *xml_remote_proto = "protocol";
    const char *xml_remote_ipv6 = "ipv6";
    const char *xml_remote_connection = "connection";
    const char *xml_remote_lip = "local_ip";

    logr = (remoted *)d1;

    /* Getting allowed-ips */
    if (logr->allowips) {
        while (logr->allowips[allow_size - 1]) {
            allow_size++;
        }
    }

    /* Getting denied-ips */
    if (logr->denyips) {
        while (logr->denyips[deny_size - 1]) {
            deny_size++;
        }
    }

    /* conn and port must not be null */
    if (!logr->conn) {
        os_calloc(1, sizeof(int), logr->conn);
        logr->conn[0] = 0;
    }
<<<<<<< HEAD
    if(!logr->port)
    {
        os_calloc(1, sizeof(char *), logr->port);
        logr->port[0] = NULL;
=======
    if (!logr->port) {
        os_calloc(1, sizeof(int), logr->port);
        logr->port[0] = 0;
>>>>>>> 757435a6
    }
    if (!logr->proto) {
        os_calloc(1, sizeof(int), logr->proto);
        logr->proto[0] = 0;
    }
    if (!logr->ipv6) {
        os_calloc(1, sizeof(int), logr->ipv6);
        logr->ipv6[0] = 0;
    }
    if (!logr->lip) {
        os_calloc(1, sizeof(char *), logr->lip);
        logr->lip[0] = NULL;
    }

    /* Clean */
    while (logr->conn[pl] != 0) {
        pl++;
    }

<<<<<<< HEAD

    /* Adding space for the last null connection/port */
    logr->port = (char **) realloc(logr->port, sizeof(char *)*(pl +2));
    logr->conn = (int *) realloc(logr->conn, sizeof(int)*(pl +2));
    logr->proto = (int *) realloc(logr->proto, sizeof(int)*(pl +2));
    logr->ipv6 = (int *) realloc(logr->ipv6, sizeof(int)*(pl +2));
    logr->lip = (char **) realloc(logr->lip, sizeof(char *)*(pl +2));
    if(!logr->port || !logr->conn || !logr->proto || !logr->lip)
    {
=======
    /* Add space for the last null connection/port */
    logr->port = (int *) realloc(logr->port, sizeof(int) * (pl + 2));
    logr->conn = (int *) realloc(logr->conn, sizeof(int) * (pl + 2));
    logr->proto = (int *) realloc(logr->proto, sizeof(int) * (pl + 2));
    logr->ipv6 = (int *) realloc(logr->ipv6, sizeof(int) * (pl + 2));
    logr->lip = (char **) realloc(logr->lip, sizeof(char *) * (pl + 2));
    if (!logr->port || !logr->conn || !logr->proto || !logr->lip) {
>>>>>>> 757435a6
        ErrorExit(MEM_ERROR, __local_name, errno, strerror(errno));
    }

    logr->port[pl] = NULL;
    logr->conn[pl] = 0;
    logr->proto[pl] = 0;
    logr->ipv6[pl] = 0;
    logr->lip[pl] = NULL;

<<<<<<< HEAD
    logr->port[pl +1] = NULL;
    logr->conn[pl +1] = 0;
    logr->proto[pl +1] = 0;
    logr->ipv6[pl +1] = 0;
    logr->lip[pl +1] = NULL;
=======
    logr->port[pl + 1] = 0;
    logr->conn[pl + 1] = 0;
    logr->proto[pl + 1] = 0;
    logr->ipv6[pl + 1] = 0;
    logr->lip[pl + 1] = NULL;
>>>>>>> 757435a6

    while (node[i]) {
        if (!node[i]->element) {
            merror(XML_ELEMNULL, __local_name);
            return (OS_INVALID);
        } else if (!node[i]->content) {
            merror(XML_VALUENULL, __local_name, node[i]->element);
            return (OS_INVALID);
        } else if (strcasecmp(node[i]->element, xml_remote_connection) == 0) {
            if (strcmp(node[i]->content, "syslog") == 0) {
                logr->conn[pl] = SYSLOG_CONN;
            } else if (strcmp(node[i]->content, "secure") == 0) {
                logr->conn[pl] = SECURE_CONN;
            } else {
                merror(XML_VALUEERR, __local_name, node[i]->element, node[i]->content);
                return (OS_INVALID);
            }
        } else if (strcasecmp(node[i]->element, xml_remote_port) == 0) {
            if (!OS_StrIsNum(node[i]->content)) {
                merror(XML_VALUEERR, __local_name, node[i]->element, node[i]->content);
                return (OS_INVALID);
            }
            os_strdup(node[i]->content,logr->port[pl]);
            portnum = atoi(node[i]->content);

<<<<<<< HEAD
            if(portnum <= 0 || portnum > 65535)
            {
                merror(PORT_ERROR, __local_name, portnum);
                return(OS_INVALID);
            }
        }
        else if(strcasecmp(node[i]->element,xml_remote_proto) == 0)
        {
            if(strcasecmp(node[i]->content, "tcp") == 0)
            {
                logr->proto[pl] = IPPROTO_TCP;
            }
            else if(strcasecmp(node[i]->content, "udp") == 0)
            {
                logr->proto[pl] = IPPROTO_UDP;
            }
            else
            {
                merror(XML_VALUEERR,__local_name,node[i]->element,
=======
            if (logr->port[pl] <= 0 || logr->port[pl] > 65535) {
                merror(PORT_ERROR, __local_name, logr->port[pl]);
                return (OS_INVALID);
            }
        } else if (strcasecmp(node[i]->element, xml_remote_proto) == 0) {
            if (strcasecmp(node[i]->content, "tcp") == 0) {
                logr->proto[pl] = TCP_PROTO;
            } else if (strcasecmp(node[i]->content, "udp") == 0) {
                logr->proto[pl] = UDP_PROTO;
            } else {
                merror(XML_VALUEERR, __local_name, node[i]->element,
>>>>>>> 757435a6
                       node[i]->content);
                return (OS_INVALID);
            }
        } else if (strcasecmp(node[i]->element, xml_remote_ipv6) == 0) {
            if (strcasecmp(node[i]->content, "yes") == 0) {
                logr->ipv6[pl] = 1;
            }
        } else if (strcasecmp(node[i]->element, xml_remote_lip) == 0) {
            os_strdup(node[i]->content, logr->lip[pl]);
            if (OS_IsValidIP(logr->lip[pl], NULL) != 1) {
                merror(INVALID_IP, __local_name, node[i]->content);
                return (OS_INVALID);
            }
        } else if (strcmp(node[i]->element, xml_allowips) == 0) {
            allow_size++;
            logr->allowips = (os_ip **) realloc(logr->allowips, sizeof(os_ip *)*allow_size);
            if (!logr->allowips) {
                merror(MEM_ERROR, __local_name, errno, strerror(errno));
                return (OS_INVALID);
            }

            os_calloc(1, sizeof(os_ip), logr->allowips[allow_size - 2]);
            logr->allowips[allow_size - 1] = NULL;

            if (!OS_IsValidIP(node[i]->content, logr->allowips[allow_size - 2])) {
                merror(INVALID_IP, __local_name, node[i]->content);
                return (OS_INVALID);
            }
        } else if (strcmp(node[i]->element, xml_denyips) == 0) {
            deny_size++;
            logr->denyips = (os_ip **) realloc(logr->denyips, sizeof(os_ip *)*deny_size);
            if (!logr->denyips) {
                merror(MEM_ERROR, __local_name, errno, strerror(errno));
                return (OS_INVALID);
            }

            os_calloc(1, sizeof(os_ip), logr->denyips[deny_size - 2]);
            logr->denyips[deny_size - 1] = NULL;
            if (!OS_IsValidIP(node[i]->content, logr->denyips[deny_size - 2])) {
                merror(INVALID_IP, __local_name, node[i]->content);
                return (OS_INVALID);
            }
        } else {
            merror(XML_INVELEM, __local_name, node[i]->element);
            return (OS_INVALID);
        }
        i++;
    }

    /* conn must be set */
    if (logr->conn[pl] == 0) {
        merror(CONN_ERROR, __local_name);
        return (OS_INVALID);
    }

    /* Set port in here */
<<<<<<< HEAD
    if(logr->port[pl] == NULL)
    {
        if(logr->conn[pl] == SECURE_CONN)
=======
    if (logr->port[pl] == 0) {
        if (logr->conn[pl] == SECURE_CONN) {
>>>>>>> 757435a6
            logr->port[pl] = DEFAULT_SECURE;
        } else {
            logr->port[pl] = DEFAULT_SYSLOG;
        }
    }

<<<<<<< HEAD
    /* set default protocol */
    if(logr->proto[pl] == 0)
    {
        logr->proto[pl] = IPPROTO_UDP;
    }

    /* Secure connections only run on UDP */
    if((logr->conn[pl] == SECURE_CONN) && (logr->proto[pl] == IPPROTO_TCP))
    {
        logr->proto[pl] = IPPROTO_UDP;
=======
    /* Set default protocol */
    if (logr->proto[pl] == 0) {
        logr->proto[pl] = UDP_PROTO;
    }

    /* Secure connections only run on UDP */
    if ((logr->conn[pl] == SECURE_CONN) && (logr->proto[pl] == TCP_PROTO)) {
        logr->proto[pl] = UDP_PROTO;
>>>>>>> 757435a6
    }

    return (0);
}
<|MERGE_RESOLUTION|>--- conflicted
+++ resolved
@@ -56,16 +56,9 @@
         os_calloc(1, sizeof(int), logr->conn);
         logr->conn[0] = 0;
     }
-<<<<<<< HEAD
-    if(!logr->port)
-    {
+    if(!logr->port) {
         os_calloc(1, sizeof(char *), logr->port);
         logr->port[0] = NULL;
-=======
-    if (!logr->port) {
-        os_calloc(1, sizeof(int), logr->port);
-        logr->port[0] = 0;
->>>>>>> 757435a6
     }
     if (!logr->proto) {
         os_calloc(1, sizeof(int), logr->proto);
@@ -85,25 +78,13 @@
         pl++;
     }
 
-<<<<<<< HEAD
-
-    /* Adding space for the last null connection/port */
-    logr->port = (char **) realloc(logr->port, sizeof(char *)*(pl +2));
-    logr->conn = (int *) realloc(logr->conn, sizeof(int)*(pl +2));
-    logr->proto = (int *) realloc(logr->proto, sizeof(int)*(pl +2));
-    logr->ipv6 = (int *) realloc(logr->ipv6, sizeof(int)*(pl +2));
-    logr->lip = (char **) realloc(logr->lip, sizeof(char *)*(pl +2));
-    if(!logr->port || !logr->conn || !logr->proto || !logr->lip)
-    {
-=======
     /* Add space for the last null connection/port */
-    logr->port = (int *) realloc(logr->port, sizeof(int) * (pl + 2));
+    logr->port = (char **) realloc(logr->port, sizeof(char *) * (pl + 2));
     logr->conn = (int *) realloc(logr->conn, sizeof(int) * (pl + 2));
     logr->proto = (int *) realloc(logr->proto, sizeof(int) * (pl + 2));
     logr->ipv6 = (int *) realloc(logr->ipv6, sizeof(int) * (pl + 2));
     logr->lip = (char **) realloc(logr->lip, sizeof(char *) * (pl + 2));
     if (!logr->port || !logr->conn || !logr->proto || !logr->lip) {
->>>>>>> 757435a6
         ErrorExit(MEM_ERROR, __local_name, errno, strerror(errno));
     }
 
@@ -113,19 +94,11 @@
     logr->ipv6[pl] = 0;
     logr->lip[pl] = NULL;
 
-<<<<<<< HEAD
-    logr->port[pl +1] = NULL;
-    logr->conn[pl +1] = 0;
-    logr->proto[pl +1] = 0;
-    logr->ipv6[pl +1] = 0;
-    logr->lip[pl +1] = NULL;
-=======
-    logr->port[pl + 1] = 0;
+    logr->port[pl + 1] = NULL;
     logr->conn[pl + 1] = 0;
     logr->proto[pl + 1] = 0;
     logr->ipv6[pl + 1] = 0;
     logr->lip[pl + 1] = NULL;
->>>>>>> 757435a6
 
     while (node[i]) {
         if (!node[i]->element) {
@@ -151,39 +124,17 @@
             os_strdup(node[i]->content,logr->port[pl]);
             portnum = atoi(node[i]->content);
 
-<<<<<<< HEAD
-            if(portnum <= 0 || portnum > 65535)
-            {
+            if (portnum <= 0 || portnum > 65535) {
                 merror(PORT_ERROR, __local_name, portnum);
-                return(OS_INVALID);
-            }
-        }
-        else if(strcasecmp(node[i]->element,xml_remote_proto) == 0)
-        {
-            if(strcasecmp(node[i]->content, "tcp") == 0)
-            {
-                logr->proto[pl] = IPPROTO_TCP;
-            }
-            else if(strcasecmp(node[i]->content, "udp") == 0)
-            {
-                logr->proto[pl] = IPPROTO_UDP;
-            }
-            else
-            {
-                merror(XML_VALUEERR,__local_name,node[i]->element,
-=======
-            if (logr->port[pl] <= 0 || logr->port[pl] > 65535) {
-                merror(PORT_ERROR, __local_name, logr->port[pl]);
                 return (OS_INVALID);
             }
         } else if (strcasecmp(node[i]->element, xml_remote_proto) == 0) {
             if (strcasecmp(node[i]->content, "tcp") == 0) {
-                logr->proto[pl] = TCP_PROTO;
+                logr->proto[pl] = IPPROTO_TCP;
             } else if (strcasecmp(node[i]->content, "udp") == 0) {
-                logr->proto[pl] = UDP_PROTO;
+                logr->proto[pl] = IPPROTO_UDP;
             } else {
                 merror(XML_VALUEERR, __local_name, node[i]->element,
->>>>>>> 757435a6
                        node[i]->content);
                 return (OS_INVALID);
             }
@@ -240,41 +191,22 @@
     }
 
     /* Set port in here */
-<<<<<<< HEAD
-    if(logr->port[pl] == NULL)
-    {
-        if(logr->conn[pl] == SECURE_CONN)
-=======
-    if (logr->port[pl] == 0) {
+    if (logr->port[pl] == NULL) {
         if (logr->conn[pl] == SECURE_CONN) {
->>>>>>> 757435a6
             logr->port[pl] = DEFAULT_SECURE;
         } else {
             logr->port[pl] = DEFAULT_SYSLOG;
         }
     }
 
-<<<<<<< HEAD
-    /* set default protocol */
-    if(logr->proto[pl] == 0)
-    {
-        logr->proto[pl] = IPPROTO_UDP;
-    }
-
-    /* Secure connections only run on UDP */
-    if((logr->conn[pl] == SECURE_CONN) && (logr->proto[pl] == IPPROTO_TCP))
-    {
-        logr->proto[pl] = IPPROTO_UDP;
-=======
     /* Set default protocol */
     if (logr->proto[pl] == 0) {
-        logr->proto[pl] = UDP_PROTO;
+        logr->proto[pl] = IPPROTO_UDP;
     }
 
     /* Secure connections only run on UDP */
-    if ((logr->conn[pl] == SECURE_CONN) && (logr->proto[pl] == TCP_PROTO)) {
-        logr->proto[pl] = UDP_PROTO;
->>>>>>> 757435a6
+    if ((logr->conn[pl] == SECURE_CONN) && (logr->proto[pl] == IPPROTO_TCP)) {
+        logr->proto[pl] = IPPROTO_UDP;
     }
 
     return (0);
