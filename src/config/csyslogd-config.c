/* Copyright (C) 2009 Trend Micro Inc.
 * All right reserved.
 *
 * This program is a free software; you can redistribute it
 * and/or modify it under the terms of the GNU General Public
 * License (version 2) as published by the FSF - Free Software
 * Foundation
 */

#include "csyslogd-config.h"
#include "config.h"


int Read_CSyslog(XML_NODE node, void *config, __attribute__((unused)) void *config2)
{
    unsigned int i = 0, s = 0;

    /* XML definitions */
    const char *xml_syslog_server = "server";
    const char *xml_syslog_port = "port";
    const char *xml_syslog_format = "format";
    const char *xml_syslog_level = "level";
    const char *xml_syslog_id = "rule_id";
    const char *xml_syslog_group = "group";
    const char *xml_syslog_location = "location";
    const char *xml_syslog_use_fqdn = "use_fqdn";

    struct SyslogConfig_holder *config_holder = (struct SyslogConfig_holder *)config;
    SyslogConfig **syslog_config = config_holder->data;

    if (syslog_config) {
        while (syslog_config[s]) {
            s++;
        }
    }

    /* Allocate the memory for the config */
    os_realloc(syslog_config, (s + 2) * sizeof(SyslogConfig *), syslog_config);
    os_calloc(1, sizeof(SyslogConfig), syslog_config[s]);
    syslog_config[s + 1] = NULL;

    /* Zero the elements */
    syslog_config[s]->server = NULL;
    syslog_config[s]->rule_id = NULL;
    syslog_config[s]->group = NULL;
    syslog_config[s]->location = NULL;
    syslog_config[s]->level = 0;
    syslog_config[s]->port = "514";
    syslog_config[s]->format = DEFAULT_CSYSLOG;
    syslog_config[s]->use_fqdn = 0;
    /* local 0 facility (16) + severity 4 - warning. --default */
    syslog_config[s]->priority = (16 * 8) + 4;

    while (node[i]) {
        if (!node[i]->element) {
            merror(XML_ELEMNULL, __local_name);
            goto fail;
        } else if (!node[i]->content) {
            merror(XML_VALUENULL, __local_name, node[i]->element);
            goto fail;
        } else if (strcmp(node[i]->element, xml_syslog_level) == 0) {
            if (!OS_StrIsNum(node[i]->content)) {
                merror(XML_VALUEERR, __local_name, node[i]->element, node[i]->content);
                goto fail;
            }

            syslog_config[s]->level = (unsigned int) atoi(node[i]->content);
        } else if (strcmp(node[i]->element, xml_syslog_port) == 0) {
            if (!OS_StrIsNum(node[i]->content)) {
                merror(XML_VALUEERR, __local_name, node[i]->element, node[i]->content);
                goto fail;
            }

<<<<<<< HEAD
            os_strdup(node[i]->content, syslog_config[s]->port);
        }
        else if(strcmp(node[i]->element, xml_syslog_server) == 0)
        {
=======
            syslog_config[s]->port = (unsigned int) atoi(node[i]->content);
        } else if (strcmp(node[i]->element, xml_syslog_server) == 0) {
>>>>>>> 757435a6
            os_strdup(node[i]->content, syslog_config[s]->server);
        } else if (strcmp(node[i]->element, xml_syslog_id) == 0) {
            unsigned int r_id = 0;
            char *str_pt = node[i]->content;

            while (*str_pt != '\0') {
                /* We allow spaces in between */
                if (*str_pt == ' ') {
                    str_pt++;
                    continue;
                }

                /* If is digit, we get the value
                 * and search for the next digit
                 * available
                 */
                else if (isdigit((int)*str_pt)) {
                    unsigned int id_i = 0;

                    r_id = (unsigned int) atoi(str_pt);
                    debug1("%s: DEBUG: Adding '%d' to syslog alerting",
                           __local_name, r_id);

                    if (syslog_config[s]->rule_id) {
                        while (syslog_config[s]->rule_id[id_i]) {
                            id_i++;
                        }
                    }

                    os_realloc(syslog_config[s]->rule_id,
                               (id_i + 2) * sizeof(unsigned int),
                               syslog_config[s]->rule_id);

                    syslog_config[s]->rule_id[id_i + 1] = 0;
                    syslog_config[s]->rule_id[id_i] = r_id;

                    str_pt = strchr(str_pt, ',');
                    if (str_pt) {
                        str_pt++;
                    } else {
                        break;
                    }
                }

                /* Check for duplicate commas */
                else if (*str_pt == ',') {
                    str_pt++;
                    continue;
                }

                else {
                    break;
                }
            }

        } else if (strcmp(node[i]->element, xml_syslog_format) == 0) {
            if (strcmp(node[i]->content, "default") == 0) {
                /* Default is full format */
            } else if (strcmp(node[i]->content, "cef") == 0) {
                /* Enable the CEF format */
                syslog_config[s]->format = CEF_CSYSLOG;
            } else if (strcmp(node[i]->content, "json") == 0) {
                /* Enable the JSON format */
                syslog_config[s]->format = JSON_CSYSLOG;
            } else if (strcmp(node[i]->content, "splunk") == 0) {
                /* Enable the Splunk Key/Value format */
                syslog_config[s]->format = SPLUNK_CSYSLOG;
            } else {
                merror(XML_VALUEERR, __local_name, node[i]->element, node[i]->content);
                goto fail;
            }
        } else if (strcmp(node[i]->element, xml_syslog_location) == 0) {
            os_calloc(1, sizeof(OSMatch), syslog_config[s]->location);
            if (!OSMatch_Compile(node[i]->content,
                                 syslog_config[s]->location, 0)) {
                merror(REGEX_COMPILE, __local_name, node[i]->content,
                       syslog_config[s]->location->error);
                goto fail;
            }
        } else if (strcmp(node[i]->element, xml_syslog_use_fqdn) == 0) {
            if (strcmp(node[i]->content, "yes") == 0) {
                syslog_config[s]->use_fqdn = 1;
            } else if (strcmp(node[i]->content, "no") == 0) {
                syslog_config[s]->use_fqdn = 0;
            } else {
                merror(XML_VALUEERR, __local_name, node[i]->element, node[i]->content);
                goto fail;
            }
        } else if (strcmp(node[i]->element, xml_syslog_group) == 0) {
            os_calloc(1, sizeof(OSMatch), syslog_config[s]->group);
            if (!OSMatch_Compile(node[i]->content,
                                 syslog_config[s]->group, 0)) {
                merror(REGEX_COMPILE, __local_name, node[i]->content,
                       syslog_config[s]->group->error);
                goto fail;
            }
        } else {
            merror(XML_INVELEM, __local_name, node[i]->element);
            goto fail;
        }
        i++;
    }

    /* We must have at least one entry set */
    if (!syslog_config[s]->server) {
        merror(XML_INV_CSYSLOG, __local_name);
        goto fail;
    }

    config_holder->data = syslog_config;
    return (0);

fail:
    i = 0;
    while (syslog_config[i]) {
        free(syslog_config[i]->server);

        if (syslog_config[i]->group) {
            OSMatch_FreePattern(syslog_config[i]->group);
        }

        if (syslog_config[i]->location) {
            OSMatch_FreePattern(syslog_config[i]->location);
        }

        free(syslog_config[i]->rule_id);

        ++i;
    }
    free(syslog_config);
    return (OS_INVALID);
}
<|MERGE_RESOLUTION|>--- conflicted
+++ resolved
@@ -71,15 +71,8 @@
                 goto fail;
             }
 
-<<<<<<< HEAD
             os_strdup(node[i]->content, syslog_config[s]->port);
-        }
-        else if(strcmp(node[i]->element, xml_syslog_server) == 0)
-        {
-=======
-            syslog_config[s]->port = (unsigned int) atoi(node[i]->content);
         } else if (strcmp(node[i]->element, xml_syslog_server) == 0) {
->>>>>>> 757435a6
             os_strdup(node[i]->content, syslog_config[s]->server);
         } else if (strcmp(node[i]->element, xml_syslog_id) == 0) {
             unsigned int r_id = 0;
