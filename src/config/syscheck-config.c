/* Copyright (C) 2015-2020, Wazuh Inc.
 * Copyright (C) 2009 Trend Micro Inc.
 * All right reserved.
 *
 * This program is free software; you can redistribute it
 * and/or modify it under the terms of the GNU General Public
 * License (version 2) as published by the FSF - Free Software
 * Foundation
 */

#include "shared.h"
#include "syscheck-config.h"
#include "config.h"

/* Extract the value (one or multiples paths) from environment variable */
static char **get_paths_from_env_variable (char *environment_variable);
/* Used for options nodiff_regex and ignore_regex */
static int process_option_regex(char *option, OSMatch ***syscheck_option, xml_node *node);
/* Used for options ignore and nodiff */
static void process_option(char ***syscheck_option, xml_node *node);
/* Set check_all options in a directory/file */
static void fim_set_check_all(int *opt);


void organize_syscheck_dirs(syscheck_config *syscheck)
{
    if (syscheck->dir && syscheck->dir[0]) {
        char **dir;
        char **symbolic_links;
        char **tag;
        OSMatch **filerestrict;
        int *opts;
        int *recursion_level;
        int *diff_size;

        int i;
        int j;
        int dirs = 0;

        while (syscheck->dir[dirs] != NULL) {
            dirs++;
        }

        os_calloc(dirs + 1, sizeof(char *), dir);
        os_calloc(dirs + 1, sizeof(char *), symbolic_links);
        os_calloc(dirs + 1, sizeof(char *), tag);
        os_calloc(dirs + 1, sizeof(OSMatch *), filerestrict);
        os_calloc(dirs + 1, sizeof(int), opts);
        os_calloc(dirs + 1, sizeof(int), recursion_level);
        os_calloc(dirs + 1, sizeof(int), diff_size);

        for (i = 0; i < dirs; ++i) {

            char *current = NULL;
            int pos = -1;

            for (j = 0; j < dirs; ++j) {

                if (syscheck->dir[j] == NULL) {
                    continue;
                }

                if (current == NULL) {
                    current = syscheck->dir[j];
                    pos = j;
                    continue;
                }

                if (strcmp(current, syscheck->dir[j]) > 0) {
                    current = syscheck->dir[j];
                    pos = j;
                }
            }

            dir[i] = current;
            dir[i + 1] = NULL;

            symbolic_links[i] = (syscheck->symbolic_links[pos]) ? syscheck->symbolic_links[pos] : NULL;
            symbolic_links[i + 1] = NULL;

            tag[i] = (syscheck->tag[pos]) ? syscheck->tag[pos] : NULL;
            tag[i + 1] = NULL;

            filerestrict[i] = (syscheck->filerestrict[pos]) ? syscheck->filerestrict[pos] : NULL;
            filerestrict[i + 1] = NULL;

            opts[i] = syscheck->opts[pos];
            opts[i + 1] = 0;

            recursion_level[i] = syscheck->recursion_level[pos];
            recursion_level[i + 1] = 0;

            diff_size[i] = syscheck->diff_size_limit[pos];
            diff_size[i + 1] = 0;

            syscheck->dir[pos] = NULL;

        }

        os_free(syscheck->dir);
        syscheck->dir = dir;

        os_free(syscheck->symbolic_links);
        syscheck->symbolic_links = symbolic_links;

        os_free(syscheck->tag);
        syscheck->tag = tag;

        os_free(syscheck->filerestrict);
        syscheck->filerestrict = filerestrict;

        os_free(syscheck->opts);
        syscheck->opts = opts;

        os_free(syscheck->recursion_level);
        syscheck->recursion_level = recursion_level;

        os_free(syscheck->diff_size_limit);
        syscheck->diff_size_limit = diff_size;
    }
    else {
        mdebug2("No directory entries to organize in syscheck configuration.");
    }
}

void dump_syscheck_file(syscheck_config *syscheck,
                        char *entry,
                        int vals,
                        const char *restrictfile,
                        int recursion_limit,
                        const char *tag,
                        const char *link,
                        int diff_size) {

    unsigned int pl = 0;
    int overwrite = -1;
    int j;

    for (j = 0; syscheck->dir && syscheck->dir[j]; j++) {
        /* Duplicate entry */
        if (strcmp(syscheck->dir[j], entry) == 0) {
            mdebug2("Overwriting the file entry %s", entry);
            overwrite = j;
        }
    }

    /* If overwrite < 0, syscheck entry is added at the end */
    if (overwrite != -1) {
        pl = overwrite;
    }

<<<<<<< HEAD
    if (syscheck->dir == NULL) {
        os_calloc(2, sizeof(char *), syscheck->dir);
        if (link && !(CHECK_FOLLOW & vals)) {
            // Taking the link itself if follow_symbolic_link is not enabled
            os_strdup(link, syscheck->dir[0]);
        } else {
            os_strdup(entry, syscheck->dir[0]);
        }
        syscheck->dir[1] = NULL;
=======
        if (syscheck->dir == NULL) {
            os_calloc(2, sizeof(char *), syscheck->dir);

            // If a symbolic link is configured, `link` is the configured path
            // and `entry` is the resolved path
            os_strdup(link == NULL ? entry : link, syscheck->dir[pl]);

            syscheck->dir[1] = NULL;
>>>>>>> a4fb00bb

#ifdef WIN32
        os_calloc(2, sizeof(whodata_dir_status), syscheck->wdata.dirs_status);
#endif
<<<<<<< HEAD
        os_calloc(2, sizeof(char *), syscheck->symbolic_links);
        syscheck->symbolic_links[0] = NULL;
        syscheck->symbolic_links[1] = NULL;
        if (link) {
            os_strdup(link, syscheck->symbolic_links[0]);
        }
=======
            os_calloc(2, sizeof(char *), syscheck->symbolic_links);

            syscheck->symbolic_links[0] = NULL;
            syscheck->symbolic_links[1] = NULL;

            if (link != NULL && (CHECK_FOLLOW & vals)) {
                os_strdup(entry, syscheck->symbolic_links[0]);
            }
>>>>>>> a4fb00bb

        os_calloc(2, sizeof(int), syscheck->opts);
        syscheck->opts[0] = vals;

        os_calloc(2, sizeof(int), syscheck->diff_size_limit);

        // If diff_size has not been set in read_attr, assign -1 to modify it later with the global value
        if (diff_size == -1) {
            syscheck->diff_size_limit[0] = -1;
        } else {
            syscheck->diff_size_limit[0] = diff_size;
        }

        os_calloc(2, sizeof(OSMatch *), syscheck->filerestrict);

        os_calloc(2, sizeof(int), syscheck->recursion_level);
        syscheck->recursion_level[0] = recursion_limit;

<<<<<<< HEAD
        os_calloc(2, sizeof(char *), syscheck->tag);
    } else if (overwrite < 0) {
        while (syscheck->dir[pl] != NULL) {
            pl++;
        }
        os_realloc(syscheck->dir, (pl + 2) * sizeof(char *), syscheck->dir);
        syscheck->dir[pl + 1] = NULL;
        if (link && !(CHECK_FOLLOW & vals)) {
            // Taking the link itself if follow_symbolic_link is not enabled
            os_strdup(link, syscheck->dir[pl]);
        } else {
            os_strdup(entry, syscheck->dir[pl]);
        }
=======
            os_calloc(2, sizeof(char *), syscheck->tag);
        } else if (overwrite < 0) {
            while (syscheck->dir[pl] != NULL) {
                pl++;
            }

            os_realloc(syscheck->dir, (pl + 2) * sizeof(char *), syscheck->dir);

            os_strdup(link == NULL ? entry : link, syscheck->dir[pl]);

            syscheck->dir[pl + 1] = NULL;
>>>>>>> a4fb00bb

#ifdef WIN32
        os_realloc(syscheck->wdata.dirs_status, (pl + 2) * sizeof(whodata_dir_status), syscheck->wdata.dirs_status);
        memset(syscheck->wdata.dirs_status + pl, 0, 2 * sizeof(whodata_dir_status));
#endif

<<<<<<< HEAD
        os_realloc(syscheck->symbolic_links, (pl + 2) * sizeof(char *), syscheck->symbolic_links);
        syscheck->symbolic_links[pl] = NULL;
        syscheck->symbolic_links[pl + 1] = NULL;
        if (link) {
            os_strdup(link, syscheck->symbolic_links[pl]);
        }
=======
            os_realloc(syscheck->symbolic_links, (pl + 2) * sizeof(char *), syscheck->symbolic_links);

            syscheck->symbolic_links[pl] = NULL;
            syscheck->symbolic_links[pl + 1] = NULL;

            if (link != NULL && (CHECK_FOLLOW & vals)) {
                os_strdup(entry, syscheck->symbolic_links[pl]);
            }
>>>>>>> a4fb00bb

        os_realloc(syscheck->opts, (pl + 2) * sizeof(int), syscheck->opts);
        syscheck->opts[pl] = vals;
        syscheck->opts[pl + 1] = 0;

        os_realloc(syscheck->diff_size_limit, (pl + 2) * sizeof(int), syscheck->diff_size_limit);

        if (diff_size == -1) {
            syscheck->diff_size_limit[pl] = -1;
        } else {
            syscheck->diff_size_limit[pl] = diff_size;
        }

        syscheck->diff_size_limit[pl + 1] = 0;

        os_realloc(syscheck->filerestrict, (pl + 2) * sizeof(OSMatch *), syscheck->filerestrict);
        syscheck->filerestrict[pl] = NULL;
        syscheck->filerestrict[pl + 1] = NULL;

        os_realloc(syscheck->recursion_level, (pl + 2) * sizeof(int), syscheck->recursion_level);
        syscheck->recursion_level[pl] = recursion_limit;
        syscheck->recursion_level[pl + 1] = 0;

        os_realloc(syscheck->tag, (pl + 2) * sizeof(char *), syscheck->tag);
        syscheck->tag[pl] = NULL;
        syscheck->tag[pl + 1] = NULL;
    } else {
        os_free(syscheck->dir[pl]);
        os_free(syscheck->symbolic_links[pl]);

<<<<<<< HEAD
        if (link) {
            if (CHECK_FOLLOW & vals) {
                os_strdup(entry, syscheck->dir[pl]);
            } else {
                // Taking the link itself if follow_symbolic_link is not enabled
                os_strdup(link, syscheck->dir[pl]);
            }
            os_strdup(link, syscheck->symbolic_links[pl]);
        } else {
            os_strdup(entry, syscheck->dir[pl]);
        }
        syscheck->opts[pl] = vals;
=======
            os_strdup(link == NULL ? entry : link, syscheck->dir[pl]);

            if (link != NULL && (CHECK_FOLLOW & vals)) {
                os_strdup(entry, syscheck->symbolic_links[pl]);
            }

            syscheck->opts[pl] = vals;

            if (diff_size == -1) {
                syscheck->diff_size_limit[pl] = -1;
            }
            else {
                syscheck->diff_size_limit[pl] = diff_size;
            }
>>>>>>> a4fb00bb

        if (diff_size == -1) {
            syscheck->diff_size_limit[pl] = -1;
        } else {
            syscheck->diff_size_limit[pl] = diff_size;
        }

        os_free(syscheck->filerestrict[pl]);
        syscheck->recursion_level[pl] = recursion_limit;
        os_free(syscheck->tag[pl]);
    }

    if (restrictfile) {
        os_calloc(1, sizeof(OSMatch), syscheck->filerestrict[pl]);
        if (!OSMatch_Compile(restrictfile, syscheck->filerestrict[pl], 0)) {
            OSMatch *ptm;

            ptm = syscheck->filerestrict[pl];

            merror(REGEX_COMPILE, restrictfile, ptm->error);
            free(syscheck->filerestrict[pl]);
            syscheck->filerestrict[pl] = NULL;
        }
    }
    if (tag) {
        os_strdup(tag, syscheck->tag[pl]);
    }
}

#ifdef WIN32
void dump_syscheck_registry(syscheck_config *syscheck,
                            char *entry,
                            int opts,
                            const char *restrict_key,
                            const char *restrict_value,
                            int recursion_level,
                            const char *tag,
                            int arch,
                            int diff_size) {
    unsigned int pl = 0;
    int overwrite = -1;

    if (syscheck->registry == NULL) {
        os_calloc(2, sizeof(registry), syscheck->registry);
        syscheck->registry[pl + 1].entry = NULL;
        syscheck->registry[pl].tag = NULL;
        syscheck->registry[pl + 1].tag = NULL;
        syscheck->registry[pl + 1].recursion_level = 0;
        syscheck->registry[pl + 1].restrict_key = NULL;
        syscheck->registry[pl + 1].restrict_value = NULL;
        syscheck->registry[pl + 1].diff_size_limit = -1;
        os_strdup(entry, syscheck->registry[pl].entry);
    } else {
        while (syscheck->registry[pl].entry != NULL) {
            /* Duplicated entry */
            if (strcmp(syscheck->registry[pl].entry, entry) == 0 && arch == syscheck->registry[pl].arch) {
                overwrite = pl;
                mdebug2("Duplicated registration entry: %s", syscheck->registry[pl].entry);
                break;
            }
            pl++;
        }
        if (overwrite < 0) {
            os_realloc(syscheck->registry, (pl + 2) * sizeof(registry), syscheck->registry);
            syscheck->registry[pl + 1].entry = NULL;
            syscheck->registry[pl].tag = NULL;
            syscheck->registry[pl + 1].tag = NULL;
            syscheck->registry[pl + 1].recursion_level = 0;
            syscheck->registry[pl + 1].restrict_key = NULL;
            syscheck->registry[pl + 1].restrict_value = NULL;
            syscheck->registry[pl + 1].diff_size_limit = -1;
            os_strdup(entry, syscheck->registry[pl].entry);
        } else {
            if (syscheck->registry[pl].restrict_key) {
                OSMatch_FreePattern(syscheck->registry[pl].restrict_key);
                os_free(syscheck->registry[pl].restrict_key);
            }
            if (syscheck->registry[pl].restrict_value) {
                OSMatch_FreePattern(syscheck->registry[pl].restrict_value);
                os_free(syscheck->registry[pl].restrict_value);
            }
            os_free(syscheck->registry[pl].tag);
        }
    }
    syscheck->registry[pl].recursion_level = recursion_level;
    syscheck->registry[pl].arch = arch;
    syscheck->registry[pl].opts = opts;
    syscheck->registry[pl].diff_size_limit = diff_size;
    if (tag) {
        os_strdup(tag, syscheck->registry[pl].tag);
    }
    if (restrict_key) {
        os_calloc(1, sizeof(OSMatch), syscheck->registry[pl].restrict_key);
        if (!OSMatch_Compile(restrict_key, syscheck->registry[pl].restrict_key, 0)) {
            merror(REGEX_COMPILE, restrict_key, syscheck->registry[pl].restrict_key->error);
            os_free(syscheck->registry[pl].restrict_key);
        }
    }
    if (restrict_value) {
        os_calloc(1, sizeof(OSMatch), syscheck->registry[pl].restrict_value);
        if (!OSMatch_Compile(restrict_value, syscheck->registry[pl].restrict_value, 0)) {
            merror(REGEX_COMPILE, restrict_value, syscheck->registry[pl].restrict_value->error);
            os_free(syscheck->registry[pl].restrict_value);
        }
    }
}
#endif

#ifdef WIN32

void dump_registry_ignore(syscheck_config *syscheck, char *entry, int arch, int value) {
    int ign_size = 0;
    registry_ignore **ignore_list = value ? &syscheck->value_ignore : &syscheck->key_ignore;

    if (*ignore_list) {
        /* We do not add duplicated entries */
        for (ign_size = 0; (*ignore_list)[ign_size].entry; ign_size++)
            if ((*ignore_list)[ign_size].arch == arch &&
                    strcmp((*ignore_list)[ign_size].entry, entry) == 0)
                return;

        os_realloc((*ignore_list), sizeof(registry_ignore) * (ign_size + 2), *ignore_list);
        (*ignore_list)[ign_size + 1].entry = NULL;
    } else {
        ign_size = 0;
        os_calloc(2, sizeof(registry_ignore), *ignore_list);
        (*ignore_list)[0].entry = NULL;
        (*ignore_list)[1].entry = NULL;
    }

    os_strdup(entry, (*ignore_list)[ign_size].entry);
    (*ignore_list)[ign_size].arch = arch;
}

int dump_registry_ignore_regex(syscheck_config *syscheck, char *regex, int arch, int value) {
    OSMatch *mt_pt;
    int ign_size = 0;
    registry_ignore_regex **ignore_list_regex = value ? &syscheck->value_ignore_regex : &syscheck->key_ignore_regex;

    if (!(*ignore_list_regex)) {
        os_calloc(2, sizeof(registry_ignore_regex), (*ignore_list_regex));
        (*ignore_list_regex)[0].regex = NULL;
        (*ignore_list_regex)[1].regex = NULL;
    } else {
        while ((*ignore_list_regex)[ign_size].regex != NULL) {
            ign_size++;
        }
        os_realloc((*ignore_list_regex), sizeof(registry_ignore_regex) * (ign_size + 2), (*ignore_list_regex));
        (*ignore_list_regex)[ign_size + 1].regex = NULL;
    }

    os_calloc(1, sizeof(OSMatch), (*ignore_list_regex)[ign_size].regex);

    if (!OSMatch_Compile(regex, (*ignore_list_regex)[ign_size].regex, 0)) {
        mt_pt = (*ignore_list_regex)[ign_size].regex;
        merror(REGEX_COMPILE, regex, mt_pt->error);
        os_free((*ignore_list_regex)[ign_size].regex);
        return (0);
    }
    (*ignore_list_regex)[ign_size].arch = arch;
    return 1;
}

void dump_registry_nodiff(syscheck_config *syscheck, const char *entry, int arch) {
    int ign_size = 0;

    if (syscheck->registry_nodiff) {
        /* We do not add duplicated entries */
        for (ign_size = 0; syscheck->registry_nodiff[ign_size].entry; ign_size++)
            if (syscheck->registry_nodiff[ign_size].arch == arch &&
                    strcmp(syscheck->registry_nodiff[ign_size].entry, entry) == 0)
                return;

        os_realloc(syscheck->registry_nodiff, sizeof(registry) * (ign_size + 2),
                   syscheck->registry_nodiff);

        syscheck->registry_nodiff[ign_size + 1].entry = NULL;
    } else {
        os_calloc(2, sizeof(registry), syscheck->registry_nodiff);
        syscheck->registry_nodiff[0].entry = NULL;
        syscheck->registry_nodiff[1].entry = NULL;
    }

    os_strdup(entry, syscheck->registry_nodiff[ign_size].entry);
    syscheck->registry_nodiff[ign_size].arch = arch;
}

int dump_registry_nodiff_regex(syscheck_config *syscheck, const char *regex, int arch) {
    OSMatch *mt_pt;
    int ign_size = 0;

    if (!syscheck->registry_nodiff_regex) {
        os_calloc(2, sizeof(registry_ignore_regex), syscheck->registry_nodiff_regex);
        syscheck->registry_nodiff_regex[0].regex = NULL;
        syscheck->registry_nodiff_regex[1].regex = NULL;
    } else {
        while (syscheck->registry_nodiff_regex[ign_size].regex != NULL) {
            ign_size++;
        }

        os_realloc(syscheck->registry_nodiff_regex, sizeof(registry_ignore_regex) * (ign_size + 2),
                   syscheck->registry_nodiff_regex);
        syscheck->registry_nodiff_regex[ign_size + 1].regex = NULL;
    }

    os_calloc(1, sizeof(OSMatch), syscheck->registry_nodiff_regex[ign_size].regex);

    if (!OSMatch_Compile(regex, syscheck->registry_nodiff_regex[ign_size].regex, 0)) {
        mt_pt = syscheck->registry_nodiff_regex[ign_size].regex;
        merror(REGEX_COMPILE, regex, mt_pt->error);
        return (0);
    }

    syscheck->registry_nodiff_regex[ign_size].arch = arch;
    return 1;
}

/* Read Windows registry configuration */
int read_reg(syscheck_config *syscheck, const char *entries, char **attributes, char **values) {
    const char *xml_arch = "arch";
    const char *xml_32bit = "32bit";
    const char *xml_64bit = "64bit";
    const char *xml_both = "both";
    const char *xml_tag = "tags";
    const char *xml_recursion_level = "recursion_level";
    const char *xml_report_changes = "report_changes";
    const char *xml_check_all = "check_all";
    const char *xml_check_sum = "check_sum";
    const char *xml_check_md5sum = "check_md5sum";
    const char *xml_check_sha1sum = "check_sha1sum";
    const char *xml_check_sha256sum = "check_sha256sum";
    const char *xml_check_size = "check_size";
    const char *xml_check_owner = "check_owner";
    const char *xml_check_group = "check_group";
    const char *xml_check_perm = "check_perm";
    const char *xml_check_mtime = "check_mtime";
    const char *xml_check_type = "check_type";
    const char *xml_restrict_registry = "restrict_key";
    const char *xml_restrict_value = "restrict_value";
    const char *xml_diff_size_limit = "diff_size_limit";

    int i;
    char **entry;
    char *tag = NULL;
    char *restrict_key = NULL;
    char *restrict_value = NULL;
    int arch = ARCH_32BIT;
    int recursion_level = MAX_REGISTRY_DEPTH;
    int opts = REGISTRY_CHECK_ALL;
    int retval = 0;
    int tmp_diff_size = -1;

    if (attributes && values) {
        for (i = 0; attributes[i]; i++) {
            if (values[i] == NULL) {
                mdebug1("Empty value for attribute %s", attributes[i]);
                break;
            }
            if (strcmp(attributes[i], xml_tag) == 0) {
                os_free(tag);

                if (tag = os_strip_char(values[i], ' '), !tag) {
                    merror("Processing tag for registry entry '%s'.", entries);
                }
            } else if (strcmp(attributes[i], xml_arch) == 0) {
                if (strcmp(values[i], xml_32bit) == 0) {
                } else if (strcmp(values[i], xml_64bit) == 0) {
                    arch = ARCH_64BIT;
                } else if (strcmp(values[i], xml_both) == 0) {
                    arch = ARCH_BOTH;
                } else {
                    merror(XML_INVATTR, attributes[i], entries);
                    goto clean_reg;
                }
            } else if (strcmp(attributes[i], xml_recursion_level) == 0) {
                if (!OS_StrIsNum(values[i])) {
                    merror(XML_VALUEERR, xml_recursion_level, entries);
                    goto clean_reg;
                }
                recursion_level = atoi(values[i]);
                if (recursion_level < 0 || recursion_level > MAX_REGISTRY_DEPTH) {
                    mwarn("Invalid recursion level value: %d. Setting default (%d).", recursion_level,
                          MAX_REGISTRY_DEPTH);
                    recursion_level = MAX_REGISTRY_DEPTH;
                }
            } else if (strcmp(attributes[i], xml_report_changes) == 0) {
                if (strcmp(values[i], "yes") == 0) {
                    opts |= CHECK_SEECHANGES;
                } else if (strcmp(values[i], "no") == 0) {
                    opts &= ~CHECK_SEECHANGES;
                } else {
                    mwarn(FIM_INVALID_REG_OPTION_SKIP, values[i], attributes[i], entries);
                    goto clean_reg;
                }
            } else if (strcmp(attributes[i], xml_restrict_registry) == 0) {
                os_free(restrict_key);
                os_strdup(values[i], restrict_key);
            } else if (strcmp(attributes[i], xml_restrict_value) == 0) {
                os_free(restrict_value);
                os_strdup(values[i], restrict_value);
            } else if (strcmp(attributes[i], xml_check_all) == 0) {
                if (strcmp(values[i], "yes") == 0) {
                    opts |= REGISTRY_CHECK_ALL;
                } else if (strcmp(values[i], "no") == 0) {
                    opts &= ~REGISTRY_CHECK_ALL;
                } else {
                    mwarn(FIM_INVALID_REG_OPTION_SKIP, values[i], attributes[i], entries);
                    goto clean_reg;
                }
            } else if (strcmp(attributes[i], xml_check_sum) == 0) {
                if (strcmp(values[i], "yes") == 0) {
                    opts |= CHECK_SUM;
                } else if (strcmp(values[i], "no") == 0) {
                    opts &= ~CHECK_SUM;
                } else {
                    mwarn(FIM_INVALID_REG_OPTION_SKIP, values[i], attributes[i], entries);
                    goto clean_reg;
                }
            } else if (strcmp(attributes[i], xml_check_md5sum) == 0) {
                if (strcmp(values[i], "yes") == 0) {
                    opts |= CHECK_MD5SUM;
                } else if (strcmp(values[i], "no") == 0) {
                    opts &= ~CHECK_MD5SUM;
                } else {
                    mwarn(FIM_INVALID_REG_OPTION_SKIP, values[i], attributes[i], entries);
                    goto clean_reg;
                }
            } else if (strcmp(attributes[i], xml_check_sha1sum) == 0) {
                if (strcmp(values[i], "yes") == 0) {
                    opts |= CHECK_SHA1SUM;
                } else if (strcmp(values[i], "no") == 0) {
                    opts &= ~CHECK_SHA1SUM;
                } else {
                    mwarn(FIM_INVALID_REG_OPTION_SKIP, values[i], attributes[i], entries);
                    goto clean_reg;
                }
            } else if (strcmp(attributes[i], xml_check_sha256sum) == 0) {
                if (strcmp(values[i], "yes") == 0) {
                    opts |= CHECK_SHA256SUM;
                } else if (strcmp(values[i], "no") == 0) {
                    opts &= ~CHECK_SHA256SUM;
                } else {
                    mwarn(FIM_INVALID_REG_OPTION_SKIP, values[i], attributes[i], entries);
                    goto clean_reg;
                }
            } else if (strcmp(attributes[i], xml_check_size) == 0) {
                if (strcmp(values[i], "yes") == 0) {
                    opts |= CHECK_SIZE;
                } else if (strcmp(values[i], "no") == 0) {
                    opts &= ~CHECK_SIZE;
                } else {
                    mwarn(FIM_INVALID_REG_OPTION_SKIP, values[i], attributes[i], entries);
                    goto clean_reg;
                }
            } else if (strcmp(attributes[i], xml_check_owner) == 0) {
                if (strcmp(values[i], "yes") == 0) {
                    opts |= CHECK_OWNER;
                } else if (strcmp(values[i], "no") == 0) {
                    opts &= ~CHECK_OWNER;
                } else {
                    mwarn(FIM_INVALID_REG_OPTION_SKIP, values[i], attributes[i], entries);
                    goto clean_reg;
                }
            } else if (strcmp(attributes[i], xml_check_group) == 0) {
                if (strcmp(values[i], "yes") == 0) {
                    opts |= CHECK_GROUP;
                } else if (strcmp(values[i], "no") == 0) {
                    opts &= ~CHECK_GROUP;
                } else {
                    mwarn(FIM_INVALID_REG_OPTION_SKIP, values[i], attributes[i], entries);
                    goto clean_reg;
                }
            } else if (strcmp(attributes[i], xml_check_perm) == 0) {
                if (strcmp(values[i], "yes") == 0) {
                    opts |= CHECK_PERM;
                } else if (strcmp(values[i], "no") == 0) {
                    opts &= ~CHECK_PERM;
                } else {
                    mwarn(FIM_INVALID_REG_OPTION_SKIP, values[i], attributes[i], entries);
                    goto clean_reg;
                }
            } else if (strcmp(attributes[i], xml_check_mtime) == 0) {
                if (strcmp(values[i], "yes") == 0) {
                    opts |= CHECK_MTIME;
                } else if (strcmp(values[i], "no") == 0) {
                    opts &= ~CHECK_MTIME;
                } else {
                    mwarn(FIM_INVALID_REG_OPTION_SKIP, values[i], attributes[i], entries);
                    goto clean_reg;
                }
            } else if (strcmp(attributes[i], xml_check_type) == 0) {
                if (strcmp(values[i], "yes") == 0) {
                    opts |= CHECK_TYPE;
                } else if (strcmp(values[i], "no") == 0) {
                    opts &= ~CHECK_TYPE;
                } else {
                    mwarn(FIM_INVALID_REG_OPTION_SKIP, values[i], attributes[i], entries);
                    goto clean_reg;
                }
            } else if (strcmp(attributes[i], xml_diff_size_limit) == 0) {
                if (values[i]) {
                    tmp_diff_size = read_data_unit(values[i]);
                    if (tmp_diff_size == -1) {
                        mwarn(FIM_INVALID_REG_OPTION_SKIP, values[i], attributes[i], entries);
                        goto clean_reg;
                    }
                    if (tmp_diff_size < 1) {
                        tmp_diff_size = 1;      // 1 KB is the minimum
                    }
                } else {
                    mwarn(FIM_INVALID_REG_OPTION_SKIP, values[i], attributes[i], entries);
                    goto clean_reg;
                }

            } else {
                merror(XML_INVATTR, attributes[i], entries);
                goto clean_reg;
            }
        }
    }

    /* Get each entry separately */
    entry = OS_StrBreak(',', entries, MAX_DIR_SIZE + 1); /* Max number */

    if (entry == NULL) {
        goto clean_reg;
    }

    for (i = 0; entry[i]; i++) {
        char *tmp_entry;

        /* When the maximum number of registries monitored in the same tag is reached,
           the excess is discarded and warned */
        if (i >= MAX_DIR_SIZE) {
            mwarn(FIM_WARN_MAX_REG_REACH, MAX_DIR_SIZE, entry[i]);
            free(entry[i]);
            continue;
        }

        /* Remove spaces at the end */
        tmp_entry = entry[i] + strlen(entry[i]) - 1;
        while(*tmp_entry == ' ') {
            *tmp_entry = '\0';
            tmp_entry--;
        }

        /* Remove spaces at the beginning */
        tmp_entry = entry[i];
        while (*tmp_entry == ' ') {
            tmp_entry++;
        }

        if (*tmp_entry == '\0') {
            mdebug2(FIM_EMPTY_REGISTRY_CONFIG);
            free(entry[i]);
            continue;
        }

        /* Add new entry */
        if (arch == ARCH_BOTH) {
            dump_syscheck_registry(syscheck, tmp_entry, opts, restrict_key, restrict_value, recursion_level, tag, ARCH_64BIT, tmp_diff_size);
            dump_syscheck_registry(syscheck, tmp_entry, opts, restrict_key, restrict_value, recursion_level, tag, ARCH_32BIT, tmp_diff_size);
        } else {
            dump_syscheck_registry(syscheck, tmp_entry, opts, restrict_key, restrict_value, recursion_level, tag, arch, tmp_diff_size);
        }

        /* Next entry */
        free(entry[i]);
    }
    free(entry);

    retval = 1;
clean_reg:
    os_free(tag);
    os_free(restrict_key);
    os_free(restrict_value);
    return retval;
}
#endif /* WIN32 */

/* Read directories attributes */
static int read_attr(syscheck_config *syscheck, const char *dirs, char **g_attrs, char **g_values)
{
    const char *xml_check_all = "check_all";
    const char *xml_check_sum = "check_sum";
    const char *xml_check_sha1sum = "check_sha1sum";
    const char *xml_check_md5sum = "check_md5sum";
    const char *xml_check_size = "check_size";
    const char *xml_check_owner = "check_owner";
    const char *xml_check_group = "check_group";
    const char *xml_check_perm = "check_perm";
    const char *xml_check_mtime = "check_mtime";
    const char *xml_check_inode = "check_inode";
    const char *xml_check_attrs = "check_attrs";
    const char *xml_follow_symbolic_link = "follow_symbolic_link";
    const char *xml_real_time = "realtime";
    const char *xml_report_changes = "report_changes";
    const char *xml_restrict = "restrict";
    const char *xml_check_sha256sum = "check_sha256sum";
    const char *xml_whodata = "whodata";
    const char *xml_recursion_level = "recursion_level";
    const char *xml_tag = "tags";
    const char *xml_diff_size_limit = "diff_size_limit";

    /* Variables for extract options */
    char *restrictfile = NULL;
    int recursion_limit = syscheck->max_depth;
    char *tag = NULL;
    char *clean_tag = NULL;
    char **attrs = g_attrs;
    char **values = g_values;
    int opts = 0;
    int tmp_diff_size = -1;

    /* Variables for extract directories and free memory after that */
    char **dir;
    dir = OS_StrBreak(',', dirs, MAX_DIR_SIZE + 1); /* Max number */
    char **dir_org = dir;
    int i;
    int j = 0;

    /* Dir can not be null */
    if (dir == NULL) {
        return (0);
    }

    /* Default values */
    opts &= ~ CHECK_FOLLOW;
    opts |= SCHEDULED_ACTIVE;
    fim_set_check_all(&opts);

    /* Extract all options */
    while (attrs && values && *attrs && *values) {
        /* Check all */
        if (strcmp(*attrs, xml_check_all) == 0) {
            if (strcmp(*values, "yes") == 0) {
                fim_set_check_all(&opts);
            } else if (strcmp(*values, "no") == 0) {
                opts &= ~ ( CHECK_MD5SUM | CHECK_SHA1SUM | CHECK_PERM | CHECK_SHA256SUM | CHECK_SIZE
                        | CHECK_OWNER | CHECK_GROUP | CHECK_MTIME | CHECK_INODE);

#ifdef WIN32
                opts &= ~ CHECK_ATTRS;
#endif
            } else {
                mwarn(FIM_INVALID_OPTION_SKIP, *values, *attrs, dirs);
                goto out_free;
            }
        }
        /* Check sum */
        else if (strcmp(*attrs, xml_check_sum) == 0) {
            if (strcmp(*values, "yes") == 0) {
                opts |= CHECK_MD5SUM;
                opts |= CHECK_SHA1SUM;
                opts |= CHECK_SHA256SUM;
            } else if (strcmp(*values, "no") == 0) {
                opts &= ~ (CHECK_MD5SUM | CHECK_SHA1SUM | CHECK_SHA256SUM);
            } else {
                mwarn(FIM_INVALID_OPTION_SKIP, *values, *attrs, dirs);
                goto out_free;
            }
        }
        /* Check md5sum */
        else if (strcmp(*attrs, xml_check_md5sum) == 0) {
            if (strcmp(*values, "yes") == 0) {
                opts |= CHECK_MD5SUM;
            } else if (strcmp(*values, "no") == 0) {
                opts &= ~ CHECK_MD5SUM;
            } else {
                mwarn(FIM_INVALID_OPTION_SKIP, *values, *attrs, dirs);
                goto out_free;
            }
        }
        /* Check sha1sum */
        else if (strcmp(*attrs, xml_check_sha1sum) == 0) {
            if (strcmp(*values, "yes") == 0) {
                opts |= CHECK_SHA1SUM;
            } else if (strcmp(*values, "no") == 0) {
                opts &= ~ CHECK_SHA1SUM;
            } else {
                mwarn(FIM_INVALID_OPTION_SKIP, *values, *attrs, dirs);
                goto out_free;
            }
        }
        /* Check sha256sum */
        else if (strcmp(*attrs, xml_check_sha256sum) == 0) {
            if (strcmp(*values, "yes") == 0) {
                opts |= CHECK_SHA256SUM;
            } else if (strcmp(*values, "no") == 0) {
                opts &= ~ CHECK_SHA256SUM;
            } else {
                mwarn(FIM_INVALID_OPTION_SKIP, *values, *attrs, dirs);
                goto out_free;
            }
        }
        /* Check whodata */
        else if (strcmp(*attrs, xml_whodata) == 0) {
            if (strcmp(*values, "yes") == 0) {
                opts &= ~ SCHEDULED_ACTIVE;
                opts |= WHODATA_ACTIVE;
            } else if (strcmp(*values, "no") == 0) {
                opts &= ~ WHODATA_ACTIVE;
            } else {
                mwarn(FIM_INVALID_OPTION_SKIP, *values, *attrs, dirs);
                goto out_free;
            }
        }
        /* Check permission */
        else if (strcmp(*attrs, xml_check_perm) == 0) {
            if (strcmp(*values, "yes") == 0) {
                opts |= CHECK_PERM;
            } else if (strcmp(*values, "no") == 0) {
                opts &= ~ CHECK_PERM;
            } else {
                mwarn(FIM_INVALID_OPTION_SKIP, *values, *attrs, dirs);
                goto out_free;
            }
        }
        /* Check size */
        else if (strcmp(*attrs, xml_check_size) == 0) {
            if (strcmp(*values, "yes") == 0) {
                opts |= CHECK_SIZE;
            } else if (strcmp(*values, "no") == 0) {
                opts &= ~ CHECK_SIZE;
            } else {
                mwarn(FIM_INVALID_OPTION_SKIP, *values, *attrs, dirs);
                goto out_free;
            }
        }
        /* Check owner */
        else if (strcmp(*attrs, xml_check_owner) == 0) {
            if (strcmp(*values, "yes") == 0) {
                opts |= CHECK_OWNER;
            } else if (strcmp(*values, "no") == 0) {
                opts &= ~ CHECK_OWNER;
            } else {
                mwarn(FIM_INVALID_OPTION_SKIP, *values, *attrs, dirs);
                goto out_free;
            }
        }
        /* Check group */
        else if (strcmp(*attrs, xml_check_group) == 0) {
            if (strcmp(*values, "yes") == 0) {
                opts |= CHECK_GROUP;
            } else if (strcmp(*values, "no") == 0) {
                opts &= ~ CHECK_GROUP;
            } else {
                mwarn(FIM_INVALID_OPTION_SKIP, *values, *attrs, dirs);
                goto out_free;
            }
        }
        /* Check modification time */
        else if (strcmp(*attrs, xml_check_mtime) == 0) {
            if (strcmp(*values, "yes") == 0) {
                opts |= CHECK_MTIME;
            } else if (strcmp(*values, "no") == 0) {
                opts &= ~ CHECK_MTIME;
            } else {
                mwarn(FIM_INVALID_OPTION_SKIP, *values, *attrs, dirs);
                goto out_free;
            }
        }
        /* Check inode */
        else if (strcmp(*attrs, xml_check_inode) == 0) {
            if (strcmp(*values, "yes") == 0) {
                opts |= CHECK_INODE;
            } else if (strcmp(*values, "no") == 0) {
                opts &= ~ CHECK_INODE;
            } else {
                mwarn(FIM_INVALID_OPTION_SKIP, *values, *attrs, dirs);
                goto out_free;
            }
        }
        /* Check attributes */
        else if (strcmp(*attrs, xml_check_attrs) == 0) {
#ifdef WIN32
            if (strcmp(*values, "yes") == 0) {
                opts |= CHECK_ATTRS;
            } else if (strcmp(*values, "no") == 0) {
                opts &= ~ CHECK_ATTRS;
            } else {
                mwarn(FIM_INVALID_OPTION_SKIP, *values, *attrs, dirs);
                goto out_free;
            }
#else
            mdebug1("Option '%s' is only available on Windows systems.", xml_check_attrs);
#endif
        }
        /* Check real time */
        else if (strcmp(*attrs, xml_real_time) == 0) {
            if (strcmp(*values, "yes") == 0) {
                opts &= ~ SCHEDULED_ACTIVE;
                opts |= REALTIME_ACTIVE;
            } else if (strcmp(*values, "no") == 0) {
                opts &= ~ REALTIME_ACTIVE;
            } else {
                mwarn(FIM_INVALID_OPTION_SKIP, *values, *attrs, dirs);
                goto out_free;
            }
        }
        /* Check report changes */
        else if (strcmp(*attrs, xml_report_changes) == 0) {
            if (strcmp(*values, "yes") == 0) {
                opts |= CHECK_SEECHANGES;
            } else if (strcmp(*values, "no") == 0) {
                opts &= ~ CHECK_SEECHANGES;
            } else {
                mwarn(FIM_INVALID_OPTION_SKIP, *values, *attrs, dirs);
                goto out_free;
            }
        }
        /* Check file restriction */
        else if (strcmp(*attrs, xml_restrict) == 0) {
            os_free(restrictfile);
            os_strdup(*values, restrictfile);
#ifdef WIN32
            str_lowercase(restrictfile);
#endif
        }
        /* Check recursion limit */
        else if (strcmp(*attrs, xml_recursion_level) == 0) {
            if (!OS_StrIsNum(*values)) {
                merror(XML_VALUEERR, xml_recursion_level, *values);
                goto out_free;
            }
            recursion_limit = (unsigned int) atoi(*values);
            if (recursion_limit < 0) {
                mwarn("Invalid recursion level value: %d. Setting default (%d).", recursion_limit, syscheck->max_depth);
                recursion_limit = syscheck->max_depth;
            } else if (recursion_limit > MAX_DEPTH_ALLOWED) {
                mwarn("Recursion level '%d' exceeding limit. Setting %d.", recursion_limit, MAX_DEPTH_ALLOWED);
                recursion_limit = syscheck->max_depth;
            }
        }
        /* Check tag */
        else if (strcmp(*attrs, xml_tag) == 0) {
            os_free(tag);
            os_strdup(*values, tag);
        }
        /* Check follow symbolic links */
        else if (strcmp(*attrs, xml_follow_symbolic_link) == 0) {
            if (strcmp(*values, "yes") == 0) {
                opts |= CHECK_FOLLOW;
            }
            else if (strcmp(*values, "no") == 0) {
                opts &= ~ CHECK_FOLLOW;
            }
            else {
                mwarn(FIM_INVALID_OPTION_SKIP, *values, *attrs, dirs);
                goto out_free;
            }
        }
        else if (strcmp(*attrs, xml_diff_size_limit) == 0) {
            if (*values) {
                char *value;

                os_calloc(strlen(*values) + 1, sizeof(char), value);
                strcpy(value, *values);

                tmp_diff_size = read_data_unit(value);

                if (tmp_diff_size == -1) {
                    mwarn(FIM_INVALID_OPTION_SKIP, value, *attrs, dirs);
                    os_free(value);
                    goto out_free;
                }

                if (tmp_diff_size < 1) {
                    tmp_diff_size = 1;      // 1 KB is the minimum
                }

                os_free(value);
            }
            else {
                mwarn(FIM_INVALID_OPTION_SKIP, *values, *attrs, dirs);
                goto out_free;
            }
        }
        else {
            mwarn(FIM_UNKNOWN_ATTRIBUTE, *attrs);
        }

        attrs++;
        values++;
    }

    /* You must have something set */
    if (opts == 0) {
        mwarn(FIM_NO_OPTIONS, dirs);
        goto out_free;
    }

    /* Whodata prevails over Realtime */
    if ((opts & WHODATA_ACTIVE) && (opts & REALTIME_ACTIVE)) {
        opts &= ~ REALTIME_ACTIVE;
    }

    /* Remove spaces from tag */
    if (tag) {
        if (clean_tag = os_strip_char(tag, ' '), !clean_tag) {
            merror("Processing tag '%s'", tag);
            goto out_free;
        } else {
            os_free(tag);
            os_strdup(clean_tag, tag);
            os_free(clean_tag);
        }
        if (clean_tag = os_strip_char(tag, '!'), !clean_tag) {
            merror("Processing tag '%s'", tag);
            goto out_free;
        } else {
            os_free(tag);
            os_strdup(clean_tag, tag);
            os_free(clean_tag);
        }
        if (clean_tag = os_strip_char(tag, ':'), !clean_tag) {
            merror("Processing tag '%s'", tag);
            goto out_free;
        }
    }

    /* Extract all directories */
    char real_path[PATH_MAX + 1] = "";
    char *tmp_str;
    char *tmp_dir;
    char **env_variable;
#ifdef WIN32
    int retvalF;
#endif

    while (*dir) {
        tmp_dir = *dir;

        /* When the maximum number of directories monitored in the same tag is reached,
           the excess are discarded and warned */
        if (j++ >= MAX_DIR_SIZE){
            mwarn(FIM_WARN_MAX_DIR_REACH, MAX_DIR_SIZE, tmp_dir);
            dir++;
            continue;
        }

        /* Remove spaces at the beginning and the end */
        while (*tmp_dir == ' ') {
            tmp_dir++;
        }

        tmp_str = tmp_dir + strlen(tmp_dir) - 1;
        while(*tmp_str == ' ') {
            *tmp_str = '\0';
            tmp_str--;
        }

        if (!strcmp(tmp_dir,"")) {
            mdebug2(FIM_EMPTY_DIRECTORIES_CONFIG);
            dir++;
            continue;
        }

#ifdef WIN32

        /* If it's an environment variable, expand it */
        if(env_variable = get_paths_from_env_variable(tmp_dir), env_variable){

            for(int i = 0; env_variable[i]; i++) {
                if(strcmp(env_variable[i], "")) {
                    // Get absolute path cheking if the path is a drive without the backslash.
                    if (strlen(env_variable[i]) == 2) {
                        strcat(env_variable[i], "\\");
                    }

                    if (retvalF = GetFullPathName(env_variable[i], PATH_MAX, real_path, NULL), retvalF == 0) {
                        retvalF = GetLastError();
                        mwarn("Couldn't get full path name '%s' (%d):'%s'\n", env_variable[i], retvalF, win_strerror(retvalF));
                        os_free(env_variable[i]);
                        continue;
                    }

                    // Remove any trailling path separators
                    int path_length = strlen(real_path);
                    if (path_length != 3) { // Drives need :\ attached in order to work properly
                        tmp_str = real_path + path_length - 1;
                        if (*tmp_str == PATH_SEP) {
                            *tmp_str = '\0';
                        }
                    }

<<<<<<< HEAD
                    str_lowercase(full_path_name);
                    dump_syscheck_file(syscheck, full_path_name, opts, restrictfile, recursion_limit, clean_tag, NULL,
=======
                    str_lowercase(real_path);
                    dump_syscheck_entry(syscheck, real_path, opts, 0, restrictfile, recursion_limit, clean_tag, NULL,
>>>>>>> a4fb00bb
                                        tmp_diff_size);
                }
                os_free(env_variable[i]);
            }

            os_free(env_variable);
            dir++;
            continue;
        }

        /* Else, treat as a path */
        /* Change forward slashes to backslashes on entry */
        tmp_str = strchr(tmp_dir, '/');
        while (tmp_str) {
            *tmp_str = '\\';
            tmp_str++;
            tmp_str = strchr(tmp_str, '/');
        }

        // Get absolute path cheking if the path is a drive without the backslash.
        if (strlen(tmp_dir) == 2) {
            strcat(tmp_dir, "\\");
        }

        /* Get absolute path and monitor it */
        retvalF = GetFullPathName(tmp_dir, PATH_MAX, real_path, NULL);
        if (retvalF == 0) {
            retvalF = GetLastError();
            mwarn("Couldn't get full path name '%s' (%d):'%s'\n", tmp_dir, retvalF, win_strerror(retvalF));
            os_free(restrictfile);
            os_free(tag);
            dir++;
            continue;
        }

        // Remove any trailling path separators
        int path_length = strlen(real_path);
        if (path_length != 3) { // Drives need :\ attached in order to work properly
            tmp_str = real_path + path_length - 1;
            if (*tmp_str == PATH_SEP) {
                *tmp_str = '\0';
            }
        }

<<<<<<< HEAD
        str_lowercase(full_path_name);
        dump_syscheck_file(syscheck, full_path_name, opts, restrictfile, recursion_limit, clean_tag, NULL,
=======
        str_lowercase(real_path);
        dump_syscheck_entry(syscheck, real_path, opts, 0, restrictfile, recursion_limit, clean_tag, NULL,
>>>>>>> a4fb00bb
                            tmp_diff_size);

#else
        /* If it's an environment variable, expand it */
        if (*tmp_dir == '$') {
            if(env_variable = get_paths_from_env_variable(tmp_dir), env_variable) {

                for(int i = 0; env_variable[i]; i++) {
                    if(strcmp(env_variable[i], "")) {
                        // Remove any trailling path separators
                        int path_length = strlen(env_variable[i]);
                        if (path_length != 1) {
                            tmp_str = env_variable[i] + path_length - 1;
                            if (*tmp_str == PATH_SEP) {
                                *tmp_str = '\0';
                            }
                        }

                        dump_syscheck_file(syscheck, env_variable[i], opts, restrictfile, recursion_limit,
                                            clean_tag, NULL, tmp_diff_size);
                    }
                    os_free(env_variable[i]);
                }

                os_free(env_variable);
                dir++;
                continue;
            }
        }

        /* Else, check if it's a wildcard, hard/symbolic link or path of file/directory */
        strncpy(real_path, tmp_dir, PATH_MAX);

        // Remove any trailling path separators
        int path_length = strlen(real_path);
        if (path_length != 1) {
            tmp_str = real_path + path_length - 1;
            if (*tmp_str == PATH_SEP) {
                *tmp_str = '\0';
            }
        }

        /* Check for glob */
        /* The mingw32 builder used by travis.ci can't find glob.h
         * Yet glob must work on actual win32.
         */
        if (strchr(real_path, '*') ||
                strchr(real_path, '?') ||
                strchr(real_path, '[')) {
            int gindex = 0;
            int gstatus;
            glob_t g;

            gstatus = glob(tmp_dir, 0, NULL, &g);
            if (gstatus == GLOB_NOMATCH) {
                mdebug2(GLOB_NO_MATCH, tmp_dir);
                dir++;
                continue;
            } else if (gstatus != 0) {
                merror(GLOB_ERROR, tmp_dir);
                dir++;
                continue;
            }

            if (g.gl_pathv[0] == NULL) {
                merror(GLOB_NFOUND, real_path);
                dir++;
                continue;
            }

            while (g.gl_pathv[gindex]) {
                char *resolved_path = realpath(g.gl_pathv[gindex], NULL);

                if (resolved_path != NULL) {
                    if (strcmp(resolved_path, g.gl_pathv[gindex]) != 0 && (opts & CHECK_FOLLOW)) {
                        dump_syscheck_entry(syscheck, resolved_path, opts, 0, restrictfile, recursion_limit, clean_tag,
                                            g.gl_pathv[gindex], tmp_diff_size);
                    } else {
                        dump_syscheck_entry(syscheck, g.gl_pathv[gindex], opts, 0, restrictfile, recursion_limit,
                                            clean_tag, NULL, tmp_diff_size);
                    }

                    os_free(resolved_path);
                } else {
                    mdebug1("Could not check the real path of '%s' due to [(%d)-(%s)].",
                            g.gl_pathv[gindex], errno, strerror(errno));
<<<<<<< HEAD
                } else if (strcmp(resolved_path, g.gl_pathv[gindex]) == 0) {
                    dump_syscheck_file(syscheck, g.gl_pathv[gindex], opts, restrictfile,
                                       recursion_limit, clean_tag, NULL, tmp_diff_size);
                } else {
                    dump_syscheck_file(syscheck, resolved_path, opts, restrictfile,
                                       recursion_limit, clean_tag, g.gl_pathv[gindex], tmp_diff_size);
=======
>>>>>>> a4fb00bb
                }

                gindex++;
            }

            globfree(&g);
        }
        else {
<<<<<<< HEAD
            char *resolved_path = realpath(tmp_dir, NULL);

            if (!resolved_path) {
                dump_syscheck_file(syscheck, tmp_dir, opts, restrictfile,
                                   recursion_limit, clean_tag, NULL, tmp_diff_size);
            } else if (strcmp(resolved_path, tmp_dir) == 0) {
                dump_syscheck_file(syscheck, tmp_dir, opts, restrictfile,
                                   recursion_limit, clean_tag, NULL, tmp_diff_size);
            } else {
                dump_syscheck_file(syscheck, resolved_path, opts, restrictfile,
                                   recursion_limit, clean_tag, tmp_dir, tmp_diff_size);
=======
            char *resolved_path = realpath(real_path, NULL);

            if (resolved_path != NULL && strcmp(resolved_path, real_path) != 0 && (opts & CHECK_FOLLOW)) {
                dump_syscheck_entry(syscheck, resolved_path, opts, 0, restrictfile, recursion_limit, clean_tag,
                                    real_path, tmp_diff_size);
            } else {
                dump_syscheck_entry(syscheck, real_path, opts, 0, restrictfile, recursion_limit, clean_tag, NULL,
                                    tmp_diff_size);
>>>>>>> a4fb00bb
            }

            os_free(resolved_path);
        }
#endif

        /* Next entry */
        dir++;
    }

out_free:

    i = 0;
    while (dir_org[i]) {
        free(dir_org[i++]);
    }

    free(dir_org);
    os_free(restrictfile);
    os_free(tag);
    os_free(clean_tag);

    return 1;
}

static void parse_synchronization(syscheck_config * syscheck, XML_NODE node) {
    const char *xml_enabled = "enabled";
    const char *xml_sync_interval = "interval";
    const char *xml_max_sync_interval = "max_interval";
    const char *xml_response_timeout = "response_timeout";
    const char *xml_sync_queue_size = "queue_size";
    const char *xml_max_eps = "max_eps";
    const char *xml_registry_enabled = "registry_enabled";

    for (int i = 0; node[i]; i++) {
        if (strcmp(node[i]->element, xml_enabled) == 0) {
            int r = w_parse_bool(node[i]->content);

            if (r < 0) {
                mwarn(XML_VALUEERR, node[i]->element, node[i]->content);
            } else {
                syscheck->enable_synchronization = r;
            }
        } else if (strcmp(node[i]->element, xml_sync_interval) == 0) {
            long t = w_parse_time(node[i]->content);

            if (t <= 0) {
                mwarn(XML_VALUEERR, node[i]->element, node[i]->content);
            } else {
                syscheck->sync_interval = t;
            }
        } else if (strcmp(node[i]->element, xml_max_sync_interval) == 0) {
            long t = w_parse_time(node[i]->content);

            if (t <= 0) {
                mwarn(XML_VALUEERR, node[i]->element, node[i]->content);
            } else {
                syscheck->max_sync_interval = t;
            }
        } else if (strcmp(node[i]->element, xml_response_timeout) == 0) {
            long t = w_parse_time(node[i]->content);

            if (t == -1) {
                mwarn(XML_VALUEERR, node[i]->element, node[i]->content);
            } else {
                syscheck->sync_response_timeout = t;
            }
        } else if (strcmp(node[i]->element, xml_sync_queue_size) == 0) {
            char * end;
            long value = strtol(node[i]->content, &end, 10);

            if (value < 2 || value > 1000000 || *end) {
                mwarn(XML_VALUEERR, node[i]->element, node[i]->content);
            } else {
                syscheck->sync_queue_size = value;
            }
        } else if (strcmp(node[i]->element, xml_max_eps) == 0) {
            char * end;
            long value = strtol(node[i]->content, &end, 10);

            if (value < 0 || value > 1000000 || *end) {
                mwarn(XML_VALUEERR, node[i]->element, node[i]->content);
            } else {
                syscheck->sync_max_eps = value;
            }
        } else if (strcmp(node[i]->element, xml_registry_enabled) == 0) {
#ifdef WIN32
            int r = w_parse_bool(node[i]->content);

            if (r < 0) {
                mwarn(XML_VALUEERR, node[i]->element, node[i]->content);
            } else {
                syscheck->enable_registry_synchronization = r;
            }
#endif
        } else {
            mwarn(XML_INVELEM, node[i]->element);
        }
    }
}

int read_data_unit(const char *content) {
    size_t len_value_str = strlen(content);
    int converted_value = 0;
    int read_value = 0;
    char *value_str;

    // Check that the last character is a 'B' or a 'b', if it is, translate data unit
    // Else, use written value as KB
    if (content[len_value_str - 1] == 'B' || content[len_value_str - 1] == 'b') {
        if (isalpha(content[len_value_str - 2])){
            os_calloc(len_value_str, sizeof(char), value_str);
            strncpy(value_str, content, len_value_str - 2);

            if (OS_StrIsNum(value_str)) {
                read_value = atoi(value_str);

                switch (content[len_value_str - 2]) {
                    case 'M':
                        // Fallthrough
                    case 'm':
                        converted_value = read_value * 1024;
                        break;
                    case 'G':
                        // Fallthrough
                    case 'g':
                        converted_value = read_value * (1024 * 1024);
                        break;
                    case 'T':
                        // Fallthrough
                    case 't':
                        converted_value = read_value * (1024 * 1024 * 1024);
                        break;
                    case 'K':
                        // Fallthrough
                    case 'k':
                        // Fallthrough
                    default:
                        converted_value = read_value;
                        break;
                }

                if (converted_value < 0 && read_value > 0) {  // Overflow
                    converted_value = INT_MAX;
                }
            }
            else {
                os_free(value_str);
                return -1;
            }
            os_free(value_str);
        }
        else if (isdigit(content[len_value_str - 2])) {
            return -1;  // Error: limit cannot be set to bytes
        }
    }
    else if (isdigit(content[len_value_str - 1])) {
        if (!OS_StrIsNum(content)) {
            return -1;
        }

        converted_value = atoi(content);     // In KB
    }
    else {
        return -1;
    }

    return converted_value;
}

void parse_diff(const OS_XML *xml, syscheck_config * syscheck, XML_NODE node) {
    const char *xml_disk_quota = "disk_quota";
    const char *xml_disk_quota_enabled = "enabled";
    const char *xml_disk_quota_limit = "limit";
    const char *xml_file_size = "file_size";
    const char *xml_file_size_enabled = "enabled";
    const char *xml_file_size_limit = "limit";
    const char *xml_nodiff = "nodiff";
#ifdef WIN32
    const char *xml_registry_nodiff = "registry_nodiff";
    const char *xml_arch = "arch";
    const char *xml_32bit = "32bit";
    const char *xml_64bit = "64bit";
    const char *xml_both = "both";
#endif

    int i = 0;
    int j = 0;
    xml_node **children = NULL;
    unsigned int nodiff_size = 0;

    for (i = 0; node[i]; i++) {
        /* Getting file/dir nodiff */
        if (strcmp(node[i]->element,xml_nodiff) == 0) {
#ifdef WIN32
            /* For Windows, we attempt to expand environment variables */
            char *new_nodiff = NULL;
            os_calloc(2048, sizeof(char), new_nodiff);

            if (!ExpandEnvironmentStrings(node[i]->content, new_nodiff, 2047)){
                merror("Could not expand the environment variable %s (%ld)", node[i]->content, GetLastError());
                free(new_nodiff);
                continue;
            }

            free(node[i]->content);
            str_lowercase(new_nodiff);
            node[i]->content = new_nodiff;
#endif
            /* Add if regex */
            if (node[i]->attributes && node[i]->values && node[i]->attributes[0] && node[i]->values[0]) {
                if (!strcmp(node[i]->attributes[0], "type") && !strcmp(node[i]->values[0], "sregex")) {
                    OSMatch *mt_pt;

                    if (!syscheck->nodiff_regex) {
                        os_calloc(2, sizeof(OSMatch *), syscheck->nodiff_regex);
                        syscheck->nodiff_regex[0] = NULL;
                        syscheck->nodiff_regex[1] = NULL;
                    }
                    else {
                        while (syscheck->nodiff_regex[nodiff_size] != NULL) {
                            nodiff_size++;
                        }

                        os_realloc(syscheck->nodiff_regex,
                                   sizeof(OSMatch *) * (nodiff_size + 2),
                                   syscheck->nodiff_regex);

                        syscheck->nodiff_regex[nodiff_size + 1] = NULL;
                    }

                    os_calloc(1, sizeof(OSMatch), syscheck->nodiff_regex[nodiff_size]);
                    mdebug1("Found nodiff regex node %s", node[i]->content);

                    if (!OSMatch_Compile(node[i]->content, syscheck->nodiff_regex[nodiff_size], 0)) {
                        mt_pt = (OSMatch *)syscheck->nodiff_regex[nodiff_size];
                        merror(REGEX_COMPILE, node[i]->content, mt_pt->error);
                        return;
                    }
                }
                else {
                    merror(FIM_INVALID_ATTRIBUTE, node[i]->attributes[0], node[i]->element);
                    return;
                }
            }
            /* Add if simple entry -- check for duplicates */
            else if (!os_IsStrOnArray(node[i]->content, syscheck->nodiff)) {
                if (!syscheck->nodiff) {
                    os_calloc(2, sizeof(char *), syscheck->nodiff);

                    syscheck->nodiff[0] = NULL;
                    syscheck->nodiff[1] = NULL;
                }
                else {
                    while (syscheck->nodiff[nodiff_size] != NULL) {
                        nodiff_size++;
                    }

                    os_realloc(syscheck->nodiff, sizeof(char *) * (nodiff_size + 2), syscheck->nodiff);

                    syscheck->nodiff[nodiff_size + 1] = NULL;
                }

                os_strdup(node[i]->content, syscheck->nodiff[nodiff_size]);
            }
        }

#ifdef WIN32
        if (strcmp(node[i]->element,xml_registry_nodiff) == 0) {
            char *new_nodiff = NULL;
            os_calloc(2048, sizeof(char), new_nodiff);

            if (!ExpandEnvironmentStrings(node[i]->content, new_nodiff, 2047)){
                merror("Could not expand the environment variable %s (%ld)", node[i]->content, GetLastError());
                free(new_nodiff);
                continue;
            }

            free(node[i]->content);
            node[i]->content = new_nodiff;

            int sregex = 0;
            int arch = ARCH_32BIT;

            /* Add if regex */
            if (node[i]->attributes && node[i]->values) {
                int j;

                for (j = 0; node[i]->attributes[j] && node[i]->values[j]; j++) {
                    if (strcmp(node[i]->attributes[j], "type") == 0 &&
                    strcmp(node[i]->values[j], "sregex") == 0) {
                        sregex = 1;
                    } else if (strcmp(node[i]->attributes[j], xml_arch) == 0) {
                        if (strcmp(node[i]->values[j], xml_32bit) == 0)
                            arch = ARCH_32BIT;
                        else if  (strcmp(node[i]->values[j], xml_64bit) == 0)
                            arch = ARCH_64BIT;
                        else if (strcmp(node[i]->values[j], xml_both) == 0)
                            arch = ARCH_BOTH;
                        else {
                            merror(XML_INVATTR, node[i]->attributes[j], node[i]->content);
                            return;
                        }
                    } else {
                        merror(XML_INVATTR, node[i]->attributes[j], node[i]->content);
                        return;
                    }
                }
            }

            if (sregex) {
                if (arch != ARCH_BOTH)
                    dump_registry_nodiff_regex(syscheck, node[i]->content, arch);
                else {
                    dump_registry_nodiff_regex(syscheck, node[i]->content, ARCH_32BIT);
                    dump_registry_nodiff_regex(syscheck, node[i]->content, ARCH_64BIT);
                }
            } else {
                if (arch != ARCH_BOTH)
                    dump_registry_nodiff(syscheck, node[i]->content, arch);
                else {
                    dump_registry_nodiff(syscheck, node[i]->content, ARCH_32BIT);
                    dump_registry_nodiff(syscheck, node[i]->content, ARCH_64BIT);
                }
            }
        }
#endif

        else if (strcmp(node[i]->element, xml_disk_quota) == 0) {
            if (!(children = OS_GetElementsbyNode(xml, node[i]))) {
                continue;
            }

            for (j = 0; children[j]; j++) {
                if (strcmp(children[j]->element, xml_disk_quota_enabled) == 0) {
                    if (strcmp(children[j]->content, "yes") == 0) {
                        syscheck->disk_quota_enabled = true;
                    }
                    else if (strcmp(children[j]->content, "no") == 0) {
                        syscheck->disk_quota_enabled = false;
                    }
                    else {
                        merror(XML_VALUEERR, children[j]->element, children[j]->content);
                        OS_ClearNode(children);
                        return;
                    }
                }
                else if (strcmp(children[j]->element, xml_disk_quota_limit) == 0) {
                    if (children[j]->content) {
                        syscheck->disk_quota_limit = read_data_unit(children[j]->content);

                        if (syscheck->disk_quota_limit == -1) {
                            merror(XML_VALUEERR, children[j]->element, children[j]->content);
                            OS_ClearNode(children);
                            return;
                        }

                        if (syscheck->disk_quota_limit < 1) {
                            syscheck->disk_quota_limit = 1;     // 1 KB is the minimum
                        }
                    }
                    else {
                        merror(XML_VALUEERR, children[j]->element, "");     // Null children[j]->content
                        OS_ClearNode(children);
                        return;
                    }
                }
            }

            OS_ClearNode(children);
        }
        else if (strcmp(node[i]->element, xml_file_size) == 0) {
            if (!(children = OS_GetElementsbyNode(xml, node[i]))) {
                continue;
            }

            for (j = 0; children[j]; j++) {
                if (strcmp(children[j]->element, xml_file_size_enabled) == 0) {
                    if (strcmp(children[j]->content, "yes") == 0) {
                        syscheck->file_size_enabled = true;
                    }
                    else if (strcmp(children[j]->content, "no") == 0) {
                        syscheck->file_size_enabled = false;
                    }
                    else {
                        merror(XML_VALUEERR, children[j]->element, children[j]->content);
                        OS_ClearNode(children);
                        return;
                    }
                }
                else if (strcmp(children[j]->element, xml_file_size_limit) == 0) {
                    if (children[j]->content) {
                        syscheck->file_size_limit = read_data_unit(children[j]->content);

                        if (syscheck->file_size_limit == -1) {
                            merror(XML_VALUEERR, children[j]->element, children[j]->content);
                            OS_ClearNode(children);
                            return;
                        }

                        if (syscheck->file_size_limit < 1) {
                            syscheck->file_size_limit = 1;      // 1 KB is the minimum
                        }
                    }
                    else {
                        merror(XML_VALUEERR, children[j]->element, "");     // Null children[j]->content
                        OS_ClearNode(children);
                        return;
                    }
                }
            }

            OS_ClearNode(children);
        }
    }

    if (syscheck->file_size_enabled && syscheck->disk_quota_limit < syscheck->file_size_limit) {
        syscheck->disk_quota_limit = syscheck->file_size_limit;

        mdebug2("Setting 'disk_quota' to %d, 'disk_quota' must be greater than 'file_size'",
                syscheck->disk_quota_limit);
    }
}

int Read_Syscheck(const OS_XML *xml, XML_NODE node, void *configp, __attribute__((unused)) void *mailp, int modules)
{
    int i = 0;
    int j = 0;
    xml_node **children = NULL;

    /* XML Definitions */
    const char *xml_directories = "directories";
    const char *xml_registry = "windows_registry";
    const char *xml_time = "frequency";
    const char *xml_scanday = "scan_day";
    const char *xml_database = "database";
    const char *xml_scantime = "scan_time";
    const char *xml_file_limit = "file_limit";
    const char *xml_file_limit_enabled = "enabled";
    const char *xml_file_limit_entries = "entries";
    const char *xml_ignore = "ignore";
    const char *xml_registry_ignore = "registry_ignore";
#ifdef WIN32
    const char *xml_registry_ignore_value = "registry_ignore_value";
#endif
    const char *xml_auto_ignore = "auto_ignore"; // TODO: Deprecated since 3.11.0
    const char *xml_alert_new_files = "alert_new_files"; // TODO: Deprecated since 3.11.0
    const char *xml_remove_old_diff = "remove_old_diff"; // Deprecated since 3.8.0
    const char *xml_disabled = "disabled";
    const char *xml_scan_on_start = "scan_on_start";
    const char *xml_prefilter_cmd = "prefilter_cmd";
    const char *xml_skip_nfs = "skip_nfs";
    const char *xml_skip_dev = "skip_dev";
    const char *xml_skip_sys = "skip_sys";
    const char *xml_skip_proc = "skip_proc";
    const char *xml_nodiff = "nodiff";
    const char *xml_restart_audit = "restart_audit";
    const char *xml_windows_audit_interval = "windows_audit_interval";
#ifdef WIN32
    const char *xml_arch = "arch";
    const char *xml_32bit = "32bit";
    const char *xml_64bit = "64bit";
    const char *xml_both = "both";
#endif
    const char *xml_whodata_options = "whodata";
    const char *xml_audit_key = "audit_key";
    const char *xml_audit_hc = "startup_healthcheck";
    const char *xml_process_priority = "process_priority";
    const char *xml_synchronization = "synchronization";
    const char *xml_max_eps = "max_eps";
    const char *xml_allow_remote_prefilter_cmd = "allow_remote_prefilter_cmd";
    const char *xml_diff = "diff";

    /* Configuration example
        <directories check_all="yes">/etc,/usr/bin</directories>
        <directories check_owner="yes" check_group="yes" check_perm="yes"
        check_sum="yes">/var/log</directories>
    */

    syscheck_config *syscheck;
    syscheck = (syscheck_config *)configp;
    char prefilter_cmd[OS_MAXSTR] = "";

    if (syscheck->disabled == SK_CONF_UNPARSED) {
        syscheck->disabled = SK_CONF_UNDEFINED;
    }

    if(!syscheck->audit_key) {
        os_calloc(1, sizeof(char *), syscheck->audit_key);
    }
    for (i = 0; node && node[i]; i++) {
        if (!node[i]->element) {
            merror(XML_ELEMNULL);
            return (OS_INVALID);
        } else if (!node[i]->content) {
            merror(XML_VALUENULL, node[i]->element);
            return (OS_INVALID);
        }

        /* Get directories */
        else if (strcmp(node[i]->element, xml_directories) == 0) {
            char dirs[OS_MAXSTR];
#ifdef WIN32
            char *ptfile;

            /* Change backslashes to forwardslashes on entry */
            ptfile = strchr(node[i]->content, '/');
            while (ptfile) {
                *ptfile = '\\';
                ptfile++;

                ptfile = strchr(ptfile, '/');
            }
#endif
            strncpy(dirs, node[i]->content, sizeof(dirs) - 1);

            if (!read_attr(syscheck,
                           dirs,
                           node[i]->attributes,
                           node[i]->values)) {
                return (OS_INVALID);
            }
        }
        /* Get Windows registry */
        else if (strcmp(node[i]->element, xml_registry) == 0) {
#ifdef WIN32
            if (!read_reg(syscheck, node[i]->content, node[i]->attributes, node[i]->values)) {
                return (OS_INVALID);
            }
#endif
        }
        /* Get windows audit interval */
        else if (strcmp(node[i]->element, xml_windows_audit_interval) == 0) {
#ifdef WIN32
            if (!OS_StrIsNum(node[i]->content)) {
                merror(XML_VALUEERR, node[i]->element, node[i]->content);
                return (OS_INVALID);
            }

            syscheck->wdata.interval_scan = atoi(node[i]->content);
#endif
        }

        /*  Store database in memory or in disk.
        *   By default disk.
        */
        else if (strcmp(node[i]->element, xml_database) == 0) {
            if (strcmp(node[i]->content, "memory") == 0) {
                syscheck->database_store = FIM_DB_MEMORY;
            }
            else if (strcmp(node[i]->content, "disk") == 0){
                syscheck->database_store = FIM_DB_DISK;
            }
        }

        /* Get frequency */
        else if (strcmp(node[i]->element, xml_time) == 0) {
            if (!OS_StrIsNum(node[i]->content)) {
                merror(XML_VALUEERR, node[i]->element, node[i]->content);
                return (OS_INVALID);
            }

            syscheck->time = atoi(node[i]->content);
        }
        /* Get scan time */
        else if (strcmp(node[i]->element, xml_scantime) == 0) {
            syscheck->scan_time = OS_IsValidUniqueTime(node[i]->content);
            if (!syscheck->scan_time) {
                merror(XML_VALUEERR, node[i]->element, node[i]->content);
                return (OS_INVALID);
            }
        }

        /* Get scan day */
        else if (strcmp(node[i]->element, xml_scanday) == 0) {
            syscheck->scan_day = OS_IsValidDay(node[i]->content);
            if (!syscheck->scan_day) {
                merror(INVALID_DAY, node[i]->content);
                merror(XML_VALUEERR, node[i]->element, node[i]->content);
                return (OS_INVALID);
            }
        }

        /* Get file limit */
        else if (strcmp(node[i]->element, xml_file_limit) == 0) {
            if (!(children = OS_GetElementsbyNode(xml, node[i]))) {
                continue;
            }

            for(j = 0; children[j]; j++) {
                if (strcmp(children[j]->element, xml_file_limit_enabled) == 0) {
                    if (strcmp(children[j]->content, "yes") == 0) {
                        syscheck->file_limit_enabled = true;
                    }
                    else if (strcmp(children[j]->content, "no") == 0) {
                        syscheck->file_limit_enabled = false;
                    }
                    else {
                        merror(XML_VALUEERR, children[j]->element, children[j]->content);
                        OS_ClearNode(children);
                        return (OS_INVALID);
                    }
                }
                else if (strcmp(children[j]->element, xml_file_limit_entries) == 0) {
                    if (!OS_StrIsNum(children[j]->content)) {
                        merror(XML_VALUEERR, children[j]->element, children[j]->content);
                        OS_ClearNode(children);
                        return (OS_INVALID);
                    }

                    syscheck->file_limit = atoi(children[j]->content);

                    if (syscheck->file_limit > MAX_FILE_LIMIT) {
                        mdebug2("Maximum value allowed for file_limit is '%d'", MAX_FILE_LIMIT);
                        syscheck->file_limit = MAX_FILE_LIMIT;
                    }
                }
            }

            if (!syscheck->file_limit_enabled) {
                syscheck->file_limit = 0;
            }

            OS_ClearNode(children);
        }

        /* Get if xml_scan_on_start */
        else if (strcmp(node[i]->element, xml_scan_on_start) == 0) {
            if (strcmp(node[i]->content, "yes") == 0) {
                syscheck->scan_on_start = 1;
            } else if (strcmp(node[i]->content, "no") == 0) {
                syscheck->scan_on_start = 0;
            } else {
                merror(XML_VALUEERR, node[i]->element, node[i]->content);
                return (OS_INVALID);
            }
        }

        /* Get if disabled */
        else if (strcmp(node[i]->element, xml_disabled) == 0) {
            if (strcmp(node[i]->content, "yes") == 0) {
                syscheck->disabled = 1;
            } else if (strcmp(node[i]->content, "no") == 0) {
                syscheck->disabled = 0;
            } else {
                merror(XML_VALUEERR, node[i]->element, node[i]->content);
                return (OS_INVALID);
            }
        }

        /* Getting if skip_nfs. */
        else if (strcmp(node[i]->element,xml_skip_nfs) == 0)
        {
            if(strcmp(node[i]->content, "yes") == 0)
                syscheck->skip_fs.nfs = 1;
            else if(strcmp(node[i]->content, "no") == 0)
                syscheck->skip_fs.nfs = 0;
            else
            {
                merror(XML_VALUEERR,node[i]->element,node[i]->content);
                return(OS_INVALID);
            }
        }

        /* Getting if skip_dev. */
        else if (strcmp(node[i]->element,xml_skip_dev) == 0)
        {
            if(strcmp(node[i]->content, "yes") == 0)
                syscheck->skip_fs.dev = 1;
            else if(strcmp(node[i]->content, "no") == 0)
                syscheck->skip_fs.dev = 0;
            else
            {
                merror(XML_VALUEERR,node[i]->element,node[i]->content);
                return(OS_INVALID);
            }
        }

        /* Getting if skip_sys */
        else if (strcmp(node[i]->element,xml_skip_sys) == 0)
        {
            if(strcmp(node[i]->content, "yes") == 0)
                syscheck->skip_fs.sys = 1;
            else if(strcmp(node[i]->content, "no") == 0)
                syscheck->skip_fs.sys = 0;
            else
            {
                merror(XML_VALUEERR,node[i]->element,node[i]->content);
                return(OS_INVALID);
            }
        }

        /* Getting if skip_proc. */
        else if (strcmp(node[i]->element,xml_skip_proc) == 0)
        {
            if(strcmp(node[i]->content, "yes") == 0)
                syscheck->skip_fs.proc = 1;
            else if(strcmp(node[i]->content, "no") == 0)
                syscheck->skip_fs.proc = 0;
            else
            {
                merror(XML_VALUEERR,node[i]->element,node[i]->content);
                return(OS_INVALID);
            }
        }

        /* Getting file/dir ignore */
        else if (strcmp(node[i]->element,xml_ignore) == 0) {
            /* If it is a regex, add it */
            if (node[i]->attributes && node[i]->values && node[i]->attributes[0] && node[i]->values[0]) {
                if (!strcmp(node[i]->attributes[0], "type") && !strcmp(node[i]->values[0], "sregex")) {
                    int result = process_option_regex("ignore", &syscheck->ignore_regex, node[i]);
                    if (result < 1) {
                        return result;
                    }
                } else {
                    merror(FIM_INVALID_ATTRIBUTE, node[i]->attributes[0], node[i]->element);
                    return (OS_INVALID);
                }
            } else {
                process_option(&syscheck->ignore, node[i]);
            }
        }

        /* Get registry ignore list for values and keys*/
        else if (strncmp(node[i]->element, xml_registry_ignore, strlen(xml_registry_ignore)) == 0) {
#ifdef WIN32
            int sregex = 0;
            int arch = ARCH_32BIT;
            int value = strcmp(xml_registry_ignore_value, node[i]->element) == 0;

            /* Add if regex */
            if (node[i]->attributes && node[i]->values) {
                int j;

                for (j = 0; node[i]->attributes[j]; j++) {
                    if (strcmp(node[i]->attributes[j], "type") == 0 &&
                    strcmp(node[i]->values[j], "sregex") == 0) {
                        sregex = 1;
                    } else if (strcmp(node[i]->attributes[j], xml_arch) == 0) {
                        if (strcmp(node[i]->values[j], xml_32bit) == 0)
                            arch = ARCH_32BIT;
                        else if  (strcmp(node[i]->values[j], xml_64bit) == 0)
                            arch = ARCH_64BIT;
                        else if (strcmp(node[i]->values[j], xml_both) == 0)
                            arch = ARCH_BOTH;
                        else {
                            merror(XML_INVATTR, node[i]->attributes[j], node[i]->content);
                            return OS_INVALID;
                        }
                    } else {
                        merror(XML_INVATTR, node[i]->attributes[j], node[i]->content);
                        return OS_INVALID;
                    }
                }
            }

            if (sregex) {
                if (arch != ARCH_BOTH)
                    dump_registry_ignore_regex(syscheck, node[i]->content, arch, value);
                else {
                    dump_registry_ignore_regex(syscheck, node[i]->content, ARCH_32BIT, value);
                    dump_registry_ignore_regex(syscheck, node[i]->content, ARCH_64BIT, value);
                }
            } else {
                if (arch != ARCH_BOTH)
                    dump_registry_ignore(syscheck, node[i]->content, arch, value);
                else {
                    dump_registry_ignore(syscheck, node[i]->content, ARCH_32BIT, value);
                    dump_registry_ignore(syscheck, node[i]->content, ARCH_64BIT, value);
                }
            }

#endif
        /* Getting file/dir nodiff */
        /* This section is checked here for compatibility reasons, nodiff has been moved to the diff section */
        } else if (strcmp(node[i]->element,xml_nodiff) == 0) {
            /* Add if regex */
            if (node[i]->attributes && node[i]->values && node[i]->attributes[0] && node[i]->values[0]) {
                if (!strcmp(node[i]->attributes[0], "type") && !strcmp(node[i]->values[0], "sregex")) {
                    int result = process_option_regex("nodiff", &syscheck->nodiff_regex, node[i]);
                    if (result < 1) {
                        return result;
                    }
                } else {
                    merror(FIM_INVALID_ATTRIBUTE, node[i]->attributes[0], node[i]->element);
                    return (OS_INVALID);
                }
            } else {
                process_option(&syscheck->nodiff, node[i]);
            }

        } else if (strcmp(node[i]->element, xml_auto_ignore) == 0) {
            /* auto_ignore is not read here */
        } else if (strcmp(node[i]->element, xml_alert_new_files) == 0) {
            /* alert_new_files option is not read here */
        } else if (strcmp(node[i]->element, xml_prefilter_cmd) == 0) {
            struct stat statbuf;

#ifdef WIN32
            if(!ExpandEnvironmentStrings(node[i]->content, prefilter_cmd, sizeof(prefilter_cmd) - 1)){
                merror("Could not expand the environment variable %s (%ld)", node[i]->content, GetLastError());
                continue;
            }
            str_lowercase(prefilter_cmd);
#else
            strncpy(prefilter_cmd, node[i]->content, sizeof(prefilter_cmd) - 1);
            prefilter_cmd[sizeof(prefilter_cmd) - 1] = '\0';
#endif

            if (strlen(prefilter_cmd) > 0) {
                char statcmd[OS_MAXSTR];
                char *ix;
                strncpy(statcmd, prefilter_cmd, sizeof(statcmd) - 1);
                statcmd[sizeof(statcmd) - 1] = '\0';
                if (NULL != (ix = strchr(statcmd, ' '))) {
                    *ix = '\0';
                }
                if (stat(statcmd, &statbuf) != 0) {
                    merror(XML_VALUEERR, node[i]->element, node[i]->content);
                    return (OS_INVALID);
                }
            }
        } else if (strcmp(node[i]->element, xml_remove_old_diff) == 0) {
            // Deprecated since 3.8.0, aplied by default...
        } else if (strcmp(node[i]->element, xml_restart_audit) == 0) {
            // To be deprecated. This field is now read inside the <whodata> block.
            if(strcmp(node[i]->content, "yes") == 0)
                syscheck->restart_audit = 1;
            else if(strcmp(node[i]->content, "no") == 0)
                syscheck->restart_audit = 0;
            else
            {
                merror(XML_VALUEERR,node[i]->element,node[i]->content);
                return(OS_INVALID);
            }
        }
        /* Whodata options */
        else if (strcmp(node[i]->element, xml_whodata_options) == 0) {

            if (!(children = OS_GetElementsbyNode(xml, node[i]))) {
                continue;
            }

            for (j = 0; children[j]; j++) {
                /* Listen another audit keys */
                if (strcmp(children[j]->element, xml_audit_key) == 0) {
                    int keyit = 0;
                    char *delim = ",";
                    char *key;
                    char *saveptr;
                    key = strtok_r(children[j]->content, delim, &saveptr);

                    while (key) {
                        if (*key) {
                            syscheck->audit_key[keyit] = check_ascci_hex(key);
                            os_realloc(syscheck->audit_key, (keyit + 2) * sizeof(char *), syscheck->audit_key);
                            syscheck->audit_key[keyit + 1] = NULL;
                            key = strtok_r(NULL, delim, &saveptr);
                            keyit++;
                        }
                    }
                } else if (strcmp(children[j]->element, xml_audit_hc) == 0) {
                    if(strcmp(children[j]->content, "yes") == 0)
                        syscheck->audit_healthcheck = 1;
                    else if(strcmp(children[j]->content, "no") == 0)
                        syscheck->audit_healthcheck = 0;
                    else
                    {
                        merror(XML_VALUEERR,children[j]->element,children[j]->content);
                        OS_ClearNode(children);
                        return(OS_INVALID);
                    }
                } else if (strcmp(children[j]->element, xml_restart_audit) == 0) {
                    if(strcmp(children[j]->content, "yes") == 0)
                        syscheck->restart_audit = 1;
                    else if(strcmp(children[j]->content, "no") == 0)
                        syscheck->restart_audit = 0;
                    else
                    {
                        merror(XML_VALUEERR,children[j]->element,children[j]->content);
                        OS_ClearNode(children);
                        return(OS_INVALID);
                    }
                } else {
                    merror(XML_ELEMNULL);
                    OS_ClearNode(children);
                    return OS_INVALID;
                }
            }
            OS_ClearNode(children);
        /* Set priority process this value should be between -20 and 19 */
        } else if (strcmp(node[i]->element, xml_process_priority) == 0) {
            char * end;
            long value = strtol(node[i]->content, &end, 10);

            if (value < -20 || value > 19 || *end) {
                merror(XML_VALUEERR, node[i]->element, node[i]->content);
                return (OS_INVALID);
            } else {
                syscheck->process_priority = value;
            }
        } else if (strcmp(node[i]->element, xml_synchronization) == 0) {
            children = OS_GetElementsbyNode(xml, node[i]);

            if (children == NULL) {
                continue;
            }

            parse_synchronization(syscheck, children);
            OS_ClearNode(children);
        }
        else if (strcmp(node[i]->element, xml_diff) == 0) {
            children = OS_GetElementsbyNode(xml, node[i]);

            if (children == NULL) {
                continue;
            }

            parse_diff(xml, syscheck, children);
            OS_ClearNode(children);
        }
        else if (strcmp(node[i]->element, xml_max_eps) == 0) {
            char * end;
            long value = strtol(node[i]->content, &end, 10);

            if (value < 0 || value > 1000000 || *end) {
                mwarn(XML_VALUEERR, node[i]->element, node[i]->content);
            } else {
                syscheck->max_eps = value;
            }
        } /* Allow prefilter cmd */
        else if (strcmp(node[i]->element, xml_allow_remote_prefilter_cmd) == 0) {
            if (modules & CAGENT_CONFIG) {
                mwarn("'%s' option can't be changed using centralized configuration (agent.conf).",
                      xml_allow_remote_prefilter_cmd);
                i++;
                continue;
            }
            if(strcmp(node[i]->content, "yes") == 0)
                syscheck->allow_remote_prefilter_cmd = 1;
            else if(strcmp(node[i]->content, "no") == 0)
                syscheck->allow_remote_prefilter_cmd = 0;
            else {
                merror(XML_VALUEERR,node[i]->element,node[i]->content);
                return(OS_INVALID);
            }
        } else {
            mwarn(XML_INVELEM, node[i]->element);
        }
    }

    // Set prefilter only if it's expressly allowed (ossec.conf in agent side).

    if (prefilter_cmd[0]) {
        if (!(modules & CAGENT_CONFIG) || syscheck->allow_remote_prefilter_cmd) {
            free(syscheck->prefilter_cmd);
            os_strdup(prefilter_cmd, syscheck->prefilter_cmd);
        } else if (!syscheck->allow_remote_prefilter_cmd) {
            mwarn(FIM_WARN_ALLOW_PREFILTER, prefilter_cmd, xml_allow_remote_prefilter_cmd);
        }
    }

    organize_syscheck_dirs(syscheck);

    return (0);
}

char *syscheck_opts2str(char *buf, int buflen, int opts) {
    int left = buflen;
    int i;
    int check_bits[] = {
        CHECK_SIZE,
        CHECK_PERM,
        CHECK_OWNER,
        CHECK_GROUP,
        CHECK_MTIME,
        CHECK_INODE,
        CHECK_MD5SUM,
        CHECK_SHA1SUM,
        CHECK_SHA256SUM,
        CHECK_ATTRS,
        CHECK_SEECHANGES,
        CHECK_FOLLOW,
        REALTIME_ACTIVE,
        WHODATA_ACTIVE,
        SCHEDULED_ACTIVE,
	    0
	};
    char *check_strings[] = {
        "size",
        "permissions",
        "owner",
        "group",
    	"mtime",
        "inode",
        "hash_md5",
        "hash_sha1",
        "hash_sha256",
        "attributes",
        "report_changes",
        "follow_symbolic_link",
        "realtime",
        "whodata",
        "scheduled",
	    NULL
	};

    buf[0] = '\0';
    for (i = 0; check_bits[i]; i++) {
	    if (opts & check_bits[i]) {
            if (left < buflen) {
                strncat(buf, " | ", left);
                left -= 3;
            }
            strncat(buf, check_strings[i], left);
            left = buflen - strlen(buf);
	    }
	}

    return buf;
}

int Test_Syscheck(const char * path){
    int fail = 0;
    syscheck_config test_syscheck = { .rootcheck = 0 };

    if (ReadConfig(CAGENT_CONFIG | CSYSCHECK, path, &test_syscheck, NULL) < 0) {
		merror(RCONFIG_ERROR,"Syscheck", path);
		fail = 1;
	}

    Free_Syscheck(&test_syscheck);

    if (fail) {
        return -1;
    } else {
        return 0;
    }
}

void Free_Syscheck(syscheck_config * config) {
    if (config) {
        int i;
        if (config->opts) {
            free(config->opts);
        }
        if (config->scan_day) {
            free(config->scan_day);
        }
        if (config->scan_time) {
            free(config->scan_time);
        }
        if (config->ignore) {
            for (i=0; config->ignore[i] != NULL; i++) {
                free(config->ignore[i]);
            }
            free(config->ignore);
        }
        if (config->ignore_regex) {
            for (i=0; config->ignore_regex[i] != NULL; i++) {
                OSMatch_FreePattern(config->ignore_regex[i]);
                free(config->ignore_regex[i]);
            }
            free(config->ignore_regex);
        }
        if (config->nodiff) {
            for (i=0; config->nodiff[i] != NULL; i++) {
                free(config->nodiff[i]);
            }
            free(config->nodiff);
        }
        if (config->nodiff_regex) {
            for (i=0; config->nodiff_regex[i] != NULL; i++) {
                OSMatch_FreePattern(config->nodiff_regex[i]);
                free(config->nodiff_regex[i]);
            }
            free(config->nodiff_regex);
        }
        if (config->dir) {
            for (i=0; config->dir[i] != NULL; i++) {
                free(config->dir[i]);
                if(config->filerestrict && config->filerestrict[i]) {
                    OSMatch_FreePattern(config->filerestrict[i]);
                    free(config->filerestrict[i]);
                }
                if(config->tag && config->tag[i]) {
                    free(config->tag[i]);
                }
            }
            free(config->dir);
            if (config->filerestrict) {
                free(config->filerestrict);
            }
            if (config->tag) {
                free(config->tag);
            }
        }
        if (config->symbolic_links) {
            for (i=0; config->symbolic_links[i] != NULL; i++) {
                free(config->symbolic_links[i]);
            }
            free(config->symbolic_links);
        }
        if (config->recursion_level) {
            free(config->recursion_level);
        }

        if (config->diff_size_limit) {
            os_free(config->diff_size_limit);
        }

    #ifdef WIN32
        if (config->key_ignore) {
            for (i=0; config->key_ignore[i].entry != NULL; i++) {
                free(config->key_ignore[i].entry);
            }
            free(config->key_ignore);
        }
        if (config->key_ignore_regex) {
            for (i=0; config->key_ignore_regex[i].regex != NULL; i++) {
                OSMatch_FreePattern(config->key_ignore_regex[i].regex);
                free(config->key_ignore_regex[i].regex);
                config->key_ignore_regex[i].regex = NULL;
            }
            free(config->key_ignore_regex);
        }

        if (config->value_ignore) {
            for (i=0; config->value_ignore[i].entry != NULL; i++) {
                free(config->value_ignore[i].entry);
            }
            free(config->value_ignore);
        }

        if (config->value_ignore_regex) {
            for (i=0; config->value_ignore_regex[i].regex != NULL; i++) {
                OSMatch_FreePattern(config->value_ignore_regex[i].regex);
                free(config->value_ignore_regex[i].regex);
                config->value_ignore_regex[i].regex = NULL;
            }
            free(config->value_ignore_regex);
        }

        if (config->registry_nodiff) {
            for (i=0; config->registry_nodiff[i].entry != NULL; i++) {
                free(config->registry_nodiff[i].entry);
            }
            free(config->registry_nodiff);
        }
        if (config->registry_nodiff_regex) {
            for (i=0; config->registry_nodiff_regex[i].regex != NULL; i++) {
                OSMatch_FreePattern(config->registry_nodiff_regex[i].regex);
                free(config->registry_nodiff_regex[i].regex);
                config->registry_nodiff_regex[i].regex = NULL;
            }
            free(config->registry_nodiff_regex);
        }
        if (config->registry) {
            for (i=0; config->registry[i].entry != NULL; i++) {
                free(config->registry[i].entry);
                if (config->registry[i].tag) {
                    free(config->registry[i].tag);
                }
                if (config->registry[i].restrict_key) {
                    OSMatch_FreePattern(config->registry[i].restrict_key);
                    free(config->registry[i].restrict_key);
                    config->registry[i].restrict_key = NULL;
                }
                if (config->registry[i].restrict_value) {
                    OSMatch_FreePattern(config->registry[i].restrict_value);
                    free(config->registry[i].restrict_value);
                    config->registry[i].restrict_value = NULL;
                }
            }
            free(config->registry);
        }
    #endif

        if (config->realtime) {
            if (config->realtime->dirtb) {
                OSHash_Free(config->realtime->dirtb);
            }
#ifdef WIN32
            CloseEventLog(config->realtime->evt);
#endif
            free(config->realtime);
        }
        if (config->prefilter_cmd) {
            free(config->prefilter_cmd);
        }

        free_strarray(config->audit_key);
    }
}

char* check_ascci_hex (char *input) {
    unsigned int j = 0;
    int hex = 0;
    char outhex[OS_SIZE_256];

    for (j = 0; j < strlen(input); j++) {
        snprintf(outhex + j*2, OS_SIZE_256 - j * 2, "%hhX", input[j]);
        if ((unsigned int)input[j] > 126 ||
                (unsigned int)input[j] == 32 ||
                (unsigned int)input[j] == 34) {
            hex = 1;
        }
    }

    char *output;
    if (hex) {
        os_strdup(outhex, output);
    } else {
        os_strdup(input, output);
    }
    return output;
}

static char **get_paths_from_env_variable (char *environment_variable) {

    char **paths =NULL;

#ifdef WIN32
    char expandedpath[PATH_MAX + 1];

    if(!ExpandEnvironmentStrings(environment_variable, expandedpath, PATH_MAX + 1)){
        merror("Could not expand the environment variable %s (%ld)", expandedpath, GetLastError());
    }

    /* The env. variable may have multiples paths split by ; */
    paths = OS_StrBreak(';', expandedpath, MAX_DIR_SIZE);

    for (int i = 0; paths[i]; i++) {
        str_lowercase(paths[i]);
    }

#else
    char *expandedpath = NULL;

    if(environment_variable[0] == '$') {
        environment_variable++;
    }

    if(expandedpath = getenv(environment_variable), expandedpath) {
        /* The env. variable may have multiples paths split by : */
        paths = OS_StrBreak(':', expandedpath, MAX_DIR_SIZE);
    }

#endif

    return paths;
}

static int process_option_regex(char *option, OSMatch ***syscheck_option, xml_node *node) {

    unsigned int counter_opt = 0;
    OSMatch *mt_pt;

    if (!syscheck_option[0]) {
        os_calloc(2, sizeof(OSMatch *), syscheck_option[0]);
        syscheck_option[0][0] = NULL;
        syscheck_option[0][1] = NULL;
    } else {
        while (syscheck_option[0][counter_opt] != NULL) {
            counter_opt++;
        }
        os_realloc(syscheck_option[0], sizeof(OSMatch *) * (counter_opt + 2),
                    syscheck_option[0]);
        syscheck_option[0][counter_opt + 1] = NULL;
    }

    os_calloc(1, sizeof(OSMatch), syscheck_option[0][counter_opt]);
    mdebug1("Found %s regex node %s", option, node->content);

    if (!OSMatch_Compile(node->content, syscheck_option[0][counter_opt], 0)) {
        mt_pt = (OSMatch *)syscheck_option[0][counter_opt];
        merror(REGEX_COMPILE, node->content, mt_pt->error);
        return (0);
    }
    mdebug1("Found %s regex node %s OK?", option, node->content);
    mdebug1("Found %s regex size %d", option, counter_opt);

    return 1;
}

static void process_option(char ***syscheck_option, xml_node *node) {

    unsigned int counter_opt = 0;
    char **new_opt = NULL;

    /* We attempt to expand environment variables */
    if (new_opt = get_paths_from_env_variable(node->content), !new_opt) {
        os_calloc(2, sizeof(char *), new_opt);
        os_strdup(node->content, new_opt[0]);
        new_opt[1] = NULL;
    }

    if (syscheck_option[0]) {
        while (syscheck_option[0][counter_opt] != NULL) {
            counter_opt++;
        }
    }

    for (int i = 0; new_opt[i]; i++) {
        if (!os_IsStrOnArray(node->content, syscheck_option[0])) {
            os_realloc(syscheck_option[0], sizeof(char *) * (counter_opt + 2),
                        syscheck_option[0]);
            os_strdup(new_opt[i], syscheck_option[0][counter_opt]);
            syscheck_option[0][counter_opt + 1] = NULL;
            counter_opt++;
        }
        os_free(new_opt[i]);
    }
    os_free(new_opt);
}

static void fim_set_check_all(int *opt) {
    *opt |= CHECK_MD5SUM;
    *opt |= CHECK_SHA1SUM;
    *opt |= CHECK_SHA256SUM;
    *opt |= CHECK_PERM;
    *opt |= CHECK_SIZE;
    *opt |= CHECK_OWNER;
    *opt |= CHECK_GROUP;
    *opt |= CHECK_MTIME;
    *opt |= CHECK_INODE;
#ifdef WIN32
    *opt |= CHECK_ATTRS;
#endif
}<|MERGE_RESOLUTION|>--- conflicted
+++ resolved
@@ -149,47 +149,26 @@
         pl = overwrite;
     }
 
-<<<<<<< HEAD
     if (syscheck->dir == NULL) {
         os_calloc(2, sizeof(char *), syscheck->dir);
-        if (link && !(CHECK_FOLLOW & vals)) {
-            // Taking the link itself if follow_symbolic_link is not enabled
-            os_strdup(link, syscheck->dir[0]);
-        } else {
-            os_strdup(entry, syscheck->dir[0]);
-        }
+
+        // If a symbolic link is configured, `link` is the configured path
+        // and `entry` is the resolved path
+        os_strdup(link == NULL ? entry : link, syscheck->dir[pl]);
+
         syscheck->dir[1] = NULL;
-=======
-        if (syscheck->dir == NULL) {
-            os_calloc(2, sizeof(char *), syscheck->dir);
-
-            // If a symbolic link is configured, `link` is the configured path
-            // and `entry` is the resolved path
-            os_strdup(link == NULL ? entry : link, syscheck->dir[pl]);
-
-            syscheck->dir[1] = NULL;
->>>>>>> a4fb00bb
 
 #ifdef WIN32
         os_calloc(2, sizeof(whodata_dir_status), syscheck->wdata.dirs_status);
 #endif
-<<<<<<< HEAD
         os_calloc(2, sizeof(char *), syscheck->symbolic_links);
+
         syscheck->symbolic_links[0] = NULL;
         syscheck->symbolic_links[1] = NULL;
-        if (link) {
-            os_strdup(link, syscheck->symbolic_links[0]);
-        }
-=======
-            os_calloc(2, sizeof(char *), syscheck->symbolic_links);
-
-            syscheck->symbolic_links[0] = NULL;
-            syscheck->symbolic_links[1] = NULL;
-
-            if (link != NULL && (CHECK_FOLLOW & vals)) {
-                os_strdup(entry, syscheck->symbolic_links[0]);
-            }
->>>>>>> a4fb00bb
+
+        if (link != NULL && (CHECK_FOLLOW & vals)) {
+            os_strdup(entry, syscheck->symbolic_links[0]);
+        }
 
         os_calloc(2, sizeof(int), syscheck->opts);
         syscheck->opts[0] = vals;
@@ -208,56 +187,31 @@
         os_calloc(2, sizeof(int), syscheck->recursion_level);
         syscheck->recursion_level[0] = recursion_limit;
 
-<<<<<<< HEAD
         os_calloc(2, sizeof(char *), syscheck->tag);
     } else if (overwrite < 0) {
         while (syscheck->dir[pl] != NULL) {
             pl++;
         }
+
         os_realloc(syscheck->dir, (pl + 2) * sizeof(char *), syscheck->dir);
+
+        os_strdup(link == NULL ? entry : link, syscheck->dir[pl]);
+
         syscheck->dir[pl + 1] = NULL;
-        if (link && !(CHECK_FOLLOW & vals)) {
-            // Taking the link itself if follow_symbolic_link is not enabled
-            os_strdup(link, syscheck->dir[pl]);
-        } else {
-            os_strdup(entry, syscheck->dir[pl]);
-        }
-=======
-            os_calloc(2, sizeof(char *), syscheck->tag);
-        } else if (overwrite < 0) {
-            while (syscheck->dir[pl] != NULL) {
-                pl++;
-            }
-
-            os_realloc(syscheck->dir, (pl + 2) * sizeof(char *), syscheck->dir);
-
-            os_strdup(link == NULL ? entry : link, syscheck->dir[pl]);
-
-            syscheck->dir[pl + 1] = NULL;
->>>>>>> a4fb00bb
 
 #ifdef WIN32
         os_realloc(syscheck->wdata.dirs_status, (pl + 2) * sizeof(whodata_dir_status), syscheck->wdata.dirs_status);
         memset(syscheck->wdata.dirs_status + pl, 0, 2 * sizeof(whodata_dir_status));
 #endif
 
-<<<<<<< HEAD
         os_realloc(syscheck->symbolic_links, (pl + 2) * sizeof(char *), syscheck->symbolic_links);
+
         syscheck->symbolic_links[pl] = NULL;
         syscheck->symbolic_links[pl + 1] = NULL;
-        if (link) {
-            os_strdup(link, syscheck->symbolic_links[pl]);
-        }
-=======
-            os_realloc(syscheck->symbolic_links, (pl + 2) * sizeof(char *), syscheck->symbolic_links);
-
-            syscheck->symbolic_links[pl] = NULL;
-            syscheck->symbolic_links[pl + 1] = NULL;
-
-            if (link != NULL && (CHECK_FOLLOW & vals)) {
-                os_strdup(entry, syscheck->symbolic_links[pl]);
-            }
->>>>>>> a4fb00bb
+
+        if (link != NULL && (CHECK_FOLLOW & vals)) {
+            os_strdup(entry, syscheck->symbolic_links[pl]);
+        }
 
         os_realloc(syscheck->opts, (pl + 2) * sizeof(int), syscheck->opts);
         syscheck->opts[pl] = vals;
@@ -288,35 +242,12 @@
         os_free(syscheck->dir[pl]);
         os_free(syscheck->symbolic_links[pl]);
 
-<<<<<<< HEAD
-        if (link) {
-            if (CHECK_FOLLOW & vals) {
-                os_strdup(entry, syscheck->dir[pl]);
-            } else {
-                // Taking the link itself if follow_symbolic_link is not enabled
-                os_strdup(link, syscheck->dir[pl]);
-            }
-            os_strdup(link, syscheck->symbolic_links[pl]);
-        } else {
-            os_strdup(entry, syscheck->dir[pl]);
-        }
+        os_strdup(link == NULL ? entry : link, syscheck->dir[pl]);
+        if (link != NULL && (CHECK_FOLLOW & vals)) {
+            os_strdup(entry, syscheck->symbolic_links[pl]);
+        }
+
         syscheck->opts[pl] = vals;
-=======
-            os_strdup(link == NULL ? entry : link, syscheck->dir[pl]);
-
-            if (link != NULL && (CHECK_FOLLOW & vals)) {
-                os_strdup(entry, syscheck->symbolic_links[pl]);
-            }
-
-            syscheck->opts[pl] = vals;
-
-            if (diff_size == -1) {
-                syscheck->diff_size_limit[pl] = -1;
-            }
-            else {
-                syscheck->diff_size_limit[pl] = diff_size;
-            }
->>>>>>> a4fb00bb
 
         if (diff_size == -1) {
             syscheck->diff_size_limit[pl] = -1;
@@ -1203,14 +1134,9 @@
                         }
                     }
 
-<<<<<<< HEAD
-                    str_lowercase(full_path_name);
-                    dump_syscheck_file(syscheck, full_path_name, opts, restrictfile, recursion_limit, clean_tag, NULL,
-=======
                     str_lowercase(real_path);
-                    dump_syscheck_entry(syscheck, real_path, opts, 0, restrictfile, recursion_limit, clean_tag, NULL,
->>>>>>> a4fb00bb
-                                        tmp_diff_size);
+                    dump_syscheck_file(syscheck, real_path, opts, restrictfile, recursion_limit, clean_tag, NULL,
+                                       tmp_diff_size);
                 }
                 os_free(env_variable[i]);
             }
@@ -1254,14 +1180,9 @@
             }
         }
 
-<<<<<<< HEAD
-        str_lowercase(full_path_name);
-        dump_syscheck_file(syscheck, full_path_name, opts, restrictfile, recursion_limit, clean_tag, NULL,
-=======
         str_lowercase(real_path);
-        dump_syscheck_entry(syscheck, real_path, opts, 0, restrictfile, recursion_limit, clean_tag, NULL,
->>>>>>> a4fb00bb
-                            tmp_diff_size);
+        dump_syscheck_file(syscheck, real_path, opts, restrictfile, recursion_limit, clean_tag, NULL,
+                           tmp_diff_size);
 
 #else
         /* If it's an environment variable, expand it */
@@ -1336,26 +1257,17 @@
 
                 if (resolved_path != NULL) {
                     if (strcmp(resolved_path, g.gl_pathv[gindex]) != 0 && (opts & CHECK_FOLLOW)) {
-                        dump_syscheck_entry(syscheck, resolved_path, opts, 0, restrictfile, recursion_limit, clean_tag,
-                                            g.gl_pathv[gindex], tmp_diff_size);
+                        dump_syscheck_file(syscheck, resolved_path, opts, restrictfile, recursion_limit, clean_tag,
+                                           g.gl_pathv[gindex], tmp_diff_size);
                     } else {
-                        dump_syscheck_entry(syscheck, g.gl_pathv[gindex], opts, 0, restrictfile, recursion_limit,
-                                            clean_tag, NULL, tmp_diff_size);
+                        dump_syscheck_file(syscheck, g.gl_pathv[gindex], opts, restrictfile, recursion_limit,
+                                           clean_tag, NULL, tmp_diff_size);
                     }
 
                     os_free(resolved_path);
                 } else {
                     mdebug1("Could not check the real path of '%s' due to [(%d)-(%s)].",
                             g.gl_pathv[gindex], errno, strerror(errno));
-<<<<<<< HEAD
-                } else if (strcmp(resolved_path, g.gl_pathv[gindex]) == 0) {
-                    dump_syscheck_file(syscheck, g.gl_pathv[gindex], opts, restrictfile,
-                                       recursion_limit, clean_tag, NULL, tmp_diff_size);
-                } else {
-                    dump_syscheck_file(syscheck, resolved_path, opts, restrictfile,
-                                       recursion_limit, clean_tag, g.gl_pathv[gindex], tmp_diff_size);
-=======
->>>>>>> a4fb00bb
                 }
 
                 gindex++;
@@ -1364,28 +1276,14 @@
             globfree(&g);
         }
         else {
-<<<<<<< HEAD
-            char *resolved_path = realpath(tmp_dir, NULL);
-
-            if (!resolved_path) {
-                dump_syscheck_file(syscheck, tmp_dir, opts, restrictfile,
-                                   recursion_limit, clean_tag, NULL, tmp_diff_size);
-            } else if (strcmp(resolved_path, tmp_dir) == 0) {
-                dump_syscheck_file(syscheck, tmp_dir, opts, restrictfile,
-                                   recursion_limit, clean_tag, NULL, tmp_diff_size);
-            } else {
-                dump_syscheck_file(syscheck, resolved_path, opts, restrictfile,
-                                   recursion_limit, clean_tag, tmp_dir, tmp_diff_size);
-=======
             char *resolved_path = realpath(real_path, NULL);
 
             if (resolved_path != NULL && strcmp(resolved_path, real_path) != 0 && (opts & CHECK_FOLLOW)) {
-                dump_syscheck_entry(syscheck, resolved_path, opts, 0, restrictfile, recursion_limit, clean_tag,
-                                    real_path, tmp_diff_size);
-            } else {
-                dump_syscheck_entry(syscheck, real_path, opts, 0, restrictfile, recursion_limit, clean_tag, NULL,
-                                    tmp_diff_size);
->>>>>>> a4fb00bb
+                dump_syscheck_file(syscheck, resolved_path, opts, restrictfile, recursion_limit, clean_tag,
+                                   real_path, tmp_diff_size);
+            } else {
+                dump_syscheck_file(syscheck, real_path, opts, restrictfile, recursion_limit, clean_tag, NULL,
+                                   tmp_diff_size);
             }
 
             os_free(resolved_path);
