--- conflicted
+++ resolved
@@ -56,16 +56,6 @@
                 }
 
                 ret["name"]         = name;
-<<<<<<< HEAD
-                ret["size"]         = size.empty() || size.compare(DEFAULT_VALUE) == 0 ? 0 : stol(size);
-                ret["install_time"] = install_time.empty() || install_time.compare(DEFAULT_VALUE) == 0 ? UNKNOWN_VALUE : install_time;
-                ret["groups"]       = groups.empty() || groups.compare(DEFAULT_VALUE) == 0 ? UNKNOWN_VALUE : groups;
-                ret["version"]      = version.empty() || version.compare(DEFAULT_VALUE) == 0 ? UNKNOWN_VALUE : version;
-                ret["architecture"] = architecture.empty() || architecture.compare(DEFAULT_VALUE) == 0 ? UNKNOWN_VALUE : architecture;
-                ret["format"]       = "rpm";
-                ret["vendor"]       = vendor.empty() || vendor.compare(DEFAULT_VALUE) == 0 ? UNKNOWN_VALUE : vendor;
-                ret["description"]  = description.empty() || description.compare(DEFAULT_VALUE) == 0 ? UNKNOWN_VALUE : description;
-=======
                 ret["size"]         = size.empty() || size.compare(DEFAULT_VALUE) == 0 ? 0 : stoi(size);
                 ret["install_time"] = install_time.empty() || install_time.compare(DEFAULT_VALUE) == 0 ? "" : install_time;
                 ret["groups"]       = groups.empty() || groups.compare(DEFAULT_VALUE) == 0 ? "" : groups;
@@ -74,7 +64,6 @@
                 ret["format"]       = "rpm";
                 ret["vendor"]       = vendor.empty() || vendor.compare(DEFAULT_VALUE) == 0 ? "" : vendor;
                 ret["description"]  = description.empty() || description.compare(DEFAULT_VALUE) == 0 ? "" : description;
->>>>>>> 27b7a7f3
             }
         }
         return ret;
