/*
 * Wazuh SYSINFO
 * Copyright (C) 2015, Wazuh Inc.
 * December 14, 2020.
 *
 * This program is free software; you can redistribute it
 * and/or modify it under the terms of the GNU General Public
 * License (version 2) as published by the FSF - Free Software
 * Foundation.
 */

#ifndef _PKG_WRAPPER_H
#define _PKG_WRAPPER_H

#include <fstream>
#include <istream>
#include <regex>
#include "stringHelper.h"
#include "ipackageWrapper.h"
#include "sharedDefs.h"
#include "plist/plist.h"
#include "filesystemHelper.h"

static const std::string APP_INFO_PATH      { "Contents/Info.plist" };
static const std::string PLIST_BINARY_START { "bplist00"            };
static const std::string UTILITIES_FOLDER   { "/Utilities"          };

class PKGWrapper final : public IPackageWrapper
{
    public:
        explicit PKGWrapper(const PackageContext& ctx)
            : m_version{UNKNOWN_VALUE}
            , m_groups{UNKNOWN_VALUE}
            , m_description {UNKNOWN_VALUE}
            , m_architecture{UNKNOWN_VALUE}
            , m_format{"pkg"}
            , m_source {UNKNOWN_VALUE}
            , m_location {UNKNOWN_VALUE}
            , m_priority {UNKNOWN_VALUE}
            , m_size {0}
            , m_vendor{UNKNOWN_VALUE}
            , m_installTime {UNKNOWN_VALUE}
        {
            getPkgData(ctx.filePath + "/" + ctx.package + "/" + APP_INFO_PATH);
        }

        ~PKGWrapper() = default;

        std::string name() const override
        {
            return m_name;
        }
        std::string version() const override
        {
            return m_version;
        }
        std::string groups() const override
        {
            return m_groups;
        }
        std::string description() const override
        {
            return m_description;
        }
        std::string architecture() const override
        {
            return m_architecture;
        }
        std::string format() const override
        {
            return m_format;
        }
        std::string osPatch() const override
        {
            return m_osPatch;
        }
        std::string source() const override
        {
            return m_source;
        }
        std::string location() const override
        {
            return m_location;
        }
        std::string vendor() const override
        {
            return m_vendor;
        }

        std::string priority() const override
        {
            return m_priority;
        }

        int size() const override
        {
            return m_size;
        }

        std::string install_time() const override
        {
            return m_installTime;
        }

        std::string multiarch() const override
        {
            return m_multiarch;
        }

    private:
        void getPkgData(const std::string& filePath)
        {
            const auto isBinaryFnc
            {
                [&filePath]()
                {
                    // If first line is "bplist00" it's a binary plist file
                    std::fstream file {filePath, std::ios_base::in};
                    std::string line;
                    return std::getline(file, line) && Utils::startsWith(line, PLIST_BINARY_START);
                }
            };
            const auto isBinary { isBinaryFnc() };
            constexpr auto BUNDLEID_PATTERN{R"(^[^.]+\.([^.]+).*$)"};
            static std::regex bundleIdRegex{BUNDLEID_PATTERN};

            static const auto getValueFnc
            {
                [](const std::string & val)
                {
                    const auto start{val.find(">")};
                    const auto end{val.rfind("<")};
                    return val.substr(start + 1, end - start - 1);
                }
            };

            const auto getDataFnc
            {
                [this, &filePath](std::istream & data)
                {
                    std::string line;
                    std::string bundleShortVersionString;
                    std::string bundleVersion;

                    while (std::getline(data, line))
                    {
                        line = Utils::trim(line, " \t");

                        if (line == "<key>CFBundleName</key>" &&
                                std::getline(data, line))
                        {
                            m_name = getValueFnc(line);
                        }
                        else if (line == "<key>CFBundleShortVersionString</key>" &&
                                 std::getline(data, line))
                        {
<<<<<<< HEAD
                            bundleShortVersionString = getValueFnc(line);
                        }
                        else if (line == "<key>CFBundleVersion</key>" &&
                                 std::getline(data, line))
                        {
                            bundleVersion = getValueFnc(line);
=======
                            auto version = getValueFnc(line);

                            if (!version.empty())
                            {
                                m_version = version;
                            }
>>>>>>> 62db266b
                        }
                        else if (line == "<key>LSApplicationCategoryType</key>" &&
                                 std::getline(data, line))
                        {
                            auto groups = getValueFnc(line);

                            if (!groups.empty())
                            {
                                m_groups = groups;
                            }
                        }
                        else if (line == "<key>CFBundleIdentifier</key>" &&
                                 std::getline(data, line))
                        {
                            auto description = getValueFnc(line);

                            if (!description.empty())
                            {
                                m_description = description;
                                std::string vendor;

                                if (Utils::findRegexInString(m_description, vendor, bundleIdRegex, 1))
                                {
                                    m_vendor = vendor;
                                }
                            }
                        }
                    }

<<<<<<< HEAD
                    if (!bundleShortVersionString.empty() && Utils::startsWith(bundleVersion, bundleShortVersionString))
                    {
                        m_version = bundleVersion;
                    }
                    else
                    {
                        m_version = bundleShortVersionString;
                    }

                    m_architecture = UNKNOWN_VALUE;
                    m_multiarch = UNKNOWN_VALUE;
                    m_priority = UNKNOWN_VALUE;
                    m_size = 0;
                    m_installTime = UNKNOWN_VALUE;
=======
>>>>>>> 62db266b
                    m_source = filePath.find(UTILITIES_FOLDER) ? "utilities" : "applications";
                    m_location = filePath;
                }
            };

            if (isBinary)
            {
                auto xmlContent { binaryToXML(filePath) };
                getDataFnc(xmlContent);
            }
            else
            {
                std::fstream file { filePath, std::ios_base::in };

                if (file.is_open())
                {
                    getDataFnc(file);
                }
            }
        }

        std::stringstream binaryToXML(const std::string& filePath)
        {
            std::string xmlContent;
            plist_t rootNode { nullptr };
            const auto binaryContent { Utils::getBinaryContent(filePath) };

            // plist C++ APIs calls - to be used when Makefile and external are updated.
            // const auto dataFromBin { PList::Structure::FromBin(binaryContent) };
            // const auto xmlContent { dataFromBin->ToXml() };

            // Content binary file to plist representation
            plist_from_bin(binaryContent.data(), binaryContent.size(), &rootNode);

            if (nullptr != rootNode)
            {
                char* xml { nullptr };
                uint32_t length { 0 };
                // plist binary representation to XML
                plist_to_xml(rootNode, &xml, &length);

                if (nullptr != xml)
                {
                    xmlContent.assign(xml, xml + length);
                    plist_to_xml_free(xml);
                    plist_free(rootNode);
                }
            }

            return std::stringstream{xmlContent};
        }

        std::string m_name;
        std::string m_version;
        std::string m_groups;
        std::string m_description;
        std::string m_architecture;
        const std::string m_format;
        std::string m_osPatch;
        std::string m_source;
        std::string m_location;
        std::string m_multiarch;
        std::string m_priority;
        int m_size;
        std::string m_vendor;
        std::string m_installTime;
};

#endif //_PKG_WRAPPER_H<|MERGE_RESOLUTION|>--- conflicted
+++ resolved
@@ -154,21 +154,12 @@
                         else if (line == "<key>CFBundleShortVersionString</key>" &&
                                  std::getline(data, line))
                         {
-<<<<<<< HEAD
                             bundleShortVersionString = getValueFnc(line);
                         }
                         else if (line == "<key>CFBundleVersion</key>" &&
                                  std::getline(data, line))
                         {
                             bundleVersion = getValueFnc(line);
-=======
-                            auto version = getValueFnc(line);
-
-                            if (!version.empty())
-                            {
-                                m_version = version;
-                            }
->>>>>>> 62db266b
                         }
                         else if (line == "<key>LSApplicationCategoryType</key>" &&
                                  std::getline(data, line))
@@ -198,7 +189,6 @@
                         }
                     }
 
-<<<<<<< HEAD
                     if (!bundleShortVersionString.empty() && Utils::startsWith(bundleVersion, bundleShortVersionString))
                     {
                         m_version = bundleVersion;
@@ -213,8 +203,6 @@
                     m_priority = UNKNOWN_VALUE;
                     m_size = 0;
                     m_installTime = UNKNOWN_VALUE;
-=======
->>>>>>> 62db266b
                     m_source = filePath.find(UTILITIES_FOLDER) ? "utilities" : "applications";
                     m_location = filePath;
                 }
