--- conflicted
+++ resolved
@@ -200,34 +200,21 @@
     std::map<std::string, std::string> systemInfo;
     getSystemInfo(WM_SYS_MEM_DIR, ":", systemInfo);
 
-<<<<<<< HEAD
-    auto memTotal{ 1l };
-    auto memFree{ 0l };
-=======
     auto memTotal{ 1ull };
     auto memFree{ 0ull };
->>>>>>> abcb629e
 
     const auto& itTotal { systemInfo.find("MemTotal") };
 
     if (itTotal != systemInfo.end())
     {
-<<<<<<< HEAD
-        memTotal = std::stol(itTotal->second);
-=======
         memTotal = std::stoull(itTotal->second);
->>>>>>> abcb629e
     }
 
     const auto& itFree { systemInfo.find("MemFree") };
 
     if (itFree != systemInfo.end())
     {
-<<<<<<< HEAD
-        memFree = std::stol(itFree->second);
-=======
         memFree = std::stoull(itFree->second);
->>>>>>> abcb629e
     }
 
     const auto ramTotal { memTotal == 0 ? 1 : memTotal };
