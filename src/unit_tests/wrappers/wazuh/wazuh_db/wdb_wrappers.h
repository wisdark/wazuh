/* Copyright (C) 2015-2020, Wazuh Inc.
 * All rights reserved.
 *
 * This program is free software; you can redistribute it
 * and/or modify it under the terms of the GNU General Public
 * License (version 2) as published by the FSF - Free Software
 * Foundation
 */


#ifndef WDB_WRAPPERS_H
#define WDB_WRAPPERS_H

#include "wazuh_db/wdb.h"

wdb_t* __wrap_wdb_open_global();

int __wrap_wdb_begin2(wdb_t* aux);

int __wrap_wdb_fim_clean_old_entries(wdb_t* socket);

int __wrap_wdb_fim_delete(wdb_t *wdb, const char *file);

int __wrap_wdb_fim_update_date_entry(wdb_t* socket, const char *path);

int __wrap_wdb_finalize();

int  __wrap_wdb_step(__attribute__((unused)) sqlite3_stmt *stmt);

int __wrap_wdb_scan_info_fim_checks_control(wdb_t* socket, const char *last_check);

int __wrap_wdb_scan_info_get(wdb_t *socket, const char *module, char *field, long *output);

int __wrap_wdb_scan_info_update(wdb_t *socket, const char *module, char *field, long *output);

int __wrap_wdb_stmt_cache(wdb_t wdb, int index);

int __wrap_wdb_syscheck_load(wdb_t *wdb, const char *file, char *output, size_t size);

int __wrap_wdb_syscheck_save(wdb_t *wdb, int ftype, char *checksum, const char *file);

int __wrap_wdb_syscheck_save2(wdb_t *wdb, const char *payload);

cJSON * __wrap_wdb_exec_stmt(__attribute__((unused)) sqlite3_stmt *stmt);

int __wrap_wdbc_parse_result(char *result, char **payload);

int __wrap_wdbc_query_ex(int *sock, const char *query, char *response, const int len);

int __wrap_wdbi_query_checksum(wdb_t *wdb, wdb_component_t component, const char *command, const char *payload);

int __wrap_wdbi_query_clear(wdb_t *wdb, wdb_component_t component, const char *payload);

cJSON* __wrap_wdbc_query_parse_json(int *sock, const char *query, char *response, const int len);

cJSON* __wrap_wdb_exec(sqlite3 *db, const char *sql);

void __wrap_wdb_leave(wdb_t *wdb);

int __wrap_wdb_sql_exec(wdb_t *wdb, const char *sql_exec);

<<<<<<< HEAD
cJSON* __wrap_wdb_get_agent_info(int id);
=======
wdb_t* __wrap_wdb_init(sqlite3* db, const char* id);

int __wrap_wdb_close(wdb_t * wdb, bool commit);

int __wrap_wdb_create_global(const char *path);

void __wrap_wdb_pool_append(wdb_t * wdb);
>>>>>>> 19e1ff85

#endif<|MERGE_RESOLUTION|>--- conflicted
+++ resolved
@@ -59,9 +59,8 @@
 
 int __wrap_wdb_sql_exec(wdb_t *wdb, const char *sql_exec);
 
-<<<<<<< HEAD
 cJSON* __wrap_wdb_get_agent_info(int id);
-=======
+
 wdb_t* __wrap_wdb_init(sqlite3* db, const char* id);
 
 int __wrap_wdb_close(wdb_t * wdb, bool commit);
@@ -69,6 +68,5 @@
 int __wrap_wdb_create_global(const char *path);
 
 void __wrap_wdb_pool_append(wdb_t * wdb);
->>>>>>> 19e1ff85
 
 #endif