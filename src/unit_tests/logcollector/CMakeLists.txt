--- conflicted
+++ resolved
@@ -30,13 +30,8 @@
                                     ${DEBUG_OP_WRAPPERS}")
 else()
     list(APPEND logcollector_names "test_logcollector")
-<<<<<<< HEAD
-    list(APPEND logcollector_flags "-Wl,--wrap,OS_SHA1_Stream -Wl,--wrap,merror_exit -Wl,--wrap,popen \
-                                    -Wl,--wrap,fopen -Wl,--wrap,fclose -Wl,--wrap,fflush -Wl,--wrap,fgets -Wl,--wrap,fread -Wl,--wrap,fseek \
-=======
     list(APPEND logcollector_flags "-Wl,--wrap,OS_SHA1_Stream -Wl,--wrap,merror_exit \
                                     -Wl,--wrap,fclose -Wl,--wrap,fflush -Wl,--wrap,fgets -Wl,--wrap,fread -Wl,--wrap,fseek \
->>>>>>> 31c1d703
                                     -Wl,--wrap,fwrite -Wl,--wrap,remove -Wl,--wrap,fgetpos \
                                     -Wl,--wrap,cJSON_CreateObject -Wl,--wrap,cJSON_AddArrayToObject -Wl,--wrap,cJSON_AddStringToObject \
                                     -Wl,--wrap,cJSON_AddStringToObject -Wl,--wrap,cJSON_AddItemToArray -Wl,--wrap,pthread_rwlock_wrlock \
@@ -47,7 +42,7 @@
                                     -Wl,--wrap,stat -Wl,--wrap=fgetc -Wl,--wrap=w_fseek -Wl,--wrap,w_ftell \
                                     -Wl,--wrap,OS_SHA1_File_Nbytes_with_fp_check -Wl,--wrap,cJSON_CreateString \
                                     -Wl,--wrap,cJSON_AddItemToObject -Wl,--wrap,wpclose -Wl,--wrap,kill \
-                                    -Wl,--wrap,so_get_function_sym -Wl,--wrap,so_get_module_handle ${DEBUG_OP_WRAPPERS} \
+                                    -Wl,--wrap,so_get_function_sym -Wl,--wrap,so_get_module_handle -Wl,--wrap,popen ${DEBUG_OP_WRAPPERS} \
                                     ${HASH_OP_WRAPPERS}")
 
     list(APPEND logcollector_names "test_read_multiline_regex")
@@ -59,29 +54,21 @@
                                     -Wl,--wrap=w_fseek -Wl,--wrap,_mdebug2 -Wl,--wrap,wfopen")
 
     list(APPEND logcollector_names "test_localfile-config")
-<<<<<<< HEAD
-    list(APPEND logcollector_flags "-Wl,--wrap,fopen -Wl,--wrap,popen -Wl,--wrap,fclose -Wl,--wrap,fflush -Wl,--wrap,fgets \
-=======
     list(APPEND logcollector_flags "-Wl,--wrap,fopen -Wl,--wrap,fclose -Wl,--wrap,fflush -Wl,--wrap,fgets -Wl,--wrap,wfopen \
->>>>>>> 31c1d703
                                     -Wl,--wrap,fread -Wl,--wrap,fwrite -Wl,--wrap,remove -Wl,--wrap,fseek -Wl,--wrap=fgetc\
-                                    -Wl,--wrap,w_get_attr_val_by_name -Wl,--wrap,fgetpos ${DEBUG_OP_WRAPPERS}")
+                                    -Wl,--wrap,w_get_attr_val_by_name -Wl,--wrap,fgetpos -Wl,--wrap,popen ${DEBUG_OP_WRAPPERS}")
 
     list(APPEND logcollector_names "test_state")
     list(APPEND logcollector_flags "-Wl,--wrap,fopen -Wl,--wrap,fclose -Wl,--wrap,fflush -Wl,--wrap,fgets \
                                     -Wl,--wrap,fread -Wl,--wrap,fwrite -Wl,--wrap,remove -Wl,--wrap,fseek -Wl,--wrap=fgetc \
-<<<<<<< HEAD
-                                    -Wl,--wrap,fgetpos -Wl,--wrap,time -Wl,--wrap,popen \
-=======
                                     -Wl,--wrap,fgetpos -Wl,--wrap,time -Wl,--wrap,wfopen \
->>>>>>> 31c1d703
                                     -Wl,--wrap,cJSON_CreateObject -Wl,--wrap,cJSON_CreateArray \
                                     -Wl,--wrap,cJSON_AddStringToObject -Wl,--wrap,cJSON_AddNumberToObject \
                                     -Wl,--wrap,cJSON_AddItemToArray -Wl,--wrap,cJSON_AddItemToObject \
                                     -Wl,--wrap,pthread_mutex_unlock -Wl,--wrap,pthread_mutex_lock \
                                     -Wl,--wrap,cJSON_Delete -Wl,--wrap,cJSON_Print -Wl,--wrap,getDefine_Int \
                                     -Wl,--wrap,FOREVER -Wl,--wrap,sleep -Wl,--wrap,getpid -Wl,--wrap,cJSON_Duplicate \
-                                    -Wl,--wrap,strftime ${DEBUG_OP_WRAPPERS} ${HASH_OP_WRAPPERS}")
+                                    -Wl,--wrap,strftime -Wl,--wrap,popen ${DEBUG_OP_WRAPPERS} ${HASH_OP_WRAPPERS}")
 
     list(APPEND logcollector_names "test_lccom")
     list(APPEND logcollector_flags "-Wl,--wrap,w_logcollector_state_get -Wl,--wrap,cJSON_CreateObject \
@@ -98,12 +85,8 @@
                                     -Wl,--wrap,remove -Wl,--wrap,fgetc -Wl,--wrap,wpclose -Wl,--wrap,access \
                                     -Wl,--wrap,getpid -Wl,--wrap,_minfo -Wl,--wrap,pthread_rwlock_wrlock \
                                     -Wl,--wrap,pthread_rwlock_unlock -Wl,--wrap,pthread_rwlock_rdlock \
-<<<<<<< HEAD
-                                    -Wl,--wrap,so_get_function_sym -Wl,--wrap,so_get_module_handle -Wl,--wrap,popen \
-=======
                                     -Wl,--wrap,so_get_function_sym -Wl,--wrap,so_get_module_handle -Wl,--wrap,wfopen \
->>>>>>> 31c1d703
-                                    -Wl,--wrap,_mdebug1 -Wl,--wrap,w_get_os_codename -Wl,--wrap,w_get_process_childs")
+                                    -Wl,--wrap,_mdebug1 -Wl,--wrap,w_get_os_codename -Wl,--wrap,w_get_process_childs -Wl,--wrap,popen")
 
     list(APPEND logcollector_names "test_read_macos")
     list(APPEND logcollector_flags "-Wl,--wrap,w_expression_match -Wl,--wrap,can_read -Wl,--wrap,fgets \
