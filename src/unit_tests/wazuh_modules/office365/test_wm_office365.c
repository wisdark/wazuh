/*
 * Copyright (C) 2015-2020, Wazuh Inc.
 *
 * This program is free software; you can redistribute it
 * and/or modify it under the terms of the GNU General Public
 * License (version 2) as published by the FSF - Free Software
 * Foundation.
 *
 * Test corresponding to the scheduling capacities
 * for Office365 Module
 * */

#include <stdarg.h>
#include <stddef.h>
#include <setjmp.h>
#include <cmocka.h>
#include <time.h>

#include "shared.h"
#include "wazuh_modules/wmodules.h"
#include "wazuh_modules/wm_office365.h"
#include "wazuh_modules/wm_office365.c"

#include "../../wrappers/libc/stdlib_wrappers.h"
#include "../../wrappers/wazuh/shared/mq_op_wrappers.h"
#include "../../wrappers/wazuh/wazuh_modules/wmodules_wrappers.h"
#include "../../wrappers/wazuh/shared/time_op_wrappers.h"
#include "../scheduling/wmodules_scheduling_helpers.h"
#include "../../wrappers/common.h"
#include "../../wrappers/libc/time_wrappers.h"

int __wrap_access(const char *__name, int __type) {
    check_expected(__name);
    return mock_type(int);
}

unsigned int __wrap_sleep(unsigned int __seconds) {
    check_expected(__seconds);
    return mock_type(unsigned int);
}

unsigned int __wrap_localtime_r(__attribute__ ((__unused__)) const time_t *t, __attribute__ ((__unused__)) struct tm *tm) {
    return mock_type(unsigned int);
}
////////////////  test wmodules-office365 /////////////////

typedef struct test_struct {
    wm_office365 *office365_config;
    curl_response* response;
    char *root_c;
} test_struct_t;

static int setup_conf(void **state) {
    test_struct_t *init_data = NULL;
    os_calloc(1,sizeof(test_struct_t), init_data);
    os_calloc(1, sizeof(wm_office365), init_data->office365_config);
    test_mode = 1;
    *state = init_data;
    return 0;
}

static int teardown_conf(void **state) {
    test_struct_t *data  = (test_struct_t *)*state;
    test_mode = 0;
    expect_string(__wrap__mtinfo, tag, "wazuh-modulesd:office365");
    expect_string(__wrap__mtinfo, formatted_msg, "Module Office365 finished.");

    wm_office365_destroy(data->office365_config);
    os_free(data->root_c);
    os_free(data);
    return 0;
}

static int setup_test_read(void **state) {
    test_structure *test;
    os_calloc(1, sizeof(test_structure), test);
    os_calloc(1, sizeof(wmodule), test->module);
    *state = test;
    return 0;
}

static int teardown_test_read(void **state) {
    test_structure *test = *state;
    OS_ClearNode(test->nodes);
    OS_ClearXML(&(test->xml));
    if ((wm_office365*)test->module->data) {
        if (((wm_office365*)test->module->data)->auth) {
            os_free(((wm_office365*)test->module->data)->auth->tenant_id);
            os_free(((wm_office365*)test->module->data)->auth->client_id);
            os_free(((wm_office365*)test->module->data)->auth->client_secret_path);
            os_free(((wm_office365*)test->module->data)->auth->client_secret);
            if (((wm_office365*)test->module->data)->auth->next) {
                os_free(((wm_office365*)test->module->data)->auth->next->tenant_id);
                os_free(((wm_office365*)test->module->data)->auth->next->client_id);
                os_free(((wm_office365*)test->module->data)->auth->next->client_secret_path);
                os_free(((wm_office365*)test->module->data)->auth->next->client_secret);
                os_free(((wm_office365*)test->module->data)->auth->next->next);
            }
            os_free(((wm_office365*)test->module->data)->auth->next);
            os_free(((wm_office365*)test->module->data)->auth);
        }
        if (((wm_office365*)test->module->data)->subscription) {
            os_free(((wm_office365*)test->module->data)->subscription->subscription_name);
            if (((wm_office365*)test->module->data)->subscription->next) {
                os_free(((wm_office365*)test->module->data)->subscription->next->subscription_name);
            }
            if (((wm_office365*)test->module->data)->subscription->next->next) {
                os_free(((wm_office365*)test->module->data)->subscription->next->next->subscription_name);
            }
            if (((wm_office365*)test->module->data)->subscription->next->next->next) {
                os_free(((wm_office365*)test->module->data)->subscription->next->next->next->subscription_name);
            }
            if (((wm_office365*)test->module->data)->subscription->next->next->next->next) {
                os_free(((wm_office365*)test->module->data)->subscription->next->next->next->next->subscription_name);
            }
            os_free(((wm_office365*)test->module->data)->subscription->next->next->next->next);
            os_free(((wm_office365*)test->module->data)->subscription->next->next->next);
            os_free(((wm_office365*)test->module->data)->subscription->next->next);
            os_free(((wm_office365*)test->module->data)->subscription->next);
            os_free(((wm_office365*)test->module->data)->subscription);
        }
    }
    os_free(test->module->data);
    os_free(test->module->tag);
    os_free(test->module);
    os_free(test);
    return 0;
}

void test_read_configuration(void **state) {
    const char *string =
        "<enabled>no</enabled>"
        "<only_future_events>no</only_future_events>"
        "<interval>10m</interval>"
        "<curl_max_size>2</curl_max_size>"
        "<api_auth>"
            "<tenant_id>your_tenant_id</tenant_id>"
            "<client_id>your_client_id</client_id>"
            "<client_secret>your_secret</client_secret>"
        "</api_auth>"
        "<subscriptions>"
            "<subscription>Audit.AzureActiveDirectory</subscription>"
            "<subscription>Audit.Exchange</subscription>"
            "<subscription>Audit.SharePoint</subscription>"
            "<subscription>Audit.General</subscription>"
            "<subscription>DLP.All</subscription>"
        "</subscriptions>"
    ;
    test_structure *test = *state;
    test->nodes = string_to_xml_node(string, &(test->xml));
    assert_int_equal(wm_office365_read(&(test->xml), test->nodes, test->module),0);
    wm_office365 *module_data = (wm_office365*)test->module->data;
    assert_int_equal(module_data->enabled, 0);
    assert_int_equal(module_data->only_future_events, 0);
    assert_int_equal(module_data->interval, 600);
    assert_int_equal(module_data->curl_max_size, 2048);
    assert_string_equal(module_data->auth->tenant_id, "your_tenant_id");
    assert_string_equal(module_data->auth->client_id, "your_client_id");
    assert_string_equal(module_data->auth->client_secret, "your_secret");
    assert_string_equal(module_data->subscription->subscription_name, "Audit.AzureActiveDirectory");
    assert_string_equal(module_data->subscription->next->subscription_name, "Audit.Exchange");
    assert_string_equal(module_data->subscription->next->next->subscription_name, "Audit.SharePoint");
    assert_string_equal(module_data->subscription->next->next->next->subscription_name, "Audit.General");
    assert_string_equal(module_data->subscription->next->next->next->next->subscription_name, "DLP.All");
}

void test_read_configuration_1(void **state) {
    const char *string =
        "<enabled>no</enabled>"
        "<only_future_events>yes</only_future_events>"
        "<interval>10m</interval>"
        "<curl_max_size>2</curl_max_size>"
        "<api_auth>"
            "<tenant_id>your_tenant_id</tenant_id>"
            "<client_id>your_client_id</client_id>"
            "<client_secret>your_secret</client_secret>"
        "</api_auth>"
        "<api_auth>"
            "<tenant_id>your_tenant_id_1</tenant_id>"
            "<client_id>your_client_id_1</client_id>"
            "<client_secret_path>/path/to/secret</client_secret_path>"
        "</api_auth>"
        "<subscriptions>"
            "<subscription>Audit.AzureActiveDirectory</subscription>"
            "<subscription>Audit.Exchange</subscription>"
            "<subscription>Audit.SharePoint</subscription>"
            "<subscription>Audit.General</subscription>"
            "<subscription>DLP.All</subscription>"
        "</subscriptions>"
    ;
    test_structure *test = *state;
    expect_string(__wrap_access, __name, "/path/to/secret");
    will_return(__wrap_access, 0);
    test->nodes = string_to_xml_node(string, &(test->xml));
    assert_int_equal(wm_office365_read(&(test->xml), test->nodes, test->module),0);
    wm_office365 *module_data = (wm_office365*)test->module->data;
    assert_int_equal(module_data->enabled, 0);
    assert_int_equal(module_data->only_future_events, 1);
    assert_int_equal(module_data->interval, 600);
    assert_int_equal(module_data->curl_max_size, 2048);
    assert_string_equal(module_data->auth->tenant_id, "your_tenant_id");
    assert_string_equal(module_data->auth->client_id, "your_client_id");
    assert_string_equal(module_data->auth->client_secret, "your_secret");
    assert_string_equal(module_data->auth->next->tenant_id, "your_tenant_id_1");
    assert_string_equal(module_data->auth->next->client_id, "your_client_id_1");
    assert_string_equal(module_data->auth->next->client_secret_path, "/path/to/secret");
    assert_string_equal(module_data->subscription->subscription_name, "Audit.AzureActiveDirectory");
    assert_string_equal(module_data->subscription->next->subscription_name, "Audit.Exchange");
    assert_string_equal(module_data->subscription->next->next->subscription_name, "Audit.SharePoint");
    assert_string_equal(module_data->subscription->next->next->next->subscription_name, "Audit.General");
    assert_string_equal(module_data->subscription->next->next->next->next->subscription_name, "DLP.All");
}

void test_read_default_configuration(void **state) {
    const char *string =
        "<api_auth>"
            "<tenant_id>your_tenant_id</tenant_id>"
            "<client_id>your_client_id</client_id>"
            "<client_secret>your_secret</client_secret>"
        "</api_auth>"
    ;
    test_structure *test = *state;
    expect_string(__wrap__merror, formatted_msg, "Empty content for tag 'subscriptions' at module 'office365'.");
    test->nodes = string_to_xml_node(string, &(test->xml));
    assert_int_equal(wm_office365_read(&(test->xml), test->nodes, test->module),-1);
}

void test_read_interval(void **state) {
    const char *string =
        "<enabled>no</enabled>"
        "<only_future_events>no</only_future_events>"
        "<interval>10</interval>"
        "<curl_max_size>2</curl_max_size>"
        "<api_auth>"
            "<tenant_id>your_tenant_id</tenant_id>"
            "<client_id>your_client_id</client_id>"
            "<client_secret>your_secret</client_secret>"
        "</api_auth>"
        "<subscriptions>"
            "<subscription>Audit.AzureActiveDirectory</subscription>"
            "<subscription>Audit.Exchange</subscription>"
            "<subscription>Audit.SharePoint</subscription>"
            "<subscription>Audit.General</subscription>"
            "<subscription>DLP.All</subscription>"
        "</subscriptions>"
    ;
    test_structure *test = *state;
    test->nodes = string_to_xml_node(string, &(test->xml));
    assert_int_equal(wm_office365_read(&(test->xml), test->nodes, test->module),0);
    wm_office365 *module_data = (wm_office365*)test->module->data;
    assert_int_equal(module_data->enabled, 0);
    assert_int_equal(module_data->only_future_events, 0);
    assert_int_equal(module_data->interval, 10);
    assert_int_equal(module_data->curl_max_size, 2048);
    assert_string_equal(module_data->auth->tenant_id, "your_tenant_id");
    assert_string_equal(module_data->auth->client_id, "your_client_id");
    assert_string_equal(module_data->auth->client_secret, "your_secret");
    assert_string_equal(module_data->subscription->subscription_name, "Audit.AzureActiveDirectory");
    assert_string_equal(module_data->subscription->next->subscription_name, "Audit.Exchange");
    assert_string_equal(module_data->subscription->next->next->subscription_name, "Audit.SharePoint");
    assert_string_equal(module_data->subscription->next->next->next->subscription_name, "Audit.General");
    assert_string_equal(module_data->subscription->next->next->next->next->subscription_name, "DLP.All");
}

void test_read_interval_s(void **state) {
    const char *string =
        "<enabled>no</enabled>"
        "<only_future_events>no</only_future_events>"
        "<interval>50s</interval>"
        "<curl_max_size>2</curl_max_size>"
        "<api_auth>"
            "<tenant_id>your_tenant_id</tenant_id>"
            "<client_id>your_client_id</client_id>"
            "<client_secret>your_secret</client_secret>"
        "</api_auth>"
        "<subscriptions>"
            "<subscription>Audit.AzureActiveDirectory</subscription>"
            "<subscription>Audit.Exchange</subscription>"
            "<subscription>Audit.SharePoint</subscription>"
            "<subscription>Audit.General</subscription>"
            "<subscription>DLP.All</subscription>"
        "</subscriptions>"
    ;
    test_structure *test = *state;
    test->nodes = string_to_xml_node(string, &(test->xml));
    assert_int_equal(wm_office365_read(&(test->xml), test->nodes, test->module),0);
    wm_office365 *module_data = (wm_office365*)test->module->data;
    assert_int_equal(module_data->interval, 50);
}

void test_read_interval_s_fail(void **state) {
    const char *string =
        "<enabled>no</enabled>"
        "<only_future_events>no</only_future_events>"
        "<interval>90000s</interval>"
        "<curl_max_size>2</curl_max_size>"
        "<api_auth>"
            "<tenant_id>your_tenant_id</tenant_id>"
            "<client_id>your_client_id</client_id>"
            "<client_secret>your_secret</client_secret>"
        "</api_auth>"
        "<subscriptions>"
            "<subscription>Audit.AzureActiveDirectory</subscription>"
            "<subscription>Audit.Exchange</subscription>"
            "<subscription>Audit.SharePoint</subscription>"
            "<subscription>Audit.General</subscription>"
            "<subscription>DLP.All</subscription>"
        "</subscriptions>"
    ;
    test_structure *test = *state;
    expect_string(__wrap__merror, formatted_msg, "Invalid content for tag 'interval' at module 'office365'. The maximum value allowed is 1 day.");
    test->nodes = string_to_xml_node(string, &(test->xml));
    assert_int_equal(wm_office365_read(&(test->xml), test->nodes, test->module),-1);
}

void test_read_interval_m(void **state) {
    const char *string =
        "<enabled>no</enabled>"
        "<only_future_events>no</only_future_events>"
        "<interval>1m</interval>"
        "<curl_max_size>2</curl_max_size>"
        "<api_auth>"
            "<tenant_id>your_tenant_id</tenant_id>"
            "<client_id>your_client_id</client_id>"
            "<client_secret>your_secret</client_secret>"
        "</api_auth>"
        "<subscriptions>"
            "<subscription>Audit.AzureActiveDirectory</subscription>"
            "<subscription>Audit.Exchange</subscription>"
            "<subscription>Audit.SharePoint</subscription>"
            "<subscription>Audit.General</subscription>"
            "<subscription>DLP.All</subscription>"
        "</subscriptions>"
    ;
    test_structure *test = *state;
    test->nodes = string_to_xml_node(string, &(test->xml));
    assert_int_equal(wm_office365_read(&(test->xml), test->nodes, test->module),0);
    wm_office365 *module_data = (wm_office365*)test->module->data;
    assert_int_equal(module_data->interval, 60);
}

void test_read_interval_m_fail(void **state) {
    const char *string =
        "<enabled>no</enabled>"
        "<only_future_events>no</only_future_events>"
        "<interval>1500m</interval>"
        "<curl_max_size>2</curl_max_size>"
        "<api_auth>"
            "<tenant_id>your_tenant_id</tenant_id>"
            "<client_id>your_client_id</client_id>"
            "<client_secret>your_secret</client_secret>"
        "</api_auth>"
        "<subscriptions>"
            "<subscription>Audit.AzureActiveDirectory</subscription>"
            "<subscription>Audit.Exchange</subscription>"
            "<subscription>Audit.SharePoint</subscription>"
            "<subscription>Audit.General</subscription>"
            "<subscription>DLP.All</subscription>"
        "</subscriptions>"
    ;
    test_structure *test = *state;
    expect_string(__wrap__merror, formatted_msg, "Invalid content for tag 'interval' at module 'office365'. The maximum value allowed is 1 day.");
    test->nodes = string_to_xml_node(string, &(test->xml));
    assert_int_equal(wm_office365_read(&(test->xml), test->nodes, test->module),-1);
}

void test_read_interval_h(void **state) {
    const char *string =
        "<enabled>no</enabled>"
        "<only_future_events>no</only_future_events>"
        "<interval>2h</interval>"
        "<curl_max_size>2</curl_max_size>"
        "<api_auth>"
            "<tenant_id>your_tenant_id</tenant_id>"
            "<client_id>your_client_id</client_id>"
            "<client_secret>your_secret</client_secret>"
        "</api_auth>"
        "<subscriptions>"
            "<subscription>Audit.AzureActiveDirectory</subscription>"
            "<subscription>Audit.Exchange</subscription>"
            "<subscription>Audit.SharePoint</subscription>"
            "<subscription>Audit.General</subscription>"
            "<subscription>DLP.All</subscription>"
        "</subscriptions>"
    ;
    test_structure *test = *state;
    test->nodes = string_to_xml_node(string, &(test->xml));
    assert_int_equal(wm_office365_read(&(test->xml), test->nodes, test->module),0);
    wm_office365 *module_data = (wm_office365*)test->module->data;
    assert_int_equal(module_data->interval, 7200);
}

void test_read_interval_h_fail(void **state) {
    const char *string =
        "<enabled>no</enabled>"
        "<only_future_events>no</only_future_events>"
        "<interval>30h</interval>"
        "<curl_max_size>2</curl_max_size>"
        "<api_auth>"
            "<tenant_id>your_tenant_id</tenant_id>"
            "<client_id>your_client_id</client_id>"
            "<client_secret>your_secret</client_secret>"
        "</api_auth>"
        "<subscriptions>"
            "<subscription>Audit.AzureActiveDirectory</subscription>"
            "<subscription>Audit.Exchange</subscription>"
            "<subscription>Audit.SharePoint</subscription>"
            "<subscription>Audit.General</subscription>"
            "<subscription>DLP.All</subscription>"
        "</subscriptions>"
    ;
    test_structure *test = *state;
    expect_string(__wrap__merror, formatted_msg, "Invalid content for tag 'interval' at module 'office365'. The maximum value allowed is 1 day.");
    test->nodes = string_to_xml_node(string, &(test->xml));
    assert_int_equal(wm_office365_read(&(test->xml), test->nodes, test->module),-1);
}

void test_read_interval_d(void **state) {
    const char *string =
        "<enabled>no</enabled>"
        "<only_future_events>no</only_future_events>"
        "<interval>1d</interval>"
        "<curl_max_size>2</curl_max_size>"
        "<api_auth>"
            "<tenant_id>your_tenant_id</tenant_id>"
            "<client_id>your_client_id</client_id>"
            "<client_secret>your_secret</client_secret>"
        "</api_auth>"
        "<subscriptions>"
            "<subscription>Audit.AzureActiveDirectory</subscription>"
            "<subscription>Audit.Exchange</subscription>"
            "<subscription>Audit.SharePoint</subscription>"
            "<subscription>Audit.General</subscription>"
            "<subscription>DLP.All</subscription>"
        "</subscriptions>"
    ;
    test_structure *test = *state;
    test->nodes = string_to_xml_node(string, &(test->xml));
    assert_int_equal(wm_office365_read(&(test->xml), test->nodes, test->module),0);
    wm_office365 *module_data = (wm_office365*)test->module->data;
    assert_int_equal(module_data->interval, 86400);
}

void test_read_interval_d_fail(void **state) {
    const char *string =
        "<enabled>no</enabled>"
        "<only_future_events>no</only_future_events>"
        "<interval>2d</interval>"
        "<curl_max_size>2</curl_max_size>"
        "<api_auth>"
            "<tenant_id>your_tenant_id</tenant_id>"
            "<client_id>your_client_id</client_id>"
            "<client_secret>your_secret</client_secret>"
        "</api_auth>"
        "<subscriptions>"
            "<subscription>Audit.AzureActiveDirectory</subscription>"
            "<subscription>Audit.Exchange</subscription>"
            "<subscription>Audit.SharePoint</subscription>"
            "<subscription>Audit.General</subscription>"
            "<subscription>DLP.All</subscription>"
        "</subscriptions>"
    ;
    test_structure *test = *state;
    expect_string(__wrap__merror, formatted_msg, "Invalid content for tag 'interval' at module 'office365'. The maximum value allowed is 1 day.");
    test->nodes = string_to_xml_node(string, &(test->xml));
    assert_int_equal(wm_office365_read(&(test->xml), test->nodes, test->module),-1);
}

void test_read_curl_max_size(void **state) {
    const char *string =
        "<enabled>no</enabled>"
        "<only_future_events>no</only_future_events>"
        "<interval>10</interval>"
        "<curl_max_size>4</curl_max_size>"
        "<api_auth>"
            "<tenant_id>your_tenant_id</tenant_id>"
            "<client_id>your_client_id</client_id>"
            "<client_secret>your_secret</client_secret>"
        "</api_auth>"
        "<subscriptions>"
            "<subscription>Audit.AzureActiveDirectory</subscription>"
            "<subscription>Audit.Exchange</subscription>"
            "<subscription>Audit.SharePoint</subscription>"
            "<subscription>Audit.General</subscription>"
            "<subscription>DLP.All</subscription>"
        "</subscriptions>"
    ;
    test_structure *test = *state;
    test->nodes = string_to_xml_node(string, &(test->xml));
    assert_int_equal(wm_office365_read(&(test->xml), test->nodes, test->module),0);
    wm_office365 *module_data = (wm_office365*)test->module->data;
    assert_int_equal(module_data->enabled, 0);
    assert_int_equal(module_data->only_future_events, 0);
    assert_int_equal(module_data->interval, 10);
    assert_int_equal(module_data->curl_max_size, 4096);
    assert_string_equal(module_data->auth->tenant_id, "your_tenant_id");
    assert_string_equal(module_data->auth->client_id, "your_client_id");
    assert_string_equal(module_data->auth->client_secret, "your_secret");
    assert_string_equal(module_data->subscription->subscription_name, "Audit.AzureActiveDirectory");
    assert_string_equal(module_data->subscription->next->subscription_name, "Audit.Exchange");
    assert_string_equal(module_data->subscription->next->next->subscription_name, "Audit.SharePoint");
    assert_string_equal(module_data->subscription->next->next->next->subscription_name, "Audit.General");
    assert_string_equal(module_data->subscription->next->next->next->next->subscription_name, "DLP.All");
}

void test_read_curl_max_size_invalid_1(void **state) {
    const char *string =
        "<enabled>no</enabled>"
        "<only_future_events>no</only_future_events>"
        "<interval>10</interval>"
        "<curl_max_size>0</curl_max_size>"
        "<api_auth>"
            "<tenant_id>your_tenant_id</tenant_id>"
            "<client_id>your_client_id</client_id>"
            "<client_secret>your_secret</client_secret>"
        "</api_auth>"
        "<subscriptions>"
            "<subscription>Audit.AzureActiveDirectory</subscription>"
            "<subscription>Audit.Exchange</subscription>"
            "<subscription>Audit.SharePoint</subscription>"
            "<subscription>Audit.General</subscription>"
            "<subscription>DLP.All</subscription>"
        "</subscriptions>"
    ;
    test_structure *test = *state;
    expect_string(__wrap__merror, formatted_msg, "Invalid content for tag 'curl_max_size' at module 'office365'.");
    test->nodes = string_to_xml_node(string, &(test->xml));
    assert_int_equal(wm_office365_read(&(test->xml), test->nodes, test->module),-1);
}

void test_read_curl_max_size_invalid_2(void **state) {
    const char *string =
        "<enabled>no</enabled>"
        "<only_future_events>no</only_future_events>"
        "<interval>10</interval>"
        "<curl_max_size>-1</curl_max_size>"
        "<api_auth>"
            "<tenant_id>your_tenant_id</tenant_id>"
            "<client_id>your_client_id</client_id>"
            "<client_secret>your_secret</client_secret>"
        "</api_auth>"
        "<subscriptions>"
            "<subscription>Audit.AzureActiveDirectory</subscription>"
            "<subscription>Audit.Exchange</subscription>"
            "<subscription>Audit.SharePoint</subscription>"
            "<subscription>Audit.General</subscription>"
            "<subscription>DLP.All</subscription>"
        "</subscriptions>"
    ;
    test_structure *test = *state;
    expect_string(__wrap__merror, formatted_msg, "Invalid content for tag 'curl_max_size' at module 'office365'.");
    test->nodes = string_to_xml_node(string, &(test->xml));
    assert_int_equal(wm_office365_read(&(test->xml), test->nodes, test->module),-1);
}

void test_read_curl_max_size_invalid_3(void **state) {
    const char *string =
        "<enabled>no</enabled>"
        "<only_future_events>no</only_future_events>"
        "<interval>10</interval>"
        "<curl_max_size>invalid</curl_max_size>"
        "<api_auth>"
            "<tenant_id>your_tenant_id</tenant_id>"
            "<client_id>your_client_id</client_id>"
            "<client_secret>your_secret</client_secret>"
        "</api_auth>"
        "<subscriptions>"
            "<subscription>Audit.AzureActiveDirectory</subscription>"
            "<subscription>Audit.Exchange</subscription>"
            "<subscription>Audit.SharePoint</subscription>"
            "<subscription>Audit.General</subscription>"
            "<subscription>DLP.All</subscription>"
        "</subscriptions>"
    ;
    test_structure *test = *state;
    expect_string(__wrap__merror, formatted_msg, "Invalid content for tag 'curl_max_size' at module 'office365'.");
    test->nodes = string_to_xml_node(string, &(test->xml));
    assert_int_equal(wm_office365_read(&(test->xml), test->nodes, test->module),-1);
}

void test_secret_path_and_secret(void **state) {
    const char *string =
        "<api_auth>"
            "<tenant_id>your_tenant_id</tenant_id>"
            "<client_id>your_client_id</client_id>"
            "<client_secret_path>/path/to/secret</client_secret_path>"
            "<client_secret>your_secret</client_secret>"
        "</api_auth>"
    ;
    test_structure *test = *state;
    expect_string(__wrap__merror, formatted_msg, "It is not allowed to set 'client_secret' and 'client_secret_path' at module 'office365'.");
    test->nodes = string_to_xml_node(string, &(test->xml));
    assert_int_equal(wm_office365_read(&(test->xml), test->nodes, test->module),-1);
}

void test_fake_tag(void **state) {
    const char *string =
        "<enabled>no</enabled>"
        "<only_future_events>no</only_future_events>"
        "<interval>1d</interval>"
        "<curl_max_size>2</curl_max_size>"
        "<api_auth>"
            "<tenant_id>your_tenant_id</tenant_id>"
            "<client_id>your_client_id</client_id>"
            "<client_secret>your_secret</client_secret>"
        "</api_auth>"
        "<subscriptions>"
            "<subscription>Audit.AzureActiveDirectory</subscription>"
            "<subscription>Audit.Exchange</subscription>"
            "<subscription>Audit.SharePoint</subscription>"
            "<subscription>Audit.General</subscription>"
            "<subscription>DLP.All</subscription>"
        "</subscriptions>"
        "<fake-tag>ASD</fake-tag>"
    ;
    test_structure *test = *state;
    expect_string(__wrap__merror, formatted_msg, "No such tag 'fake-tag' at module 'office365'.");
    test->nodes = string_to_xml_node(string, &(test->xml));
    assert_int_equal(wm_office365_read(&(test->xml), test->nodes, test->module),-1);
}

void test_fake_tag_1(void **state) {
    const char *string =
        "<enabled>no</enabled>"
        "<only_future_events>no</only_future_events>"
        "<interval>1d</interval>"
        "<curl_max_size>2</curl_max_size>"
        "<api_auth>"
            "<tenant_id>your_tenant_id</tenant_id>"
            "<client_id>your_client_id</client_id>"
            "<client_secret>your_secret</client_secret>"
        "</api_auth>"
        "<subscriptions>"
            "<subscription>Audit.AzureActiveDirectory</subscription>"
            "<subscription>Audit.Exchange</subscription>"
            "<subscription>Audit.SharePoint</subscription>"
            "<subscription>Audit.General</subscription>"
            "<subscription>DLP.All</subscription>"
            "<fake-tag>ASD</fake-tag>"
        "</subscriptions>"
    ;
    test_structure *test = *state;
    expect_string(__wrap__merror, formatted_msg, "No such tag 'fake-tag' at module 'office365'.");
    test->nodes = string_to_xml_node(string, &(test->xml));
    assert_int_equal(wm_office365_read(&(test->xml), test->nodes, test->module),-1);
}

void test_invalid_content_1(void **state) {
    const char *string =
        "<enabled>no</enabled>"
        "<only_future_events>no</only_future_events>"
        "<interval>1d</interval>"
        "<curl_max_size>2</curl_max_size>"
        "<api_auth>"
            "<tenant_id>your_tenant_id</tenant_id>"
            "<client_id>your_client_id</client_id>"
            "<client_secret>your_secret</client_secret>"
        "</api_auth>"
        "<subscriptions>"
            "<subscription></subscription>"
            "<subscription>Audit.Exchange</subscription>"
            "<subscription>Audit.SharePoint</subscription>"
            "<subscription>Audit.General</subscription>"
            "<subscription>DLP.All</subscription>"
        "</subscriptions>"
    ;
    test_structure *test = *state;
    expect_string(__wrap__merror, formatted_msg, "Empty content for tag 'subscription' at module 'office365'.");
    test->nodes = string_to_xml_node(string, &(test->xml));
    assert_int_equal(wm_office365_read(&(test->xml), test->nodes, test->module),-1);
}

void test_invalid_content_2(void **state) {
    const char *string =
        "<enabled>invalid</enabled>\n"
        "<only_future_events>no</only_future_events>"
        "<interval>1d</interval>"
        "<curl_max_size>2</curl_max_size>"
        "<api_auth>"
            "<tenant_id>your_tenant_id</tenant_id>"
            "<client_id>your_client_id</client_id>"
            "<client_secret>your_secret</client_secret>"
        "</api_auth>"
        "<subscriptions>"
            "<subscription>Audit.AzureActiveDirectory</subscription>"
            "<subscription>Audit.Exchange</subscription>"
            "<subscription>Audit.SharePoint</subscription>"
            "<subscription>Audit.General</subscription>"
            "<subscription>DLP.All</subscription>"
        "</subscriptions>"
    ;
    test_structure *test = *state;
    expect_string(__wrap__merror, formatted_msg, "Invalid content for tag 'enabled' at module 'office365'.");
    test->nodes = string_to_xml_node(string, &(test->xml));
    assert_int_equal(wm_office365_read(&(test->xml), test->nodes, test->module),-1);
}

void test_invalid_content_3(void **state) {
    const char *string =
        "<enabled>yes</enabled>\n"
        "<only_future_events>no</only_future_events>"
        "<interval>invalid</interval>"
        "<curl_max_size>2</curl_max_size>"
        "<api_auth>"
            "<tenant_id>your_tenant_id</tenant_id>"
            "<client_id>your_client_id</client_id>"
            "<client_secret>your_secret</client_secret>"
        "</api_auth>"
        "<subscriptions>"
            "<subscription>Audit.AzureActiveDirectory</subscription>"
            "<subscription>Audit.Exchange</subscription>"
            "<subscription>Audit.SharePoint</subscription>"
            "<subscription>Audit.General</subscription>"
            "<subscription>DLP.All</subscription>"
        "</subscriptions>"
    ;
    test_structure *test = *state;
    expect_string(__wrap__merror, formatted_msg, "Invalid content for tag 'interval' at module 'office365'. The maximum value allowed is 1 day.");
    test->nodes = string_to_xml_node(string, &(test->xml));
    assert_int_equal(wm_office365_read(&(test->xml), test->nodes, test->module),-1);
}

void test_invalid_content_4(void **state) {
    const char *string =
        "<enabled>yes</enabled>\n"
        "<only_future_events>invalid</only_future_events>"
        "<interval>yes</interval>"
        "<curl_max_size>2</curl_max_size>"
        "<api_auth>"
            "<tenant_id>your_tenant_id</tenant_id>"
            "<client_id>your_client_id</client_id>"
            "<client_secret>your_secret</client_secret>"
        "</api_auth>"
        "<subscriptions>"
            "<subscription>Audit.AzureActiveDirectory</subscription>"
            "<subscription>Audit.Exchange</subscription>"
            "<subscription>Audit.SharePoint</subscription>"
            "<subscription>Audit.General</subscription>"
            "<subscription>DLP.All</subscription>"
        "</subscriptions>"
    ;
    test_structure *test = *state;
    expect_string(__wrap__merror, formatted_msg, "Invalid content for tag 'only_future_events' at module 'office365'.");
    test->nodes = string_to_xml_node(string, &(test->xml));
    assert_int_equal(wm_office365_read(&(test->xml), test->nodes, test->module),-1);
}

void test_invalid_interval(void **state) {
    const char *string =
        "<enabled>yes</enabled>\n"
        "<interval>-10</interval>"
        "<api_auth>"
            "<tenant_id>your_tenant_id</tenant_id>"
            "<client_id>your_client_id</client_id>"
            "<client_secret>your_secret</client_secret>"
        "</api_auth>"
        "<subscriptions>"
            "<subscription>Audit.AzureActiveDirectory</subscription>"
            "<subscription>Audit.Exchange</subscription>"
            "<subscription>Audit.SharePoint</subscription>"
            "<subscription>Audit.General</subscription>"
            "<subscription>DLP.All</subscription>"
        "</subscriptions>"
    ;
    test_structure *test = *state;
    expect_string(__wrap__merror, formatted_msg, "Invalid content for tag 'interval' at module 'office365'. The maximum value allowed is 1 day.");
    test->nodes = string_to_xml_node(string, &(test->xml));
    assert_int_equal(wm_office365_read(&(test->xml), test->nodes, test->module),-1);
}

void test_error_api_auth(void **state) {
    const char *string =
        "<enabled>yes</enabled>\n"
        "<interval>10</interval>"
        "<subscriptions>"
            "<subscription>Audit.AzureActiveDirectory</subscription>"
            "<subscription>Audit.Exchange</subscription>"
            "<subscription>Audit.SharePoint</subscription>"
            "<subscription>Audit.General</subscription>"
            "<subscription>DLP.All</subscription>"
        "</subscriptions>"
    ;
    test_structure *test = *state;
    expect_string(__wrap__merror, formatted_msg, "Empty content for tag 'api_auth' at module 'office365'.");
    test->nodes = string_to_xml_node(string, &(test->xml));
    assert_int_equal(wm_office365_read(&(test->xml), test->nodes, test->module),-1);
}

void test_error_api_auth_1(void **state) {
    const char *string =
        "<enabled>yes</enabled>\n"
        "<interval>10</interval>"
        "<api_auth>"
            "<invalid>your_tenant_id</invalid>"
            "<invalid>your_client_id</invalid>"
            "<invalid>your_secret</invalid>"
        "</api_auth>"
        "<subscriptions>"
            "<subscription>Audit.AzureActiveDirectory</subscription>"
            "<subscription>Audit.Exchange</subscription>"
            "<subscription>Audit.SharePoint</subscription>"
            "<subscription>Audit.General</subscription>"
            "<subscription>DLP.All</subscription>"
        "</subscriptions>"
    ;
    test_structure *test = *state;
    expect_string(__wrap__merror, formatted_msg, "No such tag 'invalid' at module 'office365'.");
    test->nodes = string_to_xml_node(string, &(test->xml));
    assert_int_equal(wm_office365_read(&(test->xml), test->nodes, test->module),-1);
}

void test_error_tenant_id(void **state) {
    const char *string =
        "<enabled>yes</enabled>\n"
        "<interval>10</interval>"
        "<api_auth>"
            "<tenant_id></tenant_id>"
            "<client_id>your_client_id</client_id>"
            "<client_secret>your_secret</client_secret>"
        "</api_auth>"
        "<subscriptions>"
            "<subscription>Audit.AzureActiveDirectory</subscription>"
            "<subscription>Audit.Exchange</subscription>"
            "<subscription>Audit.SharePoint</subscription>"
            "<subscription>Audit.General</subscription>"
            "<subscription>DLP.All</subscription>"
        "</subscriptions>"
    ;
    test_structure *test = *state;
    expect_string(__wrap__merror, formatted_msg, "Empty content for tag 'tenant_id' at module 'office365'.");
    test->nodes = string_to_xml_node(string, &(test->xml));
    assert_int_equal(wm_office365_read(&(test->xml), test->nodes, test->module),-1);
}

void test_error_tenant_id_1(void **state) {
    const char *string =
        "<enabled>yes</enabled>\n"
        "<interval>10</interval>"
        "<api_auth>"
            "<client_id>your_client_id</client_id>"
            "<client_secret>your_secret</client_secret>"
        "</api_auth>"
        "<subscriptions>"
            "<subscription>Audit.AzureActiveDirectory</subscription>"
            "<subscription>Audit.Exchange</subscription>"
            "<subscription>Audit.SharePoint</subscription>"
            "<subscription>Audit.General</subscription>"
            "<subscription>DLP.All</subscription>"
        "</subscriptions>"
    ;
    test_structure *test = *state;
    expect_string(__wrap__merror, formatted_msg, "'tenant_id' is missing at module 'office365'.");
    test->nodes = string_to_xml_node(string, &(test->xml));
    assert_int_equal(wm_office365_read(&(test->xml), test->nodes, test->module),-1);
}

void test_error_client_id(void **state) {
    const char *string =
        "<enabled>yes</enabled>\n"
        "<interval>10</interval>"
        "<api_auth>"
            "<tenant_id>your_tenant_id</tenant_id>"
            "<client_id></client_id>"
            "<client_secret>your_secret</client_secret>"
        "</api_auth>"
        "<subscriptions>"
            "<subscription>Audit.AzureActiveDirectory</subscription>"
            "<subscription>Audit.Exchange</subscription>"
            "<subscription>Audit.SharePoint</subscription>"
            "<subscription>Audit.General</subscription>"
            "<subscription>DLP.All</subscription>"
        "</subscriptions>"
    ;
    test_structure *test = *state;
    expect_string(__wrap__merror, formatted_msg, "Empty content for tag 'client_id' at module 'office365'.");
    test->nodes = string_to_xml_node(string, &(test->xml));
    assert_int_equal(wm_office365_read(&(test->xml), test->nodes, test->module),-1);
}

void test_error_client_id_1(void **state) {
    const char *string =
        "<enabled>yes</enabled>\n"
        "<interval>10</interval>"
        "<api_auth>"
            "<tenant_id>your_tenant_id</tenant_id>"
            "<client_secret>your_secret</client_secret>"
        "</api_auth>"
        "<subscriptions>"
            "<subscription>Audit.AzureActiveDirectory</subscription>"
            "<subscription>Audit.Exchange</subscription>"
            "<subscription>Audit.SharePoint</subscription>"
            "<subscription>Audit.General</subscription>"
            "<subscription>DLP.All</subscription>"
        "</subscriptions>"
    ;
    test_structure *test = *state;
    expect_string(__wrap__merror, formatted_msg, "'client_id' is missing at module 'office365'.");
    test->nodes = string_to_xml_node(string, &(test->xml));
    assert_int_equal(wm_office365_read(&(test->xml), test->nodes, test->module),-1);
}

void test_error_client_secret(void **state) {
    const char *string =
        "<enabled>yes</enabled>\n"
        "<interval>10</interval>"
        "<api_auth>"
            "<tenant_id>your_tenant_id</tenant_id>"
            "<client_id>your_client_id</client_id>"
            "<client_secret></client_secret>"
        "</api_auth>"
        "<subscriptions>"
            "<subscription>Audit.AzureActiveDirectory</subscription>"
            "<subscription>Audit.Exchange</subscription>"
            "<subscription>Audit.SharePoint</subscription>"
            "<subscription>Audit.General</subscription>"
            "<subscription>DLP.All</subscription>"
        "</subscriptions>"
    ;
    test_structure *test = *state;
    expect_string(__wrap__merror, formatted_msg, "Empty content for tag 'client_secret' at module 'office365'.");
    test->nodes = string_to_xml_node(string, &(test->xml));
    assert_int_equal(wm_office365_read(&(test->xml), test->nodes, test->module),-1);
}

void test_error_client_secret_1(void **state) {
    const char *string =
        "<enabled>yes</enabled>\n"
        "<interval>10</interval>"
        "<api_auth>"
            "<tenant_id>your_tenant_id</tenant_id>"
            "<client_id>your_client_id</client_id>"
        "</api_auth>"
        "<subscriptions>"
            "<subscription>Audit.AzureActiveDirectory</subscription>"
            "<subscription>Audit.Exchange</subscription>"
            "<subscription>Audit.SharePoint</subscription>"
            "<subscription>Audit.General</subscription>"
            "<subscription>DLP.All</subscription>"
        "</subscriptions>"
    ;
    test_structure *test = *state;
    expect_string(__wrap__merror, formatted_msg, "'client_secret' is missing at module 'office365'.");
    test->nodes = string_to_xml_node(string, &(test->xml));
    assert_int_equal(wm_office365_read(&(test->xml), test->nodes, test->module),-1);
}

void test_error_client_secret_path (void **state) {
    const char *string =
        "<enabled>yes</enabled>\n"
        "<interval>10</interval>"
        "<api_auth>"
            "<tenant_id>your_tenant_id</tenant_id>"
            "<client_id>your_client_id</client_id>"
            "<client_secret_path>/path/to/secret</client_secret_path>"
        "</api_auth>"
        "<subscriptions>"
            "<subscription>Audit.AzureActiveDirectory</subscription>"
            "<subscription>Audit.Exchange</subscription>"
            "<subscription>Audit.SharePoint</subscription>"
            "<subscription>Audit.General</subscription>"
            "<subscription>DLP.All</subscription>"
        "</subscriptions>"
    ;
    test_structure *test = *state;
    expect_string(__wrap_access, __name, "/path/to/secret");
    will_return(__wrap_access, -1);
    expect_string(__wrap__merror, formatted_msg, "At module 'office365': The path cannot be opened.");
    test->nodes = string_to_xml_node(string, &(test->xml));
    assert_int_equal(wm_office365_read(&(test->xml), test->nodes, test->module),-1);
}

void test_error_client_secret_path_1(void **state) {
    const char *string =
        "<enabled>yes</enabled>\n"
        "<interval>10</interval>"
        "<api_auth>"
            "<tenant_id>your_tenant_id</tenant_id>"
            "<client_id>your_client_id</client_id>"
            "<client_secret_path></client_secret_path>"
        "</api_auth>"
        "<subscriptions>"
            "<subscription>Audit.AzureActiveDirectory</subscription>"
            "<subscription>Audit.Exchange</subscription>"
            "<subscription>Audit.SharePoint</subscription>"
            "<subscription>Audit.General</subscription>"
            "<subscription>DLP.All</subscription>"
        "</subscriptions>"
    ;
    test_structure *test = *state;
    expect_string(__wrap__merror, formatted_msg, "Empty content for tag 'client_secret_path' at module 'office365'.");
    test->nodes = string_to_xml_node(string, &(test->xml));
    assert_int_equal(wm_office365_read(&(test->xml), test->nodes, test->module),-1);
}

void test_wm_office365_dump_no_options(void **state) {
    test_struct_t *data  = (test_struct_t *)*state;
    char *test = "{\"office365\":{\"enabled\":\"no\",\"only_future_events\":\"no\"}}";

    cJSON *root = wm_office365_dump(data->office365_config);
    data->root_c = cJSON_PrintUnformatted(root);
    cJSON_Delete(root);

    assert_string_equal(data->root_c, test);
}

void test_wm_office365_dump_yes_options_empty_arrays(void **state) {
    test_struct_t *data  = (test_struct_t *)*state;
    data->office365_config->enabled = 1;
    data->office365_config->only_future_events = 1;
    data->office365_config->interval = 10;
    data->office365_config->curl_max_size = 1024;
    data->office365_config->queue_fd = 1;

    os_calloc(1, sizeof(wm_office365_auth), data->office365_config->auth);

    os_calloc(1, sizeof(wm_office365_subscription), data->office365_config->subscription);
    os_strdup("", data->office365_config->subscription->subscription_name);

    char *test = "{\"office365\":{\"enabled\":\"yes\",\"only_future_events\":\"yes\",\"interval\":10,\"curl_max_size\":1024,\"api_auth\":[{}],\"subscriptions\":[\"\"]}}";

    cJSON *root = wm_office365_dump(data->office365_config);
    data->root_c = cJSON_PrintUnformatted(root);
    cJSON_Delete(root);

    assert_string_equal(data->root_c, test);
}

void test_wm_office365_dump_yes_options(void **state) {
    test_struct_t *data  = (test_struct_t *)*state;
    data->office365_config->enabled = 1;
    data->office365_config->only_future_events = 1;
    data->office365_config->interval = 10;
    data->office365_config->queue_fd = 1;

    os_calloc(1, sizeof(wm_office365_auth), data->office365_config->auth);
    os_strdup("test_tenant_id", data->office365_config->auth->tenant_id);
    os_strdup("test_client_id", data->office365_config->auth->client_id);
    os_strdup("test_client_secret_path", data->office365_config->auth->client_secret_path);
    os_strdup("test_client_secret", data->office365_config->auth->client_secret);

    os_calloc(1, sizeof(wm_office365_subscription), data->office365_config->subscription);
    os_strdup("test_subscription_name", data->office365_config->subscription->subscription_name);

    char *test = "{\"office365\":{\"enabled\":\"yes\",\"only_future_events\":\"yes\",\"interval\":10,\"api_auth\":[{\"tenant_id\":\"test_tenant_id\",\"client_id\":\"test_client_id\",\"client_secret_path\":\"test_client_secret_path\",\"client_secret\":\"test_client_secret\"}],\"subscriptions\":[\"test_subscription_name\"]}}";

    cJSON *root = wm_office365_dump(data->office365_config);
    data->root_c = cJSON_PrintUnformatted(root);
    cJSON_Delete(root);

    assert_string_equal(data->root_c, test);
}

void test_wm_office365_main_disabled(void **state) {
    test_struct_t *data  = (test_struct_t *)*state;
    data->office365_config->enabled = 0;

    expect_string(__wrap__mtinfo, tag, "wazuh-modulesd:office365");
    expect_string(__wrap__mtinfo, formatted_msg, "Module Office365 disabled.");

    wm_office365_main(data->office365_config);
}

void test_wm_office365_main_fail_StartMQ(void **state) {
    test_struct_t *data  = (test_struct_t *)*state;
    data->office365_config->enabled = 1;

    expect_string(__wrap__mtinfo, tag, "wazuh-modulesd:office365");
    expect_string(__wrap__mtinfo, formatted_msg, "Module Office365 started.");

    expect_string(__wrap__mterror, tag, "wazuh-modulesd:office365");
    expect_string(__wrap__mterror, formatted_msg, "Can't connect to queue. Closing module.");

    expect_string(__wrap_StartMQ, path, DEFAULTQUEUE);
    expect_value(__wrap_StartMQ, type, WRITE);
    will_return(__wrap_StartMQ, -1);

    wm_office365_main(data->office365_config);
}

void test_wm_office365_main_enable(void **state) {
    test_struct_t *data  = (test_struct_t *)*state;
    size_t max_size = OS_SIZE_8192;

    data->office365_config->enabled = 1;
    os_calloc(1, sizeof(wm_office365_auth), data->office365_config->auth);
    os_strdup("test_tenant_id", data->office365_config->auth->tenant_id);
    os_strdup("test_client_id", data->office365_config->auth->client_id);
    os_strdup("test_client_secret", data->office365_config->auth->client_secret);
    os_calloc(1, sizeof(wm_office365_subscription), data->office365_config->subscription);
    os_strdup("test_subscription_name", data->office365_config->subscription->subscription_name);
    data->office365_config->only_future_events = 1;

    expect_string(__wrap_StartMQ, path, DEFAULTQUEUE);
    expect_value(__wrap_StartMQ, type, WRITE);
    will_return(__wrap_StartMQ, 1);

    expect_string(__wrap__mtinfo, tag, "wazuh-modulesd:office365");
    expect_string(__wrap__mtinfo, formatted_msg, "Module Office365 started.");

    expect_string(__wrap__mtdebug1, tag, "wazuh-modulesd:office365");
    expect_string(__wrap__mtdebug1, formatted_msg, "Scanning tenant: 'test_tenant_id'");

    expect_string(__wrap_wm_state_io, tag, "office365-test_tenant_id-test_subscription_name");
    expect_value(__wrap_wm_state_io, op, WM_IO_READ);
    expect_any(__wrap_wm_state_io, state);
    expect_any(__wrap_wm_state_io, size);
    will_return(__wrap_wm_state_io, 1);

    expect_string(__wrap_wm_state_io, tag, "office365-test_tenant_id-test_subscription_name");
    expect_value(__wrap_wm_state_io, op, WM_IO_WRITE);
    expect_any(__wrap_wm_state_io, state);
    expect_any(__wrap_wm_state_io, size);
    will_return(__wrap_wm_state_io, 1);

    expect_string(__wrap__mtdebug1, tag, "wazuh-modulesd:office365");
    expect_string(__wrap__mtdebug1, formatted_msg, "Scanning tenant: 'test_tenant_id'");

    expect_any(__wrap_wurl_http_request, method);
    expect_any(__wrap_wurl_http_request, header);
    expect_any(__wrap_wurl_http_request, url);
    expect_any(__wrap_wurl_http_request, payload);
    expect_any(__wrap_wurl_http_request, max_size);
    will_return(__wrap_wurl_http_request, NULL);

    expect_string(__wrap__mtdebug1, tag, "wazuh-modulesd:office365");
    expect_any(__wrap__mtdebug1, formatted_msg);
    expect_string(__wrap__mtdebug1, tag, "wazuh-modulesd:office365");
    expect_string(__wrap__mtdebug1, formatted_msg, "Unknown error while getting access token.");

    wm_office365_main(data->office365_config);
}

void test_wm_office365_get_access_token_with_auth_secret(void **state) {
    size_t max_size = OS_SIZE_8192;
    test_struct_t *data  = (test_struct_t *)*state;
    data->response = NULL;
    char *access_token = NULL;

    os_calloc(1, sizeof(wm_office365_auth), data->office365_config->auth);
    os_strdup("test_tenant_id", data->office365_config->auth->tenant_id);
    os_strdup("test_client_id", data->office365_config->auth->client_id);
    os_strdup("test_client_secret", data->office365_config->auth->client_secret);

    expect_any(__wrap_wurl_http_request, method);
    expect_any(__wrap_wurl_http_request, header);
    expect_any(__wrap_wurl_http_request, url);
    expect_any(__wrap_wurl_http_request, payload);
    expect_any(__wrap_wurl_http_request, max_size);
    will_return(__wrap_wurl_http_request, data->response);

    expect_string(__wrap__mtdebug1, tag, "wazuh-modulesd:office365");
    expect_any(__wrap__mtdebug1, formatted_msg);
    expect_string(__wrap__mtdebug1, tag, "wazuh-modulesd:office365");
    expect_string(__wrap__mtdebug1, formatted_msg, "Unknown error while getting access token.");

    access_token = wm_office365_get_access_token(data->office365_config->auth, max_size);

    assert_null(access_token);
}

void test_wm_office365_get_access_token_with_auth_secret_path(void **state) {
    size_t max_size = OS_SIZE_8192;
    test_struct_t *data  = (test_struct_t *)*state;
    data->response = NULL;
    char *access_token = NULL;

    const char *filename = "test_client_secret_path";
    FILE *outfile;
    outfile = fopen(filename, "wb");

    os_calloc(1, sizeof(wm_office365_auth), data->office365_config->auth);
    os_strdup("test_tenant_id", data->office365_config->auth->tenant_id);
    os_strdup("test_client_id", data->office365_config->auth->client_id);
    os_strdup("test_client_secret_path", data->office365_config->auth->client_secret_path);

    expect_any(__wrap_wurl_http_request, method);
    expect_any(__wrap_wurl_http_request, header);
    expect_any(__wrap_wurl_http_request, url);
    expect_any(__wrap_wurl_http_request, payload);
    expect_any(__wrap_wurl_http_request, max_size);
    will_return(__wrap_wurl_http_request, data->response);

    expect_string(__wrap__mtdebug1, tag, "wazuh-modulesd:office365");
    expect_any(__wrap__mtdebug1, formatted_msg);
    expect_string(__wrap__mtdebug1, tag, "wazuh-modulesd:office365");
    expect_string(__wrap__mtdebug1, formatted_msg, "Unknown error while getting access token.");

    access_token = wm_office365_get_access_token(data->office365_config->auth, max_size);

    fclose(outfile);

    assert_null(access_token);
}

void test_wm_office365_get_access_token_with_auth_secret_response_400(void **state) {
    test_struct_t *data  = (test_struct_t *)*state;
    char *access_token = NULL;
    size_t max_size = OS_SIZE_8192;

    os_calloc(1, sizeof(wm_office365_auth), data->office365_config->auth);
    os_strdup("test_tenant_id", data->office365_config->auth->tenant_id);
    os_strdup("test_client_id", data->office365_config->auth->client_id);
    os_strdup("test_client_secret", data->office365_config->auth->client_secret);

    os_calloc(1, sizeof(curl_response), data->response);
    data->response->status_code = 400;
    os_strdup("{\"error\":\"bad_request\"}", data->response->body);
    os_strdup("test", data->response->header);

    expect_any(__wrap_wurl_http_request, method);
    expect_any(__wrap_wurl_http_request, header);
    expect_any(__wrap_wurl_http_request, url);
    expect_any(__wrap_wurl_http_request, payload);
    expect_any(__wrap_wurl_http_request, max_size);
    will_return(__wrap_wurl_http_request, data->response);

    expect_string(__wrap__mtdebug1, tag, "wazuh-modulesd:office365");
    expect_any(__wrap__mtdebug1, formatted_msg);
    expect_string(__wrap__mtdebug1, tag, "wazuh-modulesd:office365");
    expect_string(__wrap__mtdebug1, formatted_msg, "Error while getting access token: '{\"error\":\"bad_request\"}'");

    expect_value(__wrap_wurl_free_response, response, data->response);

    access_token = wm_office365_get_access_token(data->office365_config->auth, max_size);

    assert_null(access_token);

    os_free(data->response->body);
    os_free(data->response->header);
    os_free(data->response);
}

void test_wm_office365_get_access_token_with_auth_secret_response_null(void **state) {
    test_struct_t *data  = (test_struct_t *)*state;
    char *access_token = NULL;
    size_t max_size = OS_SIZE_8192;

    os_calloc(1, sizeof(wm_office365_auth), data->office365_config->auth);
    os_strdup("test_tenant_id", data->office365_config->auth->tenant_id);
    os_strdup("test_client_id", data->office365_config->auth->client_id);
    os_strdup("test_client_secret", data->office365_config->auth->client_secret);

    os_calloc(1, sizeof(curl_response), data->response);
    data->response->status_code = 400;
    os_strdup("{\"error\":\"bad_request\"}", data->response->body);
    os_strdup("test", data->response->header);

    expect_any(__wrap_wurl_http_request, method);
    expect_any(__wrap_wurl_http_request, header);
    expect_any(__wrap_wurl_http_request, url);
    expect_any(__wrap_wurl_http_request, payload);
    expect_any(__wrap_wurl_http_request, max_size);
    will_return(__wrap_wurl_http_request, NULL);

    expect_string(__wrap__mtdebug1, tag, "wazuh-modulesd:office365");
    expect_any(__wrap__mtdebug1, formatted_msg);
    expect_string(__wrap__mtdebug1, tag, "wazuh-modulesd:office365");
    expect_string(__wrap__mtdebug1, formatted_msg, "Unknown error while getting access token.");

    access_token = wm_office365_get_access_token(data->office365_config->auth, max_size);

    assert_null(access_token);

    os_free(data->response->body);
    os_free(data->response->header);
    os_free(data->response);
}

void test_wm_office365_get_access_token_with_auth_secret_response_max_size_reached(void **state) {
    test_struct_t *data  = (test_struct_t *)*state;
    char *access_token = NULL;
    size_t max_size = OS_SIZE_8192;

    os_calloc(1, sizeof(wm_office365_auth), data->office365_config->auth);
    os_strdup("test_tenant_id", data->office365_config->auth->tenant_id);
    os_strdup("test_client_id", data->office365_config->auth->client_id);
    os_strdup("test_client_secret", data->office365_config->auth->client_secret);

    os_calloc(1, sizeof(curl_response), data->response);
    data->response->status_code = 400;
    os_strdup("{\"error\":\"bad_request\"}", data->response->body);
    os_strdup("test", data->response->header);
    data->response->max_size_reached = 1;

    expect_any(__wrap_wurl_http_request, method);
    expect_any(__wrap_wurl_http_request, header);
    expect_any(__wrap_wurl_http_request, url);
    expect_any(__wrap_wurl_http_request, payload);
    expect_any(__wrap_wurl_http_request, max_size);
    will_return(__wrap_wurl_http_request, data->response);

    expect_string(__wrap__mtdebug1, tag, "wazuh-modulesd:office365");
    expect_any(__wrap__mtdebug1, formatted_msg);
    expect_string(__wrap__mtdebug1, tag, "wazuh-modulesd:office365");
    expect_string(__wrap__mtdebug1, formatted_msg, "Libcurl error, reached maximum response size.");

    expect_value(__wrap_wurl_free_response, response, data->response);

    access_token = wm_office365_get_access_token(data->office365_config->auth, max_size);

    assert_null(access_token);

    os_free(data->response->body);
    os_free(data->response->header);
    os_free(data->response);
}

void test_wm_office365_get_access_token_with_auth_secret_error_json_response(void **state) {
    test_struct_t *data  = (test_struct_t *)*state;
    char *access_token = NULL;
    size_t max_size = OS_SIZE_8192;

    os_calloc(1, sizeof(wm_office365_auth), data->office365_config->auth);
    os_strdup("test_tenant_id", data->office365_config->auth->tenant_id);
    os_strdup("test_client_id", data->office365_config->auth->client_id);
    os_strdup("test_client_secret", data->office365_config->auth->client_secret);

    os_calloc(1, sizeof(curl_response), data->response);
    data->response->status_code = 400;
    os_strdup("{\"error\":\"bad_requ", data->response->body);
    os_strdup("test", data->response->header);

    expect_any(__wrap_wurl_http_request, method);
    expect_any(__wrap_wurl_http_request, header);
    expect_any(__wrap_wurl_http_request, url);
    expect_any(__wrap_wurl_http_request, payload);
    expect_any(__wrap_wurl_http_request, max_size);
    will_return(__wrap_wurl_http_request, data->response);

    expect_string(__wrap__mtdebug1, tag, "wazuh-modulesd:office365");
    expect_any(__wrap__mtdebug1, formatted_msg);
    expect_string(__wrap__mtdebug1, tag, "wazuh-modulesd:office365");
    expect_string(__wrap__mtdebug1, formatted_msg, "Error while parsing access token JSON response.");

    expect_value(__wrap_wurl_free_response, response, data->response);

    access_token = wm_office365_get_access_token(data->office365_config->auth, max_size);

    assert_null(access_token);

    os_free(data->response->body);
    os_free(data->response->header);
    os_free(data->response);
}

void test_wm_office365_get_access_token_with_auth_secret_response_200(void **state) {
    test_struct_t *data  = (test_struct_t *)*state;
    char *access_token = NULL;
    size_t max_size = OS_SIZE_8192;

    os_calloc(1, sizeof(wm_office365_auth), data->office365_config->auth);
    os_strdup("test_tenant_id", data->office365_config->auth->tenant_id);
    os_strdup("test_client_id", data->office365_config->auth->client_id);
    os_strdup("test_client_secret", data->office365_config->auth->client_secret);

    os_calloc(1, sizeof(curl_response), data->response);
    data->response->status_code = 200;
    os_strdup("{\"access_token\":\"wazuh\"}", data->response->body);
    os_strdup("test", data->response->header);

    expect_any(__wrap_wurl_http_request, method);
    expect_any(__wrap_wurl_http_request, header);
    expect_any(__wrap_wurl_http_request, url);
    expect_any(__wrap_wurl_http_request, payload);
    expect_any(__wrap_wurl_http_request, max_size);
    will_return(__wrap_wurl_http_request, data->response);

    expect_string(__wrap__mtdebug1, tag, "wazuh-modulesd:office365");
    expect_any(__wrap__mtdebug1, formatted_msg);

    expect_value(__wrap_wurl_free_response, response, data->response);

    access_token = wm_office365_get_access_token(data->office365_config->auth, max_size);

    assert_string_equal(access_token, "wazuh");

    os_free(data->response->body);
    os_free(data->response->header);
    os_free(data->response);
    os_free(access_token);
}

void test_wm_office365_manage_subscription_start_response_null(void **state) {
    test_struct_t *data  = (test_struct_t *)*state;
    int value = 0;
    size_t max_size = OS_SIZE_8192;

    char *token = "test_token";
    char* client_id = "test_client_id";
    int start = 1;

    os_calloc(1, sizeof(wm_office365_auth), data->office365_config->auth);
    os_strdup("test_tenant_id", data->office365_config->auth->tenant_id);
    os_strdup("test_client_id", data->office365_config->auth->client_id);
    os_strdup("test_client_secret", data->office365_config->auth->client_secret);

    os_calloc(1, sizeof(wm_office365_subscription), data->office365_config->subscription);
    os_strdup("test_subscription_name", data->office365_config->subscription->subscription_name);

    os_calloc(1, sizeof(curl_response), data->response);
    data->response->status_code = 200;
    os_strdup("{\"access_token\":\"wazuh\"}", data->response->body);
    os_strdup("test", data->response->header);

    expect_string(__wrap_wurl_http_request, header, "Content-Type: application/json");
    expect_any(__wrap_wurl_http_request, method);

    char expHeader[OS_SIZE_8192];
    snprintf(expHeader, OS_SIZE_8192 -1, "Authorization: Bearer %s", token);

    expect_string(__wrap_wurl_http_request, header, expHeader);
    expect_any(__wrap_wurl_http_request, url);
    expect_any(__wrap_wurl_http_request, payload);
    expect_any(__wrap_wurl_http_request, max_size);
    will_return(__wrap_wurl_http_request, NULL);

    expect_string(__wrap__mtdebug1, tag, "wazuh-modulesd:office365");
    expect_any(__wrap__mtdebug1, formatted_msg);
    expect_string(__wrap__mtdebug1, tag, "wazuh-modulesd:office365");
    expect_string(__wrap__mtdebug1, formatted_msg, "Unknown error while managing subscription.");

    value = wm_office365_manage_subscription(data->office365_config->subscription, client_id, token, start, max_size);

    assert_int_equal(value, OS_INVALID);

    os_free(data->response->body);
    os_free(data->response->header);
    os_free(data->response);
}

void test_wm_office365_manage_subscription_start_code_200(void **state) {
    test_struct_t *data  = (test_struct_t *)*state;
    int value = 0;
    size_t max_size = OS_SIZE_8192;

    char *token = "test_token";
    char* client_id = "test_client_id";
    int start = 1;

    os_calloc(1, sizeof(wm_office365_auth), data->office365_config->auth);
    os_strdup("test_tenant_id", data->office365_config->auth->tenant_id);
    os_strdup("test_client_id", data->office365_config->auth->client_id);
    os_strdup("test_client_secret", data->office365_config->auth->client_secret);

    os_calloc(1, sizeof(wm_office365_subscription), data->office365_config->subscription);
    os_strdup("test_subscription_name", data->office365_config->subscription->subscription_name);

    os_calloc(1, sizeof(curl_response), data->response);
    data->response->status_code = 200;
    os_strdup("{\"access_token\":\"wazuh\"}", data->response->body);
    os_strdup("test", data->response->header);

    expect_any(__wrap_wurl_http_request, method);
    expect_string(__wrap_wurl_http_request, header, "Content-Type: application/json");

    char expHeader[OS_SIZE_8192];
    snprintf(expHeader, OS_SIZE_8192 -1, "Authorization: Bearer %s", token);

    expect_string(__wrap_wurl_http_request, header, expHeader);
    expect_any(__wrap_wurl_http_request, url);
    expect_any(__wrap_wurl_http_request, payload);
    expect_any(__wrap_wurl_http_request, max_size);
    will_return(__wrap_wurl_http_request, data->response);

    expect_string(__wrap__mtdebug1, tag, "wazuh-modulesd:office365");
    expect_any(__wrap__mtdebug1, formatted_msg);

    expect_value(__wrap_wurl_free_response, response, data->response);

    value = wm_office365_manage_subscription(data->office365_config->subscription, client_id, token, start, max_size);

    assert_int_equal(value, OS_SUCCESS);

    os_free(data->response->body);
    os_free(data->response->header);
    os_free(data->response);
}

void test_wm_office365_manage_subscription_stop_error_json_response(void **state) {
    test_struct_t *data  = (test_struct_t *)*state;
    int value = 0;
    size_t max_size = OS_SIZE_8192;

    char *token = "test_token";
    char* client_id = "test_client_id";
    int start = 0;

    os_calloc(1, sizeof(wm_office365_auth), data->office365_config->auth);
    os_strdup("test_tenant_id", data->office365_config->auth->tenant_id);
    os_strdup("test_client_id", data->office365_config->auth->client_id);
    os_strdup("test_client_secret", data->office365_config->auth->client_secret);

    os_calloc(1, sizeof(wm_office365_subscription), data->office365_config->subscription);
    os_strdup("test_subscription_name", data->office365_config->subscription->subscription_name);

    os_calloc(1, sizeof(curl_response), data->response);
    data->response->status_code = 400;
    os_strdup("{\"error\":{\"code\":", data->response->body);
    os_strdup("test", data->response->header);

    expect_any(__wrap_wurl_http_request, method);
    expect_string(__wrap_wurl_http_request, header, "Content-Type: application/json");

    char expHeader[OS_SIZE_8192];
    snprintf(expHeader, OS_SIZE_8192 -1, "Authorization: Bearer %s", token);

    expect_string(__wrap_wurl_http_request, header, expHeader);
    expect_any(__wrap_wurl_http_request, url);
    expect_any(__wrap_wurl_http_request, payload);
    expect_any(__wrap_wurl_http_request, max_size);
    will_return(__wrap_wurl_http_request, data->response);

    expect_string(__wrap__mtdebug1, tag, "wazuh-modulesd:office365");
    expect_any(__wrap__mtdebug1, formatted_msg);
    expect_string(__wrap__mtdebug1, tag, "wazuh-modulesd:office365");
    expect_string(__wrap__mtdebug1, formatted_msg, "Error while parsing managing subscription JSON response.");

    expect_value(__wrap_wurl_free_response, response, data->response);

    value = wm_office365_manage_subscription(data->office365_config->subscription, client_id, token, start, max_size);

    assert_int_equal(value, OS_INVALID);

    os_free(data->response->body);
    os_free(data->response->header);
    os_free(data->response);
}

void test_wm_office365_manage_subscription_stop_error_max_size_reached(void **state) {
    test_struct_t *data  = (test_struct_t *)*state;
    int value = 0;
    size_t max_size = OS_SIZE_8192;

    char *token = "test_token";
    char* client_id = "test_client_id";
    int start = 0;

    os_calloc(1, sizeof(wm_office365_auth), data->office365_config->auth);
    os_strdup("test_tenant_id", data->office365_config->auth->tenant_id);
    os_strdup("test_client_id", data->office365_config->auth->client_id);
    os_strdup("test_client_secret", data->office365_config->auth->client_secret);

    os_calloc(1, sizeof(wm_office365_subscription), data->office365_config->subscription);
    os_strdup("test_subscription_name", data->office365_config->subscription->subscription_name);

    os_calloc(1, sizeof(curl_response), data->response);
    data->response->status_code = 400;
    os_strdup("{\"error\":{\"code\":", data->response->body);
    os_strdup("test", data->response->header);
    data->response->max_size_reached = 1;

    expect_any(__wrap_wurl_http_request, method);
    expect_string(__wrap_wurl_http_request, header, "Content-Type: application/json");

    char expHeader[OS_SIZE_8192];
    snprintf(expHeader, OS_SIZE_8192 -1, "Authorization: Bearer %s", token);

    expect_string(__wrap_wurl_http_request, header, expHeader);
    expect_any(__wrap_wurl_http_request, url);
    expect_any(__wrap_wurl_http_request, payload);
    expect_any(__wrap_wurl_http_request, max_size);
    will_return(__wrap_wurl_http_request, data->response);

    expect_string(__wrap__mtdebug1, tag, "wazuh-modulesd:office365");
    expect_any(__wrap__mtdebug1, formatted_msg);
    expect_string(__wrap__mtdebug1, tag, "wazuh-modulesd:office365");
    expect_string(__wrap__mtdebug1, formatted_msg, "Libcurl error, reached maximum response size.");

    expect_value(__wrap_wurl_free_response, response, data->response);

    value = wm_office365_manage_subscription(data->office365_config->subscription, client_id, token, start, max_size);

    assert_int_equal(value, OS_INVALID);

    os_free(data->response->body);
    os_free(data->response->header);
    os_free(data->response);
}

void test_wm_office365_manage_subscription_stop_code_400_error_AF20024(void **state) {
    test_struct_t *data  = (test_struct_t *)*state;
    int value = 0;
    size_t max_size = OS_SIZE_8192;

    char *token = "test_token";
    char* client_id = "test_client_id";
    int start = 0;

    os_calloc(1, sizeof(wm_office365_auth), data->office365_config->auth);
    os_strdup("test_tenant_id", data->office365_config->auth->tenant_id);
    os_strdup("test_client_id", data->office365_config->auth->client_id);
    os_strdup("test_client_secret", data->office365_config->auth->client_secret);

    os_calloc(1, sizeof(wm_office365_subscription), data->office365_config->subscription);
    os_strdup("test_subscription_name", data->office365_config->subscription->subscription_name);

    os_calloc(1, sizeof(curl_response), data->response);
    data->response->status_code = 400;
    os_strdup("{\"error\":{\"code\":\"AF20024\"}}", data->response->body);
    os_strdup("test", data->response->header);

    expect_any(__wrap_wurl_http_request, method);
    expect_string(__wrap_wurl_http_request, header, "Content-Type: application/json");

    char expHeader[OS_SIZE_8192];
    snprintf(expHeader, OS_SIZE_8192 -1, "Authorization: Bearer %s", token);

    expect_string(__wrap_wurl_http_request, header, expHeader);
    expect_any(__wrap_wurl_http_request, url);
    expect_any(__wrap_wurl_http_request, payload);
    expect_any(__wrap_wurl_http_request, max_size);
    will_return(__wrap_wurl_http_request, data->response);

    expect_string(__wrap__mtdebug1, tag, "wazuh-modulesd:office365");
    expect_any(__wrap__mtdebug1, formatted_msg);

    expect_value(__wrap_wurl_free_response, response, data->response);

    value = wm_office365_manage_subscription(data->office365_config->subscription, client_id, token, start, max_size);

    assert_int_equal(value, OS_SUCCESS);

    os_free(data->response->body);
    os_free(data->response->header);
    os_free(data->response);
}

void test_wm_office365_manage_subscription_stop_code_400_error_different_AF20024(void **state) {
    test_struct_t *data  = (test_struct_t *)*state;
    int value = 0;
    size_t max_size = OS_SIZE_8192;

    char *token = "test_token";
    char* client_id = "test_client_id";
    int start = 0;

    os_calloc(1, sizeof(wm_office365_auth), data->office365_config->auth);
    os_strdup("test_tenant_id", data->office365_config->auth->tenant_id);
    os_strdup("test_client_id", data->office365_config->auth->client_id);
    os_strdup("test_client_secret", data->office365_config->auth->client_secret);

    os_calloc(1, sizeof(wm_office365_subscription), data->office365_config->subscription);
    os_strdup("test_subscription_name", data->office365_config->subscription->subscription_name);

    os_calloc(1, sizeof(curl_response), data->response);
    data->response->status_code = 400;
    os_strdup("{\"error\":{\"code\":\"AF20023\"}}", data->response->body);
    os_strdup("test", data->response->header);

    expect_any(__wrap_wurl_http_request, method);
    expect_string(__wrap_wurl_http_request, header, "Content-Type: application/json");

    char expHeader[OS_SIZE_8192];
    snprintf(expHeader, OS_SIZE_8192 -1, "Authorization: Bearer %s", token);

    expect_string(__wrap_wurl_http_request, header, expHeader);
    expect_any(__wrap_wurl_http_request, url);
    expect_any(__wrap_wurl_http_request, payload);
    expect_any(__wrap_wurl_http_request, max_size);
    will_return(__wrap_wurl_http_request, data->response);

    expect_string(__wrap__mtdebug1, tag, "wazuh-modulesd:office365");
    expect_any(__wrap__mtdebug1, formatted_msg);
    expect_string(__wrap__mtdebug1, tag, "wazuh-modulesd:office365");
    expect_string(__wrap__mtdebug1, formatted_msg, "Error while managing subscription: '{\"error\":{\"code\":\"AF20023\"}}'");

    expect_value(__wrap_wurl_free_response, response, data->response);

    value = wm_office365_manage_subscription(data->office365_config->subscription, client_id, token, start, max_size);

    assert_int_equal(value, OS_INVALID);

    os_free(data->response->body);
    os_free(data->response->header);
    os_free(data->response);
}

void test_wm_office365_get_fail_by_tenant_and_subscription_null(void **state) {
    test_struct_t *data  = (test_struct_t *)*state;

    wm_office365_fail *result = NULL;
    wm_office365_fail *fails = NULL;
    os_calloc(1, sizeof(wm_office365_fail), fails);
    fails->subscription_name = "subscription";
    fails->tenant_id = "tenant";

    char* subscription_name = "subscription_name";
    char* tenant_id = "tenant_id";

    result = wm_office365_get_fail_by_tenant_and_subscription(fails, tenant_id, subscription_name);
    assert_null(result);
    os_free(fails);
}

void test_wm_office365_get_fail_by_tenant_and_subscription_not_null(void **state) {
    test_struct_t *data  = (test_struct_t *)*state;

    wm_office365_fail *result = NULL;
    wm_office365_fail *fails = NULL;
    os_calloc(1, sizeof(wm_office365_fail), fails);
    fails->subscription_name = "subscription_name";
    fails->tenant_id = "tenant_id";

    char* subscription_name = "subscription_name";
    char* tenant_id = "tenant_id";

    result = wm_office365_get_fail_by_tenant_and_subscription(fails, tenant_id, subscription_name);
    assert_string_equal(result->tenant_id, tenant_id);
    assert_string_equal(result->subscription_name, subscription_name);

    os_free(fails);
}

void test_wm_office365_get_content_blobs_response_null(void **state) {
    size_t max_size = OS_SIZE_8192;
    char* client_id = "test_client_id";
    const char* url = "test_url";
    const char* token = "test_token";
    char** next_page;
    bool buffer_size_reached = 0;

    expect_any(__wrap_wurl_http_request, method);
    expect_string(__wrap_wurl_http_request, header, "Content-Type: application/json");

    char expHeader[OS_SIZE_8192];
    snprintf(expHeader, OS_SIZE_8192 -1, "Authorization: Bearer %s", token);

    expect_string(__wrap_wurl_http_request, header, expHeader);
    expect_any(__wrap_wurl_http_request, url);
    expect_any(__wrap_wurl_http_request, payload);
    expect_any(__wrap_wurl_http_request, max_size);
    will_return(__wrap_wurl_http_request, NULL);

    expect_string(__wrap__mtdebug1, tag, "wazuh-modulesd:office365");
    expect_any(__wrap__mtdebug1, formatted_msg);
    expect_string(__wrap__mtdebug1, tag, "wazuh-modulesd:office365");
    expect_string(__wrap__mtdebug1, formatted_msg, "Unknown error while getting content blobs.");

    cJSON *blob = wm_office365_get_content_blobs(url, token, next_page, max_size, &buffer_size_reached);
    assert_null(blob);
    cJSON_Delete(blob);
}

void test_wm_office365_get_content_blobs_response_max_size_reached(void **state) {
    test_struct_t *data  = (test_struct_t *)*state;
    size_t max_size = OS_SIZE_8192;

    char* client_id = "test_client_id";
    const char* url = "test_url";
    const char* token = "test_token";
    char** next_page;
    bool buffer_size_reached = 0;

    os_calloc(1, sizeof(curl_response), data->response);
    data->response->status_code = 200;
    os_strdup("{\"access_token\":\"wazuh\"}", data->response->body);
    os_strdup("test", data->response->header);
    data->response->max_size_reached = 1;

    expect_any(__wrap_wurl_http_request, method);
    expect_string(__wrap_wurl_http_request, header, "Content-Type: application/json");

    char expHeader[OS_SIZE_8192];
    snprintf(expHeader, OS_SIZE_8192 -1, "Authorization: Bearer %s", token);

    expect_string(__wrap_wurl_http_request, header, expHeader);
    expect_any(__wrap_wurl_http_request, url);
    expect_any(__wrap_wurl_http_request, payload);
    expect_any(__wrap_wurl_http_request, max_size);
    will_return(__wrap_wurl_http_request, data->response);

    expect_string(__wrap__mtdebug1, tag, "wazuh-modulesd:office365");
    expect_any(__wrap__mtdebug1, formatted_msg);
    expect_string(__wrap__mtdebug1, tag, "wazuh-modulesd:office365");
    expect_string(__wrap__mtdebug1, formatted_msg, "Libcurl error, reached maximum response size.");

    expect_value(__wrap_wurl_free_response, response, data->response);

    cJSON *blob = wm_office365_get_content_blobs(url, token, next_page, max_size, &buffer_size_reached);
    assert_null(blob);
    assert_int_equal(buffer_size_reached, 1);
    cJSON_Delete(blob);

    os_free(data->response->body);
    os_free(data->response->header);
    os_free(data->response);
}

void test_wm_office365_get_content_blobs_error_json_response(void **state) {
    test_struct_t *data  = (test_struct_t *)*state;
    size_t max_size = OS_SIZE_8192;

    char* client_id = "test_client_id";
    const char* url = "test_url";
    const char* token = "test_token";
    char** next_page;
    bool buffer_size_reached = 0;

    os_calloc(1, sizeof(curl_response), data->response);
    data->response->status_code = 200;
    os_strdup("{\"access_token\":\"", data->response->body);
    os_strdup("test", data->response->header);

    expect_any(__wrap_wurl_http_request, method);
    expect_string(__wrap_wurl_http_request, header, "Content-Type: application/json");

    char expHeader[OS_SIZE_8192];
    snprintf(expHeader, OS_SIZE_8192 -1, "Authorization: Bearer %s", token);

    expect_string(__wrap_wurl_http_request, header, expHeader);
    expect_any(__wrap_wurl_http_request, url);
    expect_any(__wrap_wurl_http_request, payload);
    expect_any(__wrap_wurl_http_request, max_size);
    will_return(__wrap_wurl_http_request, data->response);

    expect_string(__wrap__mtdebug1, tag, "wazuh-modulesd:office365");
    expect_any(__wrap__mtdebug1, formatted_msg);
    expect_string(__wrap__mtdebug1, tag, "wazuh-modulesd:office365");
    expect_string(__wrap__mtdebug1, formatted_msg, "Error while parsing content blobs JSON response.");

    expect_value(__wrap_wurl_free_response, response, data->response);

    cJSON *blob = wm_office365_get_content_blobs(url, token, next_page, max_size, &buffer_size_reached);
    assert_null(blob);
    cJSON_Delete(blob);

    os_free(data->response->body);
    os_free(data->response->header);
    os_free(data->response);
}

void test_wm_office365_get_content_blobs_bad_response(void **state) {
    test_struct_t *data  = (test_struct_t *)*state;
    size_t max_size = OS_SIZE_8192;

    char* client_id = "test_client_id";
    const char* url = "test_url";
    const char* token = "test_token";
    char** next_page;
    bool buffer_size_reached = 0;

    os_calloc(1, sizeof(curl_response), data->response);
    data->response->status_code = 400;
    os_strdup("{\"response\":\"test\"}", data->response->body);
    os_strdup("test", data->response->header);

    expect_any(__wrap_wurl_http_request, method);
    expect_string(__wrap_wurl_http_request, header, "Content-Type: application/json");

    char expHeader[OS_SIZE_8192];
    snprintf(expHeader, OS_SIZE_8192 -1, "Authorization: Bearer %s", token);

    expect_string(__wrap_wurl_http_request, header, expHeader);
    expect_any(__wrap_wurl_http_request, url);
    expect_any(__wrap_wurl_http_request, payload);
    expect_any(__wrap_wurl_http_request, max_size);
    will_return(__wrap_wurl_http_request, data->response);

    expect_string(__wrap__mtdebug1, tag, "wazuh-modulesd:office365");
    expect_any(__wrap__mtdebug1, formatted_msg);
    expect_string(__wrap__mtdebug1, tag, "wazuh-modulesd:office365");
    expect_string(__wrap__mtdebug1, formatted_msg, "Error while getting content blobs: '{\"response\":\"test\"}'");

    expect_value(__wrap_wurl_free_response, response, data->response);

    cJSON *blob = wm_office365_get_content_blobs(url, token, next_page, max_size, &buffer_size_reached);
    assert_null(blob);
    cJSON_Delete(blob);

    os_free(data->response->body);
    os_free(data->response->header);
    os_free(data->response);
}

void test_wm_office365_get_content_blobs_400_code_AF20055(void **state) {
    test_struct_t *data  = (test_struct_t *)*state;
    size_t max_size = OS_SIZE_8192;

    char* client_id = "test_client_id";
    const char* url = "test_url";
    const char* token = "test_token";
    char** next_page;
    bool buffer_size_reached = 0;

    os_calloc(1, sizeof(curl_response), data->response);
    data->response->status_code = 400;
    os_strdup("{\"error\":{\"code\":\"AF20055\"}}", data->response->body);
    os_strdup("NextPageUri: valueNextPageUri", data->response->header);

    expect_any(__wrap_wurl_http_request, method);
    expect_string(__wrap_wurl_http_request, header, "Content-Type: application/json");

    char expHeader[OS_SIZE_8192];
    snprintf(expHeader, OS_SIZE_8192 -1, "Authorization: Bearer %s", token);

    expect_string(__wrap_wurl_http_request, header, expHeader);
    expect_any(__wrap_wurl_http_request, url);
    expect_any(__wrap_wurl_http_request, payload);
    expect_any(__wrap_wurl_http_request, max_size);
    will_return(__wrap_wurl_http_request, data->response);

    expect_string(__wrap__mtdebug1, tag, "wazuh-modulesd:office365");
    expect_any(__wrap__mtdebug1, formatted_msg);

    expect_value(__wrap_wurl_free_response, response, data->response);

    cJSON *blob = wm_office365_get_content_blobs(url, token, next_page, max_size, &buffer_size_reached);
    assert_non_null(blob);
    cJSON_Delete(blob);

    os_free(data->response->body);
    os_free(data->response->header);
    os_free(data->response);
}

void test_wm_office365_scan_failure_action_null(void **state) {
    test_struct_t *data  = (test_struct_t *)*state;

    wm_office365_fail *fails = NULL;
    os_calloc(1, sizeof(wm_office365_fail), fails);
    fails->subscription_name = "subscription";
    fails->tenant_id = "tenant";

    char* subscription_name = "subscription_name";
    char* tenant_id = "tenant_id";
    int queue_fd = 0;

    wm_office365_scan_failure_action(&fails, tenant_id, subscription_name, queue_fd);
    assert_string_equal(fails->next->tenant_id, tenant_id);
    assert_string_equal(fails->next->subscription_name, subscription_name);

    os_free(fails->next->tenant_id);
    os_free(fails->next->subscription_name);
    os_free(fails->next);
    os_free(fails);
}

void test_wm_office365_scan_failure_action_no_fail(void **state) {
    test_struct_t *data  = (test_struct_t *)*state;

    wm_office365_fail *fails = NULL;

    char* subscription_name = "subscription_name";
    char* tenant_id = "tenant_id";
    int queue_fd = 0;

    wm_office365_scan_failure_action(&fails, tenant_id, subscription_name, queue_fd);
    assert_string_equal(fails->tenant_id, tenant_id);
    assert_string_equal(fails->subscription_name, subscription_name);

    os_free(fails->tenant_id);
    os_free(fails->subscription_name);
    os_free(fails);
}

void test_wm_office365_scan_failure_action_null_mult_next(void **state) {
    test_struct_t *data  = (test_struct_t *)*state;

    wm_office365_fail *fails = NULL;
    os_calloc(1, sizeof(wm_office365_fail), fails);
    fails->subscription_name = "subscription";
    fails->tenant_id = "tenant";
    os_calloc(1, sizeof(wm_office365_fail), fails->next);
    fails->next->subscription_name = "subscription1";
    fails->next->tenant_id = "tenant1";

    char* subscription_name = "subscription_name";
    char* tenant_id = "tenant_id";
    int queue_fd = 0;

    wm_office365_scan_failure_action(&fails, tenant_id, subscription_name, queue_fd);
    assert_string_equal(fails->next->next->tenant_id, tenant_id);
    assert_string_equal(fails->next->next->subscription_name, subscription_name);

    os_free(fails->next->next->tenant_id);
    os_free(fails->next->next->subscription_name);
    os_free(fails->next->next);
    os_free(fails->next);
    os_free(fails);
}

void test_wm_office365_scan_failure_action_not_null(void **state) {
    test_struct_t *data  = (test_struct_t *)*state;

    wm_office365_fail *fails = NULL;
    os_calloc(1, sizeof(wm_office365_fail), fails);
    fails->subscription_name = "subscription_name";
    fails->tenant_id = "tenant_id";
    fails->fails = 2;
    wm_max_eps = 1;

    char* subscription_name = "subscription_name";
    char* tenant_id = "tenant_id";
    int queue_fd = 1;

    expect_string(__wrap__mtdebug2, tag, "wazuh-modulesd:office365");
    expect_string(__wrap__mtdebug2, formatted_msg, "Sending Office365 internal message: '{\"integration\":\"office365\",\"office365\":{\"actor\":\"wazuh\",\"tenant_id\":\"tenant_id\",\"subscription_name\":\"subscription_name\"}}'");

    int result = -1;
    expect_value(__wrap_wm_sendmsg, usec, 1000000);
    expect_value(__wrap_wm_sendmsg, queue, queue_fd);
    expect_string(__wrap_wm_sendmsg, message, "{\"integration\":\"office365\",\"office365\":{\"actor\":\"wazuh\",\"tenant_id\":\"tenant_id\",\"subscription_name\":\"subscription_name\"}}");
    expect_string(__wrap_wm_sendmsg, locmsg, "office365");
    expect_value(__wrap_wm_sendmsg, loc, LOCALFILE_MQ);
    will_return(__wrap_wm_sendmsg, result);

    expect_string(__wrap__mterror, tag, "wazuh-modulesd:office365");
    expect_string(__wrap__mterror, formatted_msg, "(1210): Queue 'queue/sockets/queue' not accessible: 'Success'");

    wm_office365_scan_failure_action(&fails, tenant_id, subscription_name, queue_fd);

    os_free(fails);
}

void test_wm_office365_get_logs_from_blob_response_null(void **state) {
    test_struct_t *data  = (test_struct_t *)*state;
    int value = 0;
    cJSON *logs_array = NULL;

    size_t max_size = OS_SIZE_8192;
    char *token = "test_token";
    char *url = "https://test_url.com";
    bool buffer_size_reached = false;

    expect_string(__wrap_wurl_http_request, header, "Content-Type: application/json");
    expect_any(__wrap_wurl_http_request, method);

    char expHeader[OS_SIZE_8192];
    snprintf(expHeader, OS_SIZE_8192 -1, "Authorization: Bearer %s", token);

    expect_string(__wrap_wurl_http_request, header, expHeader);
    expect_any(__wrap_wurl_http_request, url);
    expect_any(__wrap_wurl_http_request, payload);
    expect_any(__wrap_wurl_http_request, max_size);
    will_return(__wrap_wurl_http_request, NULL);

    expect_string(__wrap__mtdebug1, tag, "wazuh-modulesd:office365");
    expect_any(__wrap__mtdebug1, formatted_msg);
    expect_string(__wrap__mtdebug1, tag, "wazuh-modulesd:office365");
    expect_string(__wrap__mtdebug1, formatted_msg, "Unknown error while getting logs from blob.");

    logs_array = wm_office365_get_logs_from_blob(url, token, max_size, &buffer_size_reached);

    assert_null(logs_array);

}

void test_wm_office365_get_logs_from_blob_response_max_size_reached(void **state) {
    test_struct_t *data  = (test_struct_t *)*state;
    int value = 0;
    cJSON *logs_array = NULL;

    size_t max_size = OS_SIZE_8192;
    char *token = "test_token";
    char *url = "https://test_url.com";
    bool buffer_size_reached = false;

    os_calloc(1, sizeof(curl_response), data->response);
    data->response->status_code = 200;
    data->response->max_size_reached = true;
    os_strdup("[{\"test\":{\"code\":\"test\"", data->response->body);
    os_strdup("test", data->response->header);

    expect_string(__wrap_wurl_http_request, header, "Content-Type: application/json");
    expect_any(__wrap_wurl_http_request, method);

    char expHeader[OS_SIZE_8192];
    snprintf(expHeader, OS_SIZE_8192 -1, "Authorization: Bearer %s", token);

    expect_string(__wrap_wurl_http_request, header, expHeader);
    expect_any(__wrap_wurl_http_request, url);
    expect_any(__wrap_wurl_http_request, payload);
    expect_any(__wrap_wurl_http_request, max_size);
    will_return(__wrap_wurl_http_request, data->response);

    expect_string(__wrap__mtdebug1, tag, "wazuh-modulesd:office365");
    expect_any(__wrap__mtdebug1, formatted_msg);
    expect_string(__wrap__mtdebug1, tag, "wazuh-modulesd:office365");
    expect_string(__wrap__mtdebug1, formatted_msg, "Libcurl error, reached maximum response size.");

    expect_value(__wrap_wurl_free_response, response, data->response);

    logs_array = wm_office365_get_logs_from_blob(url, token, max_size, &buffer_size_reached);

    assert_null(logs_array);

    os_free(data->response->body);
    os_free(data->response->header);
    os_free(data->response);

}

void test_wm_office365_get_logs_from_blob_response_parsing_error(void **state) {
    test_struct_t *data  = (test_struct_t *)*state;
    int value = 0;
    cJSON *logs_array = NULL;

    size_t max_size = OS_SIZE_8192;
    char *token = "test_token";
    char *url = "https://test_url.com";
    bool buffer_size_reached = false;

    os_calloc(1, sizeof(curl_response), data->response);
    data->response->status_code = 200;
    data->response->max_size_reached = false;
    os_strdup("[{\"test\":{\"code\":\"test\"", data->response->body);
    os_strdup("test", data->response->header);

    expect_string(__wrap_wurl_http_request, header, "Content-Type: application/json");
    expect_any(__wrap_wurl_http_request, method);

    char expHeader[OS_SIZE_8192];
    snprintf(expHeader, OS_SIZE_8192 -1, "Authorization: Bearer %s", token);

    expect_string(__wrap_wurl_http_request, header, expHeader);
    expect_any(__wrap_wurl_http_request, url);
    expect_any(__wrap_wurl_http_request, payload);
    expect_any(__wrap_wurl_http_request, max_size);
    will_return(__wrap_wurl_http_request, data->response);

    expect_string(__wrap__mtdebug1, tag, "wazuh-modulesd:office365");
    expect_any(__wrap__mtdebug1, formatted_msg);
    expect_string(__wrap__mtdebug1, tag, "wazuh-modulesd:office365");
    expect_string(__wrap__mtdebug1, formatted_msg, "Error while parsing logs from blob JSON response.");

    expect_value(__wrap_wurl_free_response, response, data->response);

    logs_array = wm_office365_get_logs_from_blob(url, token, max_size, &buffer_size_reached);

    assert_null(logs_array);

    os_free(data->response->body);
    os_free(data->response->header);
    os_free(data->response);

}

void test_wm_office365_get_logs_from_blob_response_code_400(void **state) {
    test_struct_t *data  = (test_struct_t *)*state;
    int value = 0;
    cJSON *logs_array = NULL;

    size_t max_size = OS_SIZE_8192;
    char *token = "test_token";
    char *url = "https://test_url.com";
    bool buffer_size_reached = false;

    os_calloc(1, sizeof(curl_response), data->response);
    data->response->status_code = 400;
    data->response->max_size_reached = false;
    os_strdup("[{\"test\":{\"code\":\"test\"}}]", data->response->body);
    os_strdup("test", data->response->header);

    expect_string(__wrap_wurl_http_request, header, "Content-Type: application/json");
    expect_any(__wrap_wurl_http_request, method);

    char expHeader[OS_SIZE_8192];
    snprintf(expHeader, OS_SIZE_8192 -1, "Authorization: Bearer %s", token);

    expect_string(__wrap_wurl_http_request, header, expHeader);
    expect_any(__wrap_wurl_http_request, url);
    expect_any(__wrap_wurl_http_request, payload);
    expect_any(__wrap_wurl_http_request, max_size);
    will_return(__wrap_wurl_http_request, data->response);

    expect_string(__wrap__mtdebug1, tag, "wazuh-modulesd:office365");
    expect_any(__wrap__mtdebug1, formatted_msg);
    expect_string(__wrap__mtdebug1, tag, "wazuh-modulesd:office365");
    expect_string(__wrap__mtdebug1, formatted_msg, "Error while getting logs from blob: '[{\"test\":{\"code\":\"test\"}}]'");

    expect_value(__wrap_wurl_free_response, response, data->response);

    logs_array = wm_office365_get_logs_from_blob(url, token, max_size, &buffer_size_reached);

    assert_null(logs_array);

    os_free(data->response->body);
    os_free(data->response->header);
    os_free(data->response);

}

void test_wm_office365_get_logs_from_blob_response_no_array(void **state) {
    test_struct_t *data  = (test_struct_t *)*state;
    int value = 0;
    cJSON *logs_array = NULL;

    size_t max_size = OS_SIZE_8192;
    char *token = "test_token";
    char *url = "https://test_url.com";
    bool buffer_size_reached = false;

    os_calloc(1, sizeof(curl_response), data->response);
    data->response->status_code = 200;
    data->response->max_size_reached = false;
    os_strdup("{\"test\":{\"code\":\"test\"}}", data->response->body);
    os_strdup("test", data->response->header);

    expect_string(__wrap_wurl_http_request, header, "Content-Type: application/json");
    expect_any(__wrap_wurl_http_request, method);

    char expHeader[OS_SIZE_8192];
    snprintf(expHeader, OS_SIZE_8192 -1, "Authorization: Bearer %s", token);

    expect_string(__wrap_wurl_http_request, header, expHeader);
    expect_any(__wrap_wurl_http_request, url);
    expect_any(__wrap_wurl_http_request, payload);
    expect_any(__wrap_wurl_http_request, max_size);
    will_return(__wrap_wurl_http_request, data->response);

    expect_string(__wrap__mtdebug1, tag, "wazuh-modulesd:office365");
    expect_any(__wrap__mtdebug1, formatted_msg);
    expect_string(__wrap__mtdebug1, tag, "wazuh-modulesd:office365");
    expect_string(__wrap__mtdebug1, formatted_msg, "Error while getting logs from blob: '{\"test\":{\"code\":\"test\"}}'");

    expect_value(__wrap_wurl_free_response, response, data->response);

    logs_array = wm_office365_get_logs_from_blob(url, token, max_size, &buffer_size_reached);

    assert_null(logs_array);

    os_free(data->response->body);
    os_free(data->response->header);
    os_free(data->response);

}

void test_wm_office365_get_logs_from_blob_ok(void **state) {
    test_struct_t *data  = (test_struct_t *)*state;
    int value = 0;
    cJSON *logs_array = NULL;

    size_t max_size = OS_SIZE_8192;
    char *token = "test_token";
    char *url = "https://test_url.com";
    bool buffer_size_reached = false;

    os_calloc(1, sizeof(curl_response), data->response);
    data->response->status_code = 200;
    data->response->max_size_reached = false;
    os_strdup("[{\"test\":{\"code\":\"test\"}}]", data->response->body);
    os_strdup("test", data->response->header);

    expect_string(__wrap_wurl_http_request, header, "Content-Type: application/json");
    expect_any(__wrap_wurl_http_request, method);

    char expHeader[OS_SIZE_8192];
    snprintf(expHeader, OS_SIZE_8192 -1, "Authorization: Bearer %s", token);

    expect_string(__wrap_wurl_http_request, header, expHeader);
    expect_any(__wrap_wurl_http_request, url);
    expect_any(__wrap_wurl_http_request, payload);
    expect_any(__wrap_wurl_http_request, max_size);
    will_return(__wrap_wurl_http_request, data->response);

    expect_string(__wrap__mtdebug1, tag, "wazuh-modulesd:office365");
    expect_any(__wrap__mtdebug1, formatted_msg);

    expect_value(__wrap_wurl_free_response, response, data->response);

    logs_array = wm_office365_get_logs_from_blob(url, token, max_size, &buffer_size_reached);

    assert_non_null(logs_array);

    os_free(data->response->body);
    os_free(data->response->header);
    os_free(data->response);
    cJSON_Delete(logs_array);

}

void test_wm_office365_execute_scan_all(void **state) {
    test_struct_t *data  = (test_struct_t *)*state;
    wm_office365_state tenant_state_struc;
    tenant_state_struc.last_log_time = 160;
    current_time = 161;
    wm_max_eps = 1;

    os_calloc(1, sizeof(wm_office365_auth), data->office365_config->auth);
    os_strdup("test_tenant_id", data->office365_config->auth->tenant_id);
    os_strdup("test_client_id", data->office365_config->auth->client_id);
    os_strdup("test_client_secret", data->office365_config->auth->client_secret);
    data->office365_config->auth->next = NULL;

    os_calloc(1, sizeof(wm_office365_subscription), data->office365_config->subscription);
    os_strdup("test_subscription_name", data->office365_config->subscription->subscription_name);
    data->office365_config->subscription->next = NULL;

    os_calloc(1, sizeof(wm_office365_fail), data->office365_config->fails);
    os_strdup("subscription_name", data->office365_config->fails->subscription_name);
    os_strdup("tenant_id", data->office365_config->fails->tenant_id);

    int initial_scan = 1;

    expect_string(__wrap__mtdebug1, tag, "wazuh-modulesd:office365");
    expect_string(__wrap__mtdebug1, formatted_msg, "Scanning tenant: 'test_tenant_id'");

    os_calloc(1, sizeof(curl_response), data->response);
    data->response->status_code = 200;
    os_strdup("{\"access_token\":\"wazuh\"}", data->response->body);
    os_strdup("test", data->response->header);

    // wm_office365_get_content_blobs
    curl_response *get_content_blobs_response;
    os_calloc(1, sizeof(curl_response), get_content_blobs_response);
    get_content_blobs_response->status_code = 200;
    get_content_blobs_response->max_size_reached = false;
    os_strdup("[{\"contentUri\":\"https://contentUri1.com\"}]", get_content_blobs_response->body);
    os_strdup("test", get_content_blobs_response->header);

    expect_any(__wrap_wurl_http_request, method);
    expect_any(__wrap_wurl_http_request, header);
    expect_any(__wrap_wurl_http_request, url);
    expect_any(__wrap_wurl_http_request, payload);
    expect_any(__wrap_wurl_http_request, max_size);
    will_return(__wrap_wurl_http_request, data->response);

    expect_string(__wrap__mtdebug1, tag, "wazuh-modulesd:office365");
    expect_string(__wrap__mtdebug1, formatted_msg, "Office 365 API access token URL: 'https://login.microsoftonline.com/test_tenant_id/oauth2/v2.0/token'");

    expect_value(__wrap_wurl_free_response, response, data->response);

    expect_string(__wrap_wm_state_io, tag, "office365-test_tenant_id-test_subscription_name");
    expect_value(__wrap_wm_state_io, op, WM_IO_READ);
    expect_any(__wrap_wm_state_io, state);
    expect_any(__wrap_wm_state_io, size);
    will_return(__wrap_wm_state_io, 0);
    will_return(__wrap_wm_state_io, (void *)&tenant_state_struc);

    expect_any(__wrap_wurl_http_request, method);
    expect_string(__wrap_wurl_http_request, header, "Content-Type: application/json");

    char expHeader[OS_SIZE_8192];
    snprintf(expHeader, OS_SIZE_8192 -1, "Authorization: Bearer wazuh");

    expect_string(__wrap_wurl_http_request, header, expHeader);
    expect_any(__wrap_wurl_http_request, url);
    expect_any(__wrap_wurl_http_request, payload);
    expect_any(__wrap_wurl_http_request, max_size);
    will_return(__wrap_wurl_http_request, data->response);

    expect_string(__wrap__mtdebug1, tag, "wazuh-modulesd:office365");
    expect_string(__wrap__mtdebug1, formatted_msg, "Office 365 API subscription URL: 'https://manage.office.com/api/v1.0/test_client_id/activity/feed/subscriptions/start?contentType=test_subscription_name'");

    #ifndef WIN32
        will_return(__wrap_localtime_r, 1);
        will_return(__wrap_localtime_r, 1);
    #endif
        will_return(__wrap_strftime,"2021-05-07 12:24:56");
        will_return(__wrap_strftime, 20);
        will_return(__wrap_strftime,"2021-05-07 12:24:56");
        will_return(__wrap_strftime, 20);

    expect_value(__wrap_wurl_free_response, response, data->response);

    expect_any(__wrap_wurl_http_request, method);
    expect_string(__wrap_wurl_http_request, header, "Content-Type: application/json");

    snprintf(expHeader, OS_SIZE_8192 -1, "Authorization: Bearer wazuh");

    expect_string(__wrap_wurl_http_request, header, expHeader);
    expect_any(__wrap_wurl_http_request, url);
    expect_any(__wrap_wurl_http_request, payload);
    expect_any(__wrap_wurl_http_request, max_size);
    will_return(__wrap_wurl_http_request, get_content_blobs_response);

    expect_string(__wrap__mtdebug1, tag, "wazuh-modulesd:office365");
    expect_string(__wrap__mtdebug1, formatted_msg, "Office 365 API content blobs URL: 'https://manage.office.com/api/v1.0/test_client_id/activity/feed/subscriptions/content?contentType=test_subscription_name&startTime=2021-05-07 12:24:56&endTime=2021-05-07 12:24:56'");

    expect_string(__wrap__mtdebug1, tag, "wazuh-modulesd:office365");
    expect_string(__wrap__mtdebug1, formatted_msg, "Office 365 API content URI: 'https://contentUri1.com'");

    expect_value(__wrap_wurl_free_response, response, get_content_blobs_response);

    expect_string(__wrap_wurl_http_request, header, "Content-Type: application/json");
    expect_any(__wrap_wurl_http_request, method);

    expHeader[OS_SIZE_8192];
    snprintf(expHeader, OS_SIZE_8192 -1, "Authorization: Bearer wazuh");

    expect_string(__wrap_wurl_http_request, header, expHeader);
    expect_any(__wrap_wurl_http_request, url);
    expect_any(__wrap_wurl_http_request, payload);
    expect_any(__wrap_wurl_http_request, max_size);
    will_return(__wrap_wurl_http_request, get_content_blobs_response);

    expect_value(__wrap_wurl_free_response, response, get_content_blobs_response);

    expect_string(__wrap__mtdebug2, tag, "wazuh-modulesd:office365");
    expect_string(__wrap__mtdebug2, formatted_msg, "Sending Office365 log: '{\"integration\":\"office365\",\"office365\":{\"contentUri\":\"https://contentUri1.com\"}}'");

    int result = 1;
    int queue_fd = 0;
    expect_value(__wrap_wm_sendmsg, usec, 1000000);
    expect_value(__wrap_wm_sendmsg, queue, queue_fd);
    expect_string(__wrap_wm_sendmsg, message, "{\"integration\":\"office365\",\"office365\":{\"contentUri\":\"https://contentUri1.com\"}}");
    expect_string(__wrap_wm_sendmsg, locmsg, "office365");
    expect_value(__wrap_wm_sendmsg, loc, LOCALFILE_MQ);
    will_return(__wrap_wm_sendmsg, result);

    expect_string(__wrap_wm_state_io, tag, "office365-test_tenant_id-test_subscription_name");
    expect_value(__wrap_wm_state_io, op, WM_IO_WRITE);
    expect_any(__wrap_wm_state_io, state);
    expect_any(__wrap_wm_state_io, size);
    will_return(__wrap_wm_state_io, 1);

    wm_office365_execute_scan(data->office365_config, initial_scan);

    os_free(data->response->body);
    os_free(data->response->header);
    os_free(data->response);
<<<<<<< HEAD

    os_free(get_content_blobs_response->body);
    os_free(get_content_blobs_response->header);
    os_free(get_content_blobs_response);
=======
>>>>>>> 8456791a
}

void test_wm_office365_execute_scan_initial_scan_only_future_events(void **state) {
    test_struct_t *data  = (test_struct_t *)*state;

    os_calloc(1, sizeof(wm_office365_auth), data->office365_config->auth);
    os_strdup("test_tenant_id", data->office365_config->auth->tenant_id);
    os_strdup("test_client_id", data->office365_config->auth->client_id);
    os_strdup("test_client_secret", data->office365_config->auth->client_secret);
    os_calloc(1, sizeof(wm_office365_subscription), data->office365_config->subscription);
    os_strdup("test_subscription_name", data->office365_config->subscription->subscription_name);
    data->office365_config->only_future_events = 1;

    expect_string(__wrap__mtdebug1, tag, "wazuh-modulesd:office365");
    expect_string(__wrap__mtdebug1, formatted_msg, "Scanning tenant: 'test_tenant_id'");

    expect_string(__wrap_wm_state_io, tag, "office365-test_tenant_id-test_subscription_name");
    expect_value(__wrap_wm_state_io, op, WM_IO_READ);
    expect_any(__wrap_wm_state_io, state);
    expect_any(__wrap_wm_state_io, size);
    will_return(__wrap_wm_state_io, 1);

    expect_string(__wrap_wm_state_io, tag, "office365-test_tenant_id-test_subscription_name");
    expect_value(__wrap_wm_state_io, op, WM_IO_WRITE);
    expect_any(__wrap_wm_state_io, state);
    expect_any(__wrap_wm_state_io, size);
    will_return(__wrap_wm_state_io, 1);

    wm_office365_execute_scan(data->office365_config, 1);
}

void test_wm_office365_execute_scan_access_token_null(void **state) {
    test_struct_t *data  = (test_struct_t *)*state;
    size_t max_size = OS_SIZE_8192;

    os_calloc(1, sizeof(wm_office365_auth), data->office365_config->auth);
    os_strdup("test_tenant_id", data->office365_config->auth->tenant_id);
    os_strdup("test_client_id", data->office365_config->auth->client_id);
    os_strdup("test_client_secret", data->office365_config->auth->client_secret);
    os_calloc(1, sizeof(wm_office365_subscription), data->office365_config->subscription);
    os_strdup("test_subscription_name", data->office365_config->subscription->subscription_name);
    data->office365_config->only_future_events = 1;

    os_calloc(1, sizeof(curl_response), data->response);
    data->response->status_code = 400;
    os_strdup("{\"error\":\"bad_request\"}", data->response->body);
    os_strdup("test", data->response->header);

    expect_string(__wrap__mtdebug1, tag, "wazuh-modulesd:office365");
    expect_string(__wrap__mtdebug1, formatted_msg, "Scanning tenant: 'test_tenant_id'");

    expect_any(__wrap_wurl_http_request, method);
    expect_any(__wrap_wurl_http_request, header);
    expect_any(__wrap_wurl_http_request, url);
    expect_any(__wrap_wurl_http_request, payload);
    expect_any(__wrap_wurl_http_request, max_size);
    will_return(__wrap_wurl_http_request, NULL);

    expect_string(__wrap__mtdebug1, tag, "wazuh-modulesd:office365");
    expect_any(__wrap__mtdebug1, formatted_msg);
    expect_string(__wrap__mtdebug1, tag, "wazuh-modulesd:office365");
    expect_string(__wrap__mtdebug1, formatted_msg, "Unknown error while getting access token.");

    wm_office365_execute_scan(data->office365_config, 0);

    os_free(data->response->body);
    os_free(data->response->header);
    os_free(data->response);
}

void test_wm_office365_execute_scan_manage_subscription_error(void **state) {
    test_struct_t *data  = (test_struct_t *)*state;
    size_t max_size = OS_SIZE_8192;
    wm_office365_state tenant_state_struc;

    tenant_state_struc.last_log_time = 123456789;

    os_calloc(1, sizeof(wm_office365_auth), data->office365_config->auth);
    os_strdup("test_tenant_id", data->office365_config->auth->tenant_id);
    os_strdup("test_client_id", data->office365_config->auth->client_id);
    os_strdup("test_client_secret", data->office365_config->auth->client_secret);
    os_calloc(1, sizeof(wm_office365_subscription), data->office365_config->subscription);
    os_strdup("test_subscription_name", data->office365_config->subscription->subscription_name);
    data->office365_config->only_future_events = 0;

    os_calloc(1, sizeof(curl_response), data->response);
    data->response->status_code = 200;
    os_strdup("{\"access_token\":\"wazuh\"}", data->response->body);
    os_strdup("test", data->response->header);

    expect_string(__wrap__mtdebug1, tag, "wazuh-modulesd:office365");
    expect_string(__wrap__mtdebug1, formatted_msg, "Scanning tenant: 'test_tenant_id'");

    expect_any(__wrap_wurl_http_request, method);
    expect_any(__wrap_wurl_http_request, header);
    expect_any(__wrap_wurl_http_request, url);
    expect_any(__wrap_wurl_http_request, payload);
    expect_any(__wrap_wurl_http_request, max_size);
    will_return(__wrap_wurl_http_request, data->response);

    expect_string(__wrap__mtdebug1, tag, "wazuh-modulesd:office365");
    expect_any(__wrap__mtdebug1, formatted_msg);

    expect_value(__wrap_wurl_free_response, response, data->response);

    expect_string(__wrap_wm_state_io, tag, "office365-test_tenant_id-test_subscription_name");
    expect_value(__wrap_wm_state_io, op, WM_IO_READ);
    expect_any(__wrap_wm_state_io, state);
    expect_any(__wrap_wm_state_io, size);
    will_return(__wrap_wm_state_io, 0);
    will_return(__wrap_wm_state_io, (void *)&tenant_state_struc);

    expect_string(__wrap_wurl_http_request, header, "Content-Type: application/json");
    expect_any(__wrap_wurl_http_request, method);

    char expHeader[OS_SIZE_8192];
    snprintf(expHeader, OS_SIZE_8192 -1, "Authorization: Bearer %s", "wazuh");

    expect_string(__wrap_wurl_http_request, header, expHeader);
    expect_any(__wrap_wurl_http_request, url);
    expect_any(__wrap_wurl_http_request, payload);
    expect_any(__wrap_wurl_http_request, max_size);
    will_return(__wrap_wurl_http_request, NULL);

    expect_string(__wrap__mtdebug1, tag, "wazuh-modulesd:office365");
    expect_any(__wrap__mtdebug1, formatted_msg);
    expect_string(__wrap__mtdebug1, tag, "wazuh-modulesd:office365");
    expect_string(__wrap__mtdebug1, formatted_msg, "Unknown error while managing subscription.");

    wm_office365_execute_scan(data->office365_config, 0);

    os_free(data->response->body);
    os_free(data->response->header);
    os_free(data->response);
}

void test_wm_office365_execute_scan_saving_running_state_error(void **state) {
    test_struct_t *data  = (test_struct_t *)*state;
    int initial_scan = 0;

    os_calloc(1, sizeof(wm_office365_auth), data->office365_config->auth);
    os_strdup("test_tenant_id", data->office365_config->auth->tenant_id);
    os_strdup("test_client_id", data->office365_config->auth->client_id);
    os_strdup("test_client_secret", data->office365_config->auth->client_secret);

    os_calloc(1, sizeof(wm_office365_subscription), data->office365_config->subscription);
    os_strdup("test_subscription_name", data->office365_config->subscription->subscription_name);

    os_calloc(1, sizeof(curl_response), data->response);
    data->response->status_code = 200;
    os_strdup("{\"access_token\":\"access_token_value\"}", data->response->body);
    os_strdup("test", data->response->header);

    expect_string(__wrap__mtdebug1, tag, "wazuh-modulesd:office365");
    expect_string(__wrap__mtdebug1, formatted_msg, "Scanning tenant: 'test_tenant_id'");

    /* wm_office365_get_access_token */
    expect_any(__wrap_wurl_http_request, method);
    expect_any(__wrap_wurl_http_request, header);
    expect_any(__wrap_wurl_http_request, url);
    expect_any(__wrap_wurl_http_request, payload);
    expect_any(__wrap_wurl_http_request, max_size);
    will_return(__wrap_wurl_http_request, data->response);

    expect_string(__wrap__mtdebug1, tag, "wazuh-modulesd:office365");
    expect_any(__wrap__mtdebug1, formatted_msg);

    expect_string(__wrap_wm_state_io, tag, "office365-test_tenant_id-test_subscription_name");
    expect_value(__wrap_wm_state_io, op, WM_IO_READ);
    expect_any(__wrap_wm_state_io, state);
    expect_any(__wrap_wm_state_io, size);
    will_return(__wrap_wm_state_io, -1);

    expect_string(__wrap_wm_state_io, tag, "office365-test_tenant_id-test_subscription_name");
    expect_value(__wrap_wm_state_io, op, WM_IO_WRITE);
    expect_any(__wrap_wm_state_io, state);
    expect_any(__wrap_wm_state_io, size);
    will_return(__wrap_wm_state_io, -1);

    expect_string(__wrap__mterror, tag, "wazuh-modulesd:office365");
    expect_string(__wrap__mterror, formatted_msg, "Couldn't save running state.");

    expect_value(__wrap_wurl_free_response, response, data->response);
    
    wm_office365_execute_scan(data->office365_config, initial_scan);

    os_free(data->response->body);
    os_free(data->response->header);
    os_free(data->response);    
}

void test_wm_office365_execute_scan_content_blobs_fail(void **state) {
    test_struct_t *data  = (test_struct_t *)*state;
    int initial_scan = 1;

    wm_office365_state tenant_state_struc;
    tenant_state_struc.last_log_time = 123456789;

    os_calloc(1, sizeof(wm_office365_auth), data->office365_config->auth);
    os_strdup("test_tenant_id", data->office365_config->auth->tenant_id);
    os_strdup("test_client_id", data->office365_config->auth->client_id);
    os_strdup("test_client_secret", data->office365_config->auth->client_secret);
    data->office365_config->only_future_events = 0;

    os_calloc(1, sizeof(wm_office365_subscription), data->office365_config->subscription);
    os_strdup("test_subscription_name", data->office365_config->subscription->subscription_name);

    os_calloc(1, sizeof(curl_response), data->response);
    data->response->status_code = 200;
    os_strdup("{\"access_token\":\"access_token_value\"}", data->response->body);
    os_strdup("test", data->response->header);

    expect_string(__wrap__mtdebug1, tag, "wazuh-modulesd:office365");
    expect_string(__wrap__mtdebug1, formatted_msg, "Scanning tenant: 'test_tenant_id'");

    /* wm_office365_get_access_token */
    expect_any(__wrap_wurl_http_request, method);
    expect_any(__wrap_wurl_http_request, header);
    expect_any(__wrap_wurl_http_request, url);
    expect_any(__wrap_wurl_http_request, payload);
    expect_any(__wrap_wurl_http_request, max_size);
    will_return(__wrap_wurl_http_request, data->response);

    expect_string(__wrap__mtdebug1, tag, "wazuh-modulesd:office365");
    expect_any(__wrap__mtdebug1, formatted_msg);
    /* wm_office365_get_access_token */

    expect_string(__wrap_wm_state_io, tag, "office365-test_tenant_id-test_subscription_name");
    expect_value(__wrap_wm_state_io, op, WM_IO_READ);
    expect_any(__wrap_wm_state_io, state);
    expect_any(__wrap_wm_state_io, size);
    will_return(__wrap_wm_state_io, 0);
    will_return(__wrap_wm_state_io, (void *)&tenant_state_struc);    

    /* wm_office365_manage_subscription */
    expect_any(__wrap_wurl_http_request, method);
    expect_string(__wrap_wurl_http_request, header, "Content-Type: application/json");

    expect_string(__wrap_wurl_http_request, header, "Authorization: Bearer access_token_value");
    expect_any(__wrap_wurl_http_request, url);
    expect_any(__wrap_wurl_http_request, payload);
    expect_any(__wrap_wurl_http_request, max_size);
    will_return(__wrap_wurl_http_request, data->response);

    expect_string(__wrap__mtdebug1, tag, "wazuh-modulesd:office365");
    expect_any(__wrap__mtdebug1, formatted_msg);

    expect_value(__wrap_wurl_free_response, response, data->response);
    /* wm_office365_manage_subscription */

#ifndef WIN32
    will_return(__wrap_localtime_r, 1);
#endif

    will_return(__wrap_strftime,"2021-05-07 12:24:56");
    will_return(__wrap_strftime, 20);

#ifndef WIN32
    will_return(__wrap_localtime_r, 1);
#endif

    will_return(__wrap_strftime,"2021-05-08 12:24:55");
    will_return(__wrap_strftime, 20);

    /* wm_office365_get_content_blobs */
    expect_any(__wrap_wurl_http_request, method);
    expect_string(__wrap_wurl_http_request, header, "Content-Type: application/json");

    expect_string(__wrap_wurl_http_request, header, "Authorization: Bearer access_token_value");
    expect_any(__wrap_wurl_http_request, url);
    expect_any(__wrap_wurl_http_request, payload);
    expect_any(__wrap_wurl_http_request, max_size);
    will_return(__wrap_wurl_http_request, NULL);

    expect_string(__wrap__mtdebug1, tag, "wazuh-modulesd:office365");
    expect_any(__wrap__mtdebug1, formatted_msg);
    expect_string(__wrap__mtdebug1, tag, "wazuh-modulesd:office365");
    expect_string(__wrap__mtdebug1, formatted_msg, "Unknown error while getting content blobs.");
    /* wm_office365_get_content_blobs */

    expect_value(__wrap_wurl_free_response, response, data->response);

    wm_office365_execute_scan(data->office365_config, initial_scan);

    os_free(data->response->body);
    os_free(data->response->header);
    os_free(data->response);
}

void test_wm_office365_execute_scan_get_logs_from_blob_response_null(void **state) {
    test_struct_t *data  = (test_struct_t *)*state;
    size_t max_size = OS_SIZE_8192;
    wm_office365_state tenant_state_struc;

    tenant_state_struc.last_log_time = 123456789;

    os_calloc(1, sizeof(wm_office365_auth), data->office365_config->auth);
    os_strdup("test_tenant_id", data->office365_config->auth->tenant_id);
    os_strdup("test_client_id", data->office365_config->auth->client_id);
    os_strdup("test_client_secret", data->office365_config->auth->client_secret);
    os_calloc(1, sizeof(wm_office365_subscription), data->office365_config->subscription);
    os_strdup("test_subscription_name", data->office365_config->subscription->subscription_name);
    data->office365_config->only_future_events = 0;

    os_calloc(1, sizeof(curl_response), data->response);
    data->response->status_code = 200;
    os_strdup("{\"access_token\":\"wazuh\"}", data->response->body);
    os_strdup("test", data->response->header);

    expect_string(__wrap__mtdebug1, tag, "wazuh-modulesd:office365");
    expect_string(__wrap__mtdebug1, formatted_msg, "Scanning tenant: 'test_tenant_id'");

    expect_any(__wrap_wurl_http_request, method);
    expect_any(__wrap_wurl_http_request, header);
    expect_any(__wrap_wurl_http_request, url);
    expect_any(__wrap_wurl_http_request, payload);
    expect_any(__wrap_wurl_http_request, max_size);
    will_return(__wrap_wurl_http_request, data->response);

    expect_string(__wrap__mtdebug1, tag, "wazuh-modulesd:office365");
    expect_any(__wrap__mtdebug1, formatted_msg);

    expect_value(__wrap_wurl_free_response, response, data->response);

    expect_string(__wrap_wm_state_io, tag, "office365-test_tenant_id-test_subscription_name");
    expect_value(__wrap_wm_state_io, op, WM_IO_READ);
    expect_any(__wrap_wm_state_io, state);
    expect_any(__wrap_wm_state_io, size);
    will_return(__wrap_wm_state_io, 0);
    will_return(__wrap_wm_state_io, (void *)&tenant_state_struc);

    curl_response *manage_subscription_response;
    os_calloc(1, sizeof(curl_response), manage_subscription_response);
    manage_subscription_response->status_code = 200;
    manage_subscription_response->max_size_reached = false;
    os_strdup("{\"test\":\"wazuh\"}", manage_subscription_response->body);
    os_strdup("test", manage_subscription_response->header);


    expect_any(__wrap_wurl_http_request, method);
    expect_any(__wrap_wurl_http_request, header);
    expect_any(__wrap_wurl_http_request, url);
    expect_any(__wrap_wurl_http_request, payload);
    expect_any(__wrap_wurl_http_request, max_size);
    will_return(__wrap_wurl_http_request, manage_subscription_response);

    expect_string(__wrap__mtdebug1, tag, "wazuh-modulesd:office365");
    expect_any(__wrap__mtdebug1, formatted_msg);

    expect_value(__wrap_wurl_free_response, response, manage_subscription_response);

    // while ((end_time - start_time) > 0)
#ifndef WIN32
    will_return(__wrap_localtime_r, 1);
#endif

    will_return(__wrap_strftime,"2021-06-11T12:24:56Z");
    will_return(__wrap_strftime, 20);

#ifndef WIN32
    will_return(__wrap_localtime_r, 1);
#endif

    will_return(__wrap_strftime,"2021-06-11T12:34:56Z");
    will_return(__wrap_strftime, 20);

    // wm_office365_get_content_blobs
    curl_response *get_content_blobs_response;
    os_calloc(1, sizeof(curl_response), get_content_blobs_response);
    get_content_blobs_response->status_code = 200;
    get_content_blobs_response->max_size_reached = false;
    os_strdup("[{\"contentUri\":\"https://contentUri1.com\"}]", get_content_blobs_response->body);
    os_strdup("test", get_content_blobs_response->header);

    expect_any(__wrap_wurl_http_request, method);
    expect_any(__wrap_wurl_http_request, header);
    expect_any(__wrap_wurl_http_request, url);
    expect_any(__wrap_wurl_http_request, payload);
    expect_any(__wrap_wurl_http_request, max_size);
    will_return(__wrap_wurl_http_request, get_content_blobs_response);

    expect_string(__wrap__mtdebug1, tag, "wazuh-modulesd:office365");
    expect_any(__wrap__mtdebug1, formatted_msg);

    expect_value(__wrap_wurl_free_response, response, get_content_blobs_response);

    expect_string(__wrap__mtdebug1, tag, "wazuh-modulesd:office365");
    expect_string(__wrap__mtdebug1, formatted_msg, "Office 365 API content URI: 'https://contentUri1.com'");

    expect_string(__wrap_wurl_http_request, header, "Content-Type: application/json");
    expect_string(__wrap_wurl_http_request, header, "Authorization: Bearer wazuh");
    expect_any(__wrap_wurl_http_request, header);
    expect_any(__wrap_wurl_http_request, method);
    expect_any(__wrap_wurl_http_request, header);
    expect_any(__wrap_wurl_http_request, url);
    expect_any(__wrap_wurl_http_request, payload);
    expect_any(__wrap_wurl_http_request, max_size);
    will_return(__wrap_wurl_http_request, NULL);

    expect_string(__wrap__mtdebug1, tag, "wazuh-modulesd:office365");
    expect_string(__wrap__mtdebug1, formatted_msg, "Unknown error while getting logs from blob.");

    wm_office365_execute_scan(data->office365_config, 0);

    os_free(data->response->body);
    os_free(data->response->header);
    os_free(data->response);

    os_free(manage_subscription_response->body);
    os_free(manage_subscription_response->header);
    os_free(manage_subscription_response);

    os_free(get_content_blobs_response->body);
    os_free(get_content_blobs_response->header);
    os_free(get_content_blobs_response);
    
}

int main(void) {
    const struct CMUnitTest tests_configuration[] = {
        cmocka_unit_test_setup_teardown(test_read_configuration, setup_test_read, teardown_test_read),
        cmocka_unit_test_setup_teardown(test_read_configuration_1, setup_test_read, teardown_test_read),
        cmocka_unit_test_setup_teardown(test_read_default_configuration, setup_test_read, teardown_test_read),
        cmocka_unit_test_setup_teardown(test_read_interval, setup_test_read, teardown_test_read),
        cmocka_unit_test_setup_teardown(test_read_interval_s, setup_test_read, teardown_test_read),
        cmocka_unit_test_setup_teardown(test_read_interval_s_fail, setup_test_read, teardown_test_read),
        cmocka_unit_test_setup_teardown(test_read_interval_m, setup_test_read, teardown_test_read),
        cmocka_unit_test_setup_teardown(test_read_interval_m_fail, setup_test_read, teardown_test_read),
        cmocka_unit_test_setup_teardown(test_read_interval_h, setup_test_read, teardown_test_read),
        cmocka_unit_test_setup_teardown(test_read_interval_h_fail, setup_test_read, teardown_test_read),
        cmocka_unit_test_setup_teardown(test_read_interval_d, setup_test_read, teardown_test_read),
        cmocka_unit_test_setup_teardown(test_read_interval_d_fail, setup_test_read, teardown_test_read),
        cmocka_unit_test_setup_teardown(test_read_curl_max_size, setup_test_read, teardown_test_read),
        cmocka_unit_test_setup_teardown(test_read_curl_max_size_invalid_1, setup_test_read, teardown_test_read),
        cmocka_unit_test_setup_teardown(test_read_curl_max_size_invalid_2, setup_test_read, teardown_test_read),
        cmocka_unit_test_setup_teardown(test_read_curl_max_size_invalid_3, setup_test_read, teardown_test_read),
        cmocka_unit_test_setup_teardown(test_secret_path_and_secret, setup_test_read, teardown_test_read),
        cmocka_unit_test_setup_teardown(test_fake_tag, setup_test_read, teardown_test_read),
        cmocka_unit_test_setup_teardown(test_fake_tag_1, setup_test_read, teardown_test_read),
        cmocka_unit_test_setup_teardown(test_invalid_content_1, setup_test_read, teardown_test_read),
        cmocka_unit_test_setup_teardown(test_invalid_content_2, setup_test_read, teardown_test_read),
        cmocka_unit_test_setup_teardown(test_invalid_content_3, setup_test_read, teardown_test_read),
        cmocka_unit_test_setup_teardown(test_invalid_content_4, setup_test_read, teardown_test_read),
        cmocka_unit_test_setup_teardown(test_invalid_interval, setup_test_read, teardown_test_read),
        cmocka_unit_test_setup_teardown(test_error_api_auth, setup_test_read, teardown_test_read),
        cmocka_unit_test_setup_teardown(test_error_api_auth_1, setup_test_read, teardown_test_read),
        cmocka_unit_test_setup_teardown(test_error_tenant_id, setup_test_read, teardown_test_read),
        cmocka_unit_test_setup_teardown(test_error_tenant_id_1, setup_test_read, teardown_test_read),
        cmocka_unit_test_setup_teardown(test_error_client_id, setup_test_read, teardown_test_read),
        cmocka_unit_test_setup_teardown(test_error_client_id_1, setup_test_read, teardown_test_read),
        cmocka_unit_test_setup_teardown(test_error_client_secret, setup_test_read, teardown_test_read),
        cmocka_unit_test_setup_teardown(test_error_client_secret_1, setup_test_read, teardown_test_read),
        cmocka_unit_test_setup_teardown(test_error_client_secret_path, setup_test_read, teardown_test_read),
        cmocka_unit_test_setup_teardown(test_error_client_secret_path_1, setup_test_read, teardown_test_read),
    };
    const struct CMUnitTest tests_functionality[] = {
        cmocka_unit_test_setup_teardown(test_wm_office365_main_disabled, setup_conf, teardown_conf),
        #ifndef WIN32
            cmocka_unit_test_setup_teardown(test_wm_office365_main_fail_StartMQ, setup_conf, teardown_conf),
            cmocka_unit_test_setup_teardown(test_wm_office365_main_enable, setup_conf, teardown_conf),
        #endif
        cmocka_unit_test_setup_teardown(test_wm_office365_dump_no_options, setup_conf, teardown_conf),
        cmocka_unit_test_setup_teardown(test_wm_office365_dump_yes_options_empty_arrays, setup_conf, teardown_conf),
        cmocka_unit_test_setup_teardown(test_wm_office365_dump_yes_options, setup_conf, teardown_conf),
        cmocka_unit_test_setup_teardown(test_wm_office365_get_access_token_with_auth_secret, setup_conf, teardown_conf),
        cmocka_unit_test_setup_teardown(test_wm_office365_get_access_token_with_auth_secret_path, setup_conf, teardown_conf),
        cmocka_unit_test_setup_teardown(test_wm_office365_get_access_token_with_auth_secret_response_400, setup_conf, teardown_conf),
        cmocka_unit_test_setup_teardown(test_wm_office365_get_access_token_with_auth_secret_response_null, setup_conf, teardown_conf),
        cmocka_unit_test_setup_teardown(test_wm_office365_get_access_token_with_auth_secret_response_max_size_reached, setup_conf, teardown_conf),
        cmocka_unit_test_setup_teardown(test_wm_office365_get_access_token_with_auth_secret_error_json_response, setup_conf, teardown_conf),
        cmocka_unit_test_setup_teardown(test_wm_office365_get_access_token_with_auth_secret_response_200, setup_conf, teardown_conf),
        cmocka_unit_test_setup_teardown(test_wm_office365_manage_subscription_stop_error_json_response, setup_conf, teardown_conf),
        cmocka_unit_test_setup_teardown(test_wm_office365_manage_subscription_stop_error_max_size_reached, setup_conf, teardown_conf),
        cmocka_unit_test_setup_teardown(test_wm_office365_manage_subscription_start_code_200, setup_conf, teardown_conf),
        cmocka_unit_test_setup_teardown(test_wm_office365_manage_subscription_start_response_null, setup_conf, teardown_conf),
        cmocka_unit_test_setup_teardown(test_wm_office365_manage_subscription_stop_code_400_error_AF20024, setup_conf, teardown_conf),
        cmocka_unit_test_setup_teardown(test_wm_office365_manage_subscription_stop_code_400_error_different_AF20024, setup_conf, teardown_conf),
        cmocka_unit_test_setup_teardown(test_wm_office365_get_fail_by_tenant_and_subscription_null, setup_conf, teardown_conf),
        cmocka_unit_test_setup_teardown(test_wm_office365_get_fail_by_tenant_and_subscription_not_null, setup_conf, teardown_conf),
        cmocka_unit_test_setup_teardown(test_wm_office365_get_content_blobs_response_null, setup_conf, teardown_conf),
        cmocka_unit_test_setup_teardown(test_wm_office365_get_content_blobs_response_max_size_reached, setup_conf, teardown_conf),
        cmocka_unit_test_setup_teardown(test_wm_office365_get_content_blobs_error_json_response, setup_conf, teardown_conf),
        cmocka_unit_test_setup_teardown(test_wm_office365_get_content_blobs_bad_response, setup_conf, teardown_conf),
        cmocka_unit_test_setup_teardown(test_wm_office365_get_content_blobs_400_code_AF20055, setup_conf, teardown_conf),
        cmocka_unit_test_setup_teardown(test_wm_office365_scan_failure_action_null, setup_conf, teardown_conf),
        cmocka_unit_test_setup_teardown(test_wm_office365_scan_failure_action_no_fail, setup_conf, teardown_conf),
        cmocka_unit_test_setup_teardown(test_wm_office365_scan_failure_action_null_mult_next, setup_conf, teardown_conf),
        cmocka_unit_test_setup_teardown(test_wm_office365_scan_failure_action_not_null, setup_conf, teardown_conf),
        cmocka_unit_test_setup_teardown(test_wm_office365_get_logs_from_blob_response_null, setup_conf, teardown_conf),
        cmocka_unit_test_setup_teardown(test_wm_office365_get_logs_from_blob_response_max_size_reached, setup_conf, teardown_conf),
        cmocka_unit_test_setup_teardown(test_wm_office365_get_logs_from_blob_response_parsing_error, setup_conf, teardown_conf),
        cmocka_unit_test_setup_teardown(test_wm_office365_get_logs_from_blob_response_code_400, setup_conf, teardown_conf),
        cmocka_unit_test_setup_teardown(test_wm_office365_get_logs_from_blob_response_no_array, setup_conf, teardown_conf),
        cmocka_unit_test_setup_teardown(test_wm_office365_get_logs_from_blob_ok, setup_conf, teardown_conf),
        cmocka_unit_test_setup_teardown(test_wm_office365_execute_scan_all, setup_conf, teardown_conf),
        cmocka_unit_test_setup_teardown(test_wm_office365_execute_scan_initial_scan_only_future_events, setup_conf, teardown_conf),
        cmocka_unit_test_setup_teardown(test_wm_office365_execute_scan_access_token_null, setup_conf, teardown_conf),
        cmocka_unit_test_setup_teardown(test_wm_office365_execute_scan_manage_subscription_error, setup_conf, teardown_conf),
        cmocka_unit_test_setup_teardown(test_wm_office365_execute_scan_saving_running_state_error, setup_conf, teardown_conf),
        cmocka_unit_test_setup_teardown(test_wm_office365_execute_scan_content_blobs_fail, setup_conf, teardown_conf),
        cmocka_unit_test_setup_teardown(test_wm_office365_execute_scan_get_logs_from_blob_response_null, setup_conf, teardown_conf),
    };

    int result;
    result = cmocka_run_group_tests(tests_configuration, NULL, NULL);
    result += cmocka_run_group_tests(tests_functionality, NULL, NULL);
    return result;
}
<|MERGE_RESOLUTION|>--- conflicted
+++ resolved
@@ -2409,13 +2409,10 @@
     os_free(data->response->body);
     os_free(data->response->header);
     os_free(data->response);
-<<<<<<< HEAD
 
     os_free(get_content_blobs_response->body);
     os_free(get_content_blobs_response->header);
     os_free(get_content_blobs_response);
-=======
->>>>>>> 8456791a
 }
 
 void test_wm_office365_execute_scan_initial_scan_only_future_events(void **state) {
