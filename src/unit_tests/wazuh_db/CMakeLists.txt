
list(APPEND wdb_tests_names "test_wdb_integrity")
list(APPEND wdb_tests_flags "-Wl,--wrap,_mdebug1 -Wl,--wrap,wdb_stmt_cache -Wl,--wrap,sqlite3_step -Wl,--wrap,sqlite3_errmsg \
                         -Wl,--wrap,EVP_DigestInit_ex -Wl,--wrap,EVP_DigestUpdate -Wl,--wrap,_DigestFinal_ex \
                         -Wl,--wrap,sqlite3_column_text -Wl,--wrap,_mdebug2")

# Add server specific tests to the list
list(APPEND wdb_tests_names "test_wdb_fim")
list(APPEND wdb_tests_flags "-Wl,--wrap,_merror -Wl,--wrap,_mdebug1 -Wl,--wrap,wdb_begin2 \
                        -Wl,--wrap,cJSON_GetStringValue -Wl,--wrap,cJSON_IsNumber \
                        -Wl,--wrap,cJSON_IsObject -Wl,--wrap,wdb_stmt_cache -Wl,--wrap,sqlite3_bind_text \
                        -Wl,--wrap,sqlite3_bind_int64 -Wl,--wrap,sqlite3_step -Wl,--wrap,sqlite3_bind_int")

list(APPEND wdb_tests_names "test_wdb_parser")
list(APPEND wdb_tests_flags "-Wl,--wrap,_mdebug2 -Wl,--wrap,_mdebug1 -Wl,--wrap,_merror -Wl,--wrap,_mwarn \
                        -Wl,--wrap,wdb_scan_info_get -Wl,--wrap,wdb_fim_update_date_entry -Wl,--wrap,wdb_fim_clean_old_entries \
                        -Wl,--wrap,wdb_scan_info_update -Wl,--wrap,wdb_scan_info_fim_checks_control -Wl,--wrap,wdb_syscheck_load \
                        -Wl,--wrap,wdb_fim_delete -Wl,--wrap,wdb_syscheck_save -Wl,--wrap,wdb_syscheck_save2 \
                        -Wl,--wrap,wdbi_query_checksum -Wl,--wrap,wdbi_query_clear")

list(APPEND wdb_tests_names "test_wdb_global_parser")
list(APPEND wdb_tests_flags "-Wl,--wrap,_mdebug2 -Wl,--wrap,_mdebug1 -Wl,--wrap,_merror -Wl,--wrap,_mwarn \
                             -Wl,--wrap,wdb_open_global -Wl,--wrap,wdb_leave -Wl,--wrap,wdb_exec -Wl,--wrap,sqlite3_errmsg")

<<<<<<< HEAD
list(APPEND wdb_tests_names "test_wdb_agent")
list(APPEND wdb_tests_flags "-Wl,--wrap,_mdebug2 -Wl,--wrap,_mdebug1 -Wl,--wrap,_merror -Wl,--wrap,_mwarn -Wl,--wrap,strerror \
                             -Wl,--wrap,cJSON_CreateObject -Wl,--wrap,cJSON_CreateArray -Wl,--wrap,cJSON_CreateString \
                             -Wl,--wrap,cJSON_AddItemToObject -Wl,--wrap,cJSON_AddItemToArray -Wl,--wrap,cJSON_AddNumberToObject \
                             -Wl,--wrap,cJSON_AddStringToObject -Wl,--wrap,cJSON_PrintUnformatted -Wl,--wrap,cJSON_GetObjectItem \
                             -Wl,--wrap,cJSON_Delete -Wl,--wrap,time -Wl,--wrap,fopen -Wl,--wrap,fread -Wl,--wrap,fwrite \
                             -Wl,--wrap,fclose -Wl,--wrap,remove -Wl,--wrap,wdbc_query_ex -Wl,--wrap,wdbc_parse_result \
                             -Wl,--wrap,wdbc_query_parse_json -Wl,--wrap,wdb_create_profile -Wl,--wrap,Privsep_GetUser \
                             -Wl,--wrap,Privsep_GetGroup -Wl,--wrap,chown -Wl,--wrap,chmod")
=======
list(APPEND wdb_tests_names "test_wdb_global")
list(APPEND wdb_tests_flags "-Wl,--wrap,_mdebug2 -Wl,--wrap,_mdebug1 -Wl,--wrap,_merror -Wl,--wrap,_mwarn \
                             -Wl,--wrap,wdb_open_global -Wl,--wrap,wdb_leave -Wl,--wrap,wdb_exec -Wl,--wrap,sqlite3_errmsg -Wl,--wrap,wdb_begin2 \
                             -Wl,--wrap,wdb_stmt_cache -Wl,--wrap,sqlite3_bind_int -Wl,--wrap,wdb_exec_stmt -Wl,--wrap,wdb_step -Wl,--wrap,sqlite3_bind_text \
                             -Wl,--wrap,sqlite3_bind_parameter_index")
>>>>>>> 0b802b8e


# Compilig tests
list(LENGTH wdb_tests_names count)
math(EXPR count "${count} - 1")
foreach(counter RANGE ${count})
    list(GET wdb_tests_names ${counter} test_name)
    list(GET wdb_tests_flags ${counter} test_flags)

    add_executable(${test_name} ${test_name}.c)

    target_link_libraries(
        ${test_name}
        ${WAZUHLIB}
        ${WAZUHEXT}
        ${TEST_DEPS}
    )

    if(NOT test_flags STREQUAL " ")
        target_link_libraries(
            ${test_name}
            ${test_flags}
        )
    endif()
    add_test(NAME ${test_name} COMMAND ${test_name})
endforeach()<|MERGE_RESOLUTION|>--- conflicted
+++ resolved
@@ -22,7 +22,12 @@
 list(APPEND wdb_tests_flags "-Wl,--wrap,_mdebug2 -Wl,--wrap,_mdebug1 -Wl,--wrap,_merror -Wl,--wrap,_mwarn \
                              -Wl,--wrap,wdb_open_global -Wl,--wrap,wdb_leave -Wl,--wrap,wdb_exec -Wl,--wrap,sqlite3_errmsg")
 
-<<<<<<< HEAD
+list(APPEND wdb_tests_names "test_wdb_global")
+list(APPEND wdb_tests_flags "-Wl,--wrap,_mdebug2 -Wl,--wrap,_mdebug1 -Wl,--wrap,_merror -Wl,--wrap,_mwarn \
+                            -Wl,--wrap,wdb_open_global -Wl,--wrap,wdb_leave -Wl,--wrap,wdb_exec -Wl,--wrap,sqlite3_errmsg -Wl,--wrap,wdb_begin2 \
+                            -Wl,--wrap,wdb_stmt_cache -Wl,--wrap,sqlite3_bind_int -Wl,--wrap,wdb_exec_stmt -Wl,--wrap,wdb_step -Wl,--wrap,sqlite3_bind_text \
+                            -Wl,--wrap,sqlite3_bind_parameter_index")
+
 list(APPEND wdb_tests_names "test_wdb_agent")
 list(APPEND wdb_tests_flags "-Wl,--wrap,_mdebug2 -Wl,--wrap,_mdebug1 -Wl,--wrap,_merror -Wl,--wrap,_mwarn -Wl,--wrap,strerror \
                              -Wl,--wrap,cJSON_CreateObject -Wl,--wrap,cJSON_CreateArray -Wl,--wrap,cJSON_CreateString \
@@ -32,13 +37,7 @@
                              -Wl,--wrap,fclose -Wl,--wrap,remove -Wl,--wrap,wdbc_query_ex -Wl,--wrap,wdbc_parse_result \
                              -Wl,--wrap,wdbc_query_parse_json -Wl,--wrap,wdb_create_profile -Wl,--wrap,Privsep_GetUser \
                              -Wl,--wrap,Privsep_GetGroup -Wl,--wrap,chown -Wl,--wrap,chmod")
-=======
-list(APPEND wdb_tests_names "test_wdb_global")
-list(APPEND wdb_tests_flags "-Wl,--wrap,_mdebug2 -Wl,--wrap,_mdebug1 -Wl,--wrap,_merror -Wl,--wrap,_mwarn \
-                             -Wl,--wrap,wdb_open_global -Wl,--wrap,wdb_leave -Wl,--wrap,wdb_exec -Wl,--wrap,sqlite3_errmsg -Wl,--wrap,wdb_begin2 \
-                             -Wl,--wrap,wdb_stmt_cache -Wl,--wrap,sqlite3_bind_int -Wl,--wrap,wdb_exec_stmt -Wl,--wrap,wdb_step -Wl,--wrap,sqlite3_bind_text \
-                             -Wl,--wrap,sqlite3_bind_parameter_index")
->>>>>>> 0b802b8e
+
 
 
 # Compilig tests
