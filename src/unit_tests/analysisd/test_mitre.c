--- conflicted
+++ resolved
@@ -407,12 +407,8 @@
     will_return(__wrap_wdbc_query_parse_json, -2);
     will_return(__wrap_wdbc_query_parse_json, tactic_info_array);
 
-<<<<<<< HEAD
-    expect_string(__wrap__merror, formatted_msg, "Unable to connect to socket '/queue/db/wdb'");
-    expect_string(__wrap__merror, formatted_msg, "Response from the Mitre database cannot be parsed.");
-=======
     expect_string(__wrap__merror, formatted_msg, "Unable to connect to socket 'queue/db/wdb'");
->>>>>>> 93b2f48e
+    expect_string(__wrap__merror, formatted_msg, "Response from the Mitre database cannot be parsed.");
     expect_string(__wrap__merror, formatted_msg, "Mitre matrix information could not be loaded.");
 
     ret = mitre_load();
