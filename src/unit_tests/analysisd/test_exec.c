/*
 * Copyright (C) 2015-2021, Wazuh Inc.
 *
 * This program is free software; you can redistribute it
 * and/or modify it under the terms of the GNU General Public
 * License (version 2) as published by the FSF - Free Software
 * Foundation.
 */

#include <stdarg.h>
#include <stddef.h>
#include <setjmp.h>
#include <cmocka.h>
#include <stdio.h>

#include "../wrappers/wazuh/os_net/os_net_wrappers.h"
#include "../wrappers/wazuh/shared/labels_op_wrappers.h"
#include "../wrappers/wazuh/wazuh_db/wdb_global_helpers_wrappers.h"
#include "../wrappers/wazuh/shared/mq_op_wrappers.h"
#include "../../analysisd/eventinfo.h"
#include "../../analysisd/config.h"
#include "../../analysisd/alerts/exec.h"
#include "../../config/active-response.h"

typedef struct test_struct {
    Eventinfo *lf;
    active_response *ar;
} test_struct_t;

// Setup / Teardown

static int test_setup(void **state) {
    test_struct_t *init_data = NULL;
    os_calloc(1, sizeof(test_struct_t), init_data);
    os_calloc(1, sizeof(Eventinfo), init_data->lf);
    os_calloc(1, sizeof(DynamicField), init_data->lf->fields);
    os_calloc(1, sizeof(*init_data->lf->generated_rule), init_data->lf->generated_rule);
    os_calloc(1, sizeof(OSDecoderInfo), init_data->lf->decoder_info);
    os_calloc(1, sizeof(active_response), init_data->ar);
    os_calloc(1, sizeof(*init_data->ar->ar_cmd), init_data->ar->ar_cmd);

    init_data->lf->fields[FIM_FILE].value = "/home/vagrant/file/n44.txt";
    init_data->lf->srcip = NULL;
    init_data->lf->dstuser = NULL;
    init_data->lf->time.tv_sec = 160987966;
    init_data->lf->generated_rule->sigid = 554;
    init_data->lf->location = "(ubuntu) any->syscheck";
    init_data->lf->agent_id = "001";
    init_data->lf->decoder_info->name = "syscheck_event";

    init_data->ar->name = "restart-wazuh0";
    init_data->ar->ar_cmd->extra_args = NULL;
    init_data->ar->location = 0;
    init_data->ar->agent_id = "002";
    init_data->ar->command = "restart-wazuh";

    *state = init_data;
    return OS_SUCCESS;
}

static int test_teardown(void **state) {
    test_struct_t *data = (test_struct_t *)*state;
    os_free(data->lf->decoder_info);
    os_free(data->lf->generated_rule);
    os_free(data->ar->ar_cmd);
    os_free(data->lf);
    os_free(data->ar);
    os_free(data);

    return OS_SUCCESS;
}

// Wrappers


int __wrap_OS_ReadXML(const char *file, OS_XML *_lxml) {
    return mock();
}

char* __wrap_OS_GetOneContentforElement(OS_XML *_lxml, const char **element_name) {
    return mock_type(char *);
}

void __wrap_OS_ClearXML(OS_XML *_lxml) {
    return;
}

char * __wrap_Eventinfo_to_jsonstr(__attribute__((unused)) const Eventinfo *lf, __attribute__((unused)) bool force_full_log) {
    return mock_type(char*);
}

static int test_setup_word_between_two_words(void **state) {
    char *word = NULL;
    *state = word;
    return OS_SUCCESS;
}

static int test_teardown_word_between_two_words(void **state) {
    char *word  = (char *)*state;
    os_free(word);
    return OS_SUCCESS;
}

// Tests

void test_server_success_json(void **state)
{
    test_struct_t *data  = (test_struct_t *)*state;

    int execq = 10;
    int arq = 11;
    int sock = -1;

    data->ar->location = AS_ONLY;

    char *exec_msg = "{\"version\":1,\"origin\":{\"name\":\"node01\",\"module\":\"wazuh-analysisd\"},\"command\":\"restart-wazuh0\",\"parameters\":{\"extra_args\":[],\"alert\":[{\"timestamp\":\"2021-01-05T15:23:00.547+0000\",\"rule\":{\"level\":5,\"description\":\"File added to the system.\",\"id\":\"554\"}}]}}";
    const char *alert_info = "[{\"timestamp\":\"2021-01-05T15:23:00.547+0000\",\"rule\":{\"level\":5,\"description\":\"File added to the system.\",\"id\":\"554\"}}]";
    char *node = NULL;

    os_strdup("node01", node);

    Config.ar = 2;

    will_return(__wrap_Eventinfo_to_jsonstr, strdup(alert_info));

    will_return(__wrap_OS_ReadXML, 1);

    will_return(__wrap_OS_GetOneContentforElement, node);

    expect_value(__wrap_OS_SendUnix, socket, execq);
    expect_string(__wrap_OS_SendUnix, msg, exec_msg);
    expect_value(__wrap_OS_SendUnix, size, 0);
    will_return(__wrap_OS_SendUnix, 1);

<<<<<<< HEAD
    OS_Exec(&execq, &arq, data->lf, data->ar);
=======
    OS_Exec(execq, &arq, &sock, data->lf, data->ar);
>>>>>>> ac2a9634
}

void test_all_agents_success_json_string(void **state)
{
    test_struct_t *data  = (test_struct_t *)*state;

    int execq = 10;
    int arq = 11;
    int sock = -1;

    char *version_1 = "Wazuh v4.2.0";
    char *version_2 = "Wazuh v4.0.0";
    data->ar->location = ALL_AGENTS;

    char *exec_msg_1 = "(local_source) [] NNS 003 {\"version\":1,\"origin\":{\"name\":\"node01\",\"module\":\"wazuh-analysisd\"},\"command\":\"restart-wazuh0\",\"parameters\":{\"extra_args\":[],\"alert\":[{\"timestamp\":\"2021-01-05T15:23:00.547+0000\",\"rule\":{\"level\":5,\"description\":\"File added to the system.\",\"id\":\"554\"}}]}}";
    const char *alert_info_1 = "[{\"timestamp\":\"2021-01-05T15:23:00.547+0000\",\"rule\":{\"level\":5,\"description\":\"File added to the system.\",\"id\":\"554\"}}]";
    char *node_1 = NULL;

    os_strdup("node01", node_1);

    char *exec_msg = "(local_source) [] NNS 005 restart-wazuh0 - - 160987966.80794 554 (ubuntu) any->syscheck /home/vagrant/file/n44.txt -";

    Config.ar = 1;
    __crt_ftell = 80794;

    int *array = NULL;
    os_malloc(sizeof(int)*3, array);
    array[0] = 3;
    array[1] = 5;
    array[2] = OS_INVALID;

    expect_string(__wrap_wdb_get_agents_by_connection_status, status, AGENT_CS_ACTIVE);
    will_return(__wrap_wdb_get_agents_by_connection_status, array);

    // Alert 1

    wlabel_t *labels_1 = NULL;
    os_calloc(2, sizeof(wlabel_t), labels_1);

    os_strdup("_wazuh_version", labels_1[0].key);
    os_strdup(version_1, labels_1[0].value);

    expect_string(__wrap_labels_find, agent_id, "003");
    will_return(__wrap_labels_find, labels_1);

    expect_string(__wrap_labels_get, key, labels_1->key);
    will_return(__wrap_labels_get, labels_1->value);

    will_return(__wrap_Eventinfo_to_jsonstr, strdup(alert_info_1));

    will_return(__wrap_OS_ReadXML, 1);

    will_return(__wrap_OS_GetOneContentforElement, node_1);

    expect_value(__wrap_OS_SendUnix, socket, arq);
    expect_string(__wrap_OS_SendUnix, msg, exec_msg_1);
    expect_value(__wrap_OS_SendUnix, size, 0);
    will_return(__wrap_OS_SendUnix, 1);

    // Alert 2

    wlabel_t *labels_2 = NULL;
    os_calloc(2, sizeof(wlabel_t), labels_2);

    os_strdup("_wazuh_version", labels_2[0].key);
    os_strdup(version_2, labels_2[0].value);

    expect_string(__wrap_labels_find, agent_id, "005");
    will_return(__wrap_labels_find, labels_2);

    expect_string(__wrap_labels_get, key, labels_2->key);
    will_return(__wrap_labels_get, labels_2->value);

    expect_value(__wrap_OS_SendUnix, socket, arq);
    expect_string(__wrap_OS_SendUnix, msg, exec_msg);
    expect_value(__wrap_OS_SendUnix, size, 0);
    will_return(__wrap_OS_SendUnix, 1);

<<<<<<< HEAD
    OS_Exec(&execq, &arq, data->lf, data->ar);
=======
    OS_Exec(execq, &arq, &sock, data->lf, data->ar);
>>>>>>> ac2a9634
}

void test_all_agents_success_json_string_wdb(void **state)
{
    test_struct_t *data  = (test_struct_t *)*state;

    int execq = 10;
    int arq = 11;
    int sock = -1;

    char *version_1 = "Wazuh v4.2.0";
    char *version_2 = "Wazuh v4.0.0";
    data->ar->location = ALL_AGENTS;

    cJSON *agent_info_array_1 = cJSON_CreateArray();
    cJSON *agent_info_1 = cJSON_CreateObject();
    cJSON_AddStringToObject(agent_info_1, "version", version_1);
    cJSON_AddItemToArray(agent_info_array_1, agent_info_1);

    char *exec_msg_1 = "(local_source) [] NNS 003 {\"version\":1,\"origin\":{\"name\":\"node01\",\"module\":\"wazuh-analysisd\"},\"command\":\"restart-wazuh0\",\"parameters\":{\"extra_args\":[],\"alert\":[{\"timestamp\":\"2021-01-05T15:23:00.547+0000\",\"rule\":{\"level\":5,\"description\":\"File added to the system.\",\"id\":\"554\"}}]}}";
    const char *alert_info_1 = "[{\"timestamp\":\"2021-01-05T15:23:00.547+0000\",\"rule\":{\"level\":5,\"description\":\"File added to the system.\",\"id\":\"554\"}}]";
    char *node_1 = NULL;

    os_strdup("node01", node_1);

    cJSON *agent_info_array_2 = cJSON_CreateArray();
    cJSON *agent_info_2 = cJSON_CreateObject();
    cJSON_AddStringToObject(agent_info_2, "version", version_2);
    cJSON_AddItemToArray(agent_info_array_2, agent_info_2);

    char *exec_msg = "(local_source) [] NNS 005 restart-wazuh0 - - 160987966.80794 554 (ubuntu) any->syscheck /home/vagrant/file/n44.txt -";

    Config.ar = 1;
    __crt_ftell = 80794;

    int *array = NULL;
    os_malloc(sizeof(int)*3, array);
    array[0] = 3;
    array[1] = 5;
    array[2] = OS_INVALID;

    expect_string(__wrap_wdb_get_agents_by_connection_status, status, AGENT_CS_ACTIVE);
    will_return(__wrap_wdb_get_agents_by_connection_status, array);

    // Alert 1

    wlabel_t *labels_1 = NULL;
    os_calloc(1, sizeof(wlabel_t), labels_1);

    expect_string(__wrap_labels_find, agent_id, "003");
    will_return(__wrap_labels_find, labels_1);

    expect_string(__wrap_labels_get, key, "_wazuh_version");
    will_return(__wrap_labels_get, NULL);

    expect_value(__wrap_wdb_get_agent_info, id, array[0]);
    will_return(__wrap_wdb_get_agent_info, agent_info_array_1);

    will_return(__wrap_Eventinfo_to_jsonstr, strdup(alert_info_1));

    will_return(__wrap_OS_ReadXML, 1);

    will_return(__wrap_OS_GetOneContentforElement, node_1);

    expect_value(__wrap_OS_SendUnix, socket, arq);
    expect_string(__wrap_OS_SendUnix, msg, exec_msg_1);
    expect_value(__wrap_OS_SendUnix, size, 0);
    will_return(__wrap_OS_SendUnix, 1);

    // Alert 2

    wlabel_t *labels_2 = NULL;
    os_calloc(1, sizeof(wlabel_t), labels_2);

    expect_string(__wrap_labels_find, agent_id, "005");
    will_return(__wrap_labels_find, labels_2);

    expect_string(__wrap_labels_get, key, "_wazuh_version");
    will_return(__wrap_labels_get, NULL);

    expect_value(__wrap_wdb_get_agent_info, id, array[1]);
    will_return(__wrap_wdb_get_agent_info, agent_info_array_2);

    expect_value(__wrap_OS_SendUnix, socket, arq);
    expect_string(__wrap_OS_SendUnix, msg, exec_msg);
    expect_value(__wrap_OS_SendUnix, size, 0);
    will_return(__wrap_OS_SendUnix, 1);

<<<<<<< HEAD
    OS_Exec(&execq, &arq, data->lf, data->ar);
=======
    OS_Exec(execq, &arq, &sock, data->lf, data->ar);
>>>>>>> ac2a9634
}

void test_all_agents_success_fail_agt_info1(void **state)
{
    test_struct_t *data  = (test_struct_t *)*state;

    int execq = 10;
    int arq = 11;
    int sock = -1;

    data->ar->location = ALL_AGENTS;

    Config.ar = 1;

    int *array = NULL;
    os_malloc(sizeof(int)*3, array);
    array[0] = 3;
    array[1] = 5;
    array[2] = OS_INVALID;

    expect_string(__wrap_wdb_get_agents_by_connection_status, status, AGENT_CS_ACTIVE);
    will_return(__wrap_wdb_get_agents_by_connection_status, array);

    // Alert 1

    wlabel_t *labels_1 = NULL;
    os_calloc(1, sizeof(wlabel_t), labels_1);

    expect_string(__wrap_labels_find, agent_id, "003");
    will_return(__wrap_labels_find, labels_1);

    expect_string(__wrap_labels_get, key, "_wazuh_version");
    will_return(__wrap_labels_get, NULL);

    expect_value(__wrap_wdb_get_agent_info, id, array[0]);
    will_return(__wrap_wdb_get_agent_info, NULL);

    expect_string(__wrap__merror, formatted_msg, "Failed to get agent '3' information from Wazuh DB.");

    // Alert 2

    wlabel_t *labels_2 = NULL;
    os_calloc(1, sizeof(wlabel_t), labels_2);

    expect_string(__wrap_labels_find, agent_id, "005");
    will_return(__wrap_labels_find, labels_2);

    expect_string(__wrap_labels_get, key, "_wazuh_version");
    will_return(__wrap_labels_get, NULL);

    expect_value(__wrap_wdb_get_agent_info, id, array[1]);
    will_return(__wrap_wdb_get_agent_info, NULL);

    expect_string(__wrap__merror, formatted_msg, "Failed to get agent '5' information from Wazuh DB.");

<<<<<<< HEAD
    OS_Exec(&execq, &arq, data->lf, data->ar);
=======
    OS_Exec(execq, &arq, &sock, data->lf, data->ar);
>>>>>>> ac2a9634
}

void test_specific_agent_success_json(void **state)
{
    test_struct_t *data  = (test_struct_t *)*state;

    int execq = 10;
    int arq = 11;
    int sock = -1;

    char *version = "Wazuh v4.2.0";
    data->ar->location = SPECIFIC_AGENT;

    char *exec_msg = "(local_source) [] NNS 002 {\"version\":1,\"origin\":{\"name\":\"node01\",\"module\":\"wazuh-analysisd\"},\"command\":\"restart-wazuh0\",\"parameters\":{\"extra_args\":[],\"alert\":[{\"timestamp\":\"2021-01-05T15:23:00.547+0000\",\"rule\":{\"level\":5,\"description\":\"File added to the system.\",\"id\":\"554\"}}]}}";
    const char *alert_info = "[{\"timestamp\":\"2021-01-05T15:23:00.547+0000\",\"rule\":{\"level\":5,\"description\":\"File added to the system.\",\"id\":\"554\"}}]";
    char *node = NULL;

    os_strdup("node01", node);

    Config.ar = 1;

    wlabel_t *labels = NULL;
    os_calloc(2, sizeof(wlabel_t), labels);

    os_strdup("_wazuh_version", labels[0].key);
    os_strdup(version, labels[0].value);

    expect_string(__wrap_labels_find, agent_id, "002");
    will_return(__wrap_labels_find, labels);

    expect_string(__wrap_labels_get, key, labels->key);
    will_return(__wrap_labels_get, labels->value);

    will_return(__wrap_Eventinfo_to_jsonstr, strdup(alert_info));

    will_return(__wrap_OS_ReadXML, 1);

    will_return(__wrap_OS_GetOneContentforElement, node);

    expect_value(__wrap_OS_SendUnix, socket, arq);
    expect_string(__wrap_OS_SendUnix, msg, exec_msg);
    expect_value(__wrap_OS_SendUnix, size, 0);
    will_return(__wrap_OS_SendUnix, 1);

<<<<<<< HEAD
    OS_Exec(&execq, &arq, data->lf, data->ar);
=======
    OS_Exec(execq, &arq, &sock, data->lf, data->ar);
>>>>>>> ac2a9634
}

void test_specific_agent_success_json_wdb(void **state)
{
    test_struct_t *data  = (test_struct_t *)*state;

    int execq = 10;
    int arq = 11;
    int sock = -1;

    char *version = "Wazuh v4.2.0";
    data->ar->location = SPECIFIC_AGENT;

    cJSON *agent_info_array = cJSON_CreateArray();
    cJSON *agent_info = cJSON_CreateObject();
    cJSON_AddStringToObject(agent_info, "version", version);
    cJSON_AddItemToArray(agent_info_array, agent_info);

    char *exec_msg = "(local_source) [] NNS 002 {\"version\":1,\"origin\":{\"name\":\"node01\",\"module\":\"wazuh-analysisd\"},\"command\":\"restart-wazuh0\",\"parameters\":{\"extra_args\":[],\"alert\":[{\"timestamp\":\"2021-01-05T15:23:00.547+0000\",\"rule\":{\"level\":5,\"description\":\"File added to the system.\",\"id\":\"554\"}}]}}";
    const char *alert_info = "[{\"timestamp\":\"2021-01-05T15:23:00.547+0000\",\"rule\":{\"level\":5,\"description\":\"File added to the system.\",\"id\":\"554\"}}]";
    char *node = NULL;

    os_strdup("node01", node);

    Config.ar = 1;

    wlabel_t *labels = NULL;
    os_calloc(1, sizeof(wlabel_t), labels);

    expect_string(__wrap_labels_find, agent_id, "002");
    will_return(__wrap_labels_find, labels);

    expect_string(__wrap_labels_get, key, "_wazuh_version");
    will_return(__wrap_labels_get, NULL);

    expect_value(__wrap_wdb_get_agent_info, id, atoi(data->ar->agent_id));
    will_return(__wrap_wdb_get_agent_info, agent_info_array);

    will_return(__wrap_Eventinfo_to_jsonstr, strdup(alert_info));

    will_return(__wrap_OS_ReadXML, 1);

    will_return(__wrap_OS_GetOneContentforElement, node);

    expect_value(__wrap_OS_SendUnix, socket, arq);
    expect_string(__wrap_OS_SendUnix, msg, exec_msg);
    expect_value(__wrap_OS_SendUnix, size, 0);
    will_return(__wrap_OS_SendUnix, 1);

<<<<<<< HEAD
    OS_Exec(&execq, &arq, data->lf, data->ar);
=======
    OS_Exec(execq, &arq, &sock, data->lf, data->ar);
>>>>>>> ac2a9634
}

void test_specific_agent_success_string(void **state)
{
    test_struct_t *data  = (test_struct_t *)*state;

    int execq = 10;
    int arq = 11;
    int sock = -1;

    char *version = "Wazuh v4.0.0";
    data->ar->location = SPECIFIC_AGENT;

    char *exec_msg = "(local_source) [] NNS 002 restart-wazuh0 - - 160987966.80794 554 (ubuntu) any->syscheck /home/vagrant/file/n44.txt -";

    Config.ar = 1;
    __crt_ftell = 80794;

    wlabel_t *labels = NULL;
    os_calloc(2, sizeof(wlabel_t), labels);

    os_strdup("_wazuh_version", labels[0].key);
    os_strdup(version, labels[0].value);

    expect_string(__wrap_labels_find, agent_id, "002");
    will_return(__wrap_labels_find, labels);

    expect_string(__wrap_labels_get, key, labels->key);
    will_return(__wrap_labels_get, labels->value);

    expect_value(__wrap_OS_SendUnix, socket, arq);
    expect_string(__wrap_OS_SendUnix, msg, exec_msg);
    expect_value(__wrap_OS_SendUnix, size, 0);
    will_return(__wrap_OS_SendUnix, 1);

<<<<<<< HEAD
    OS_Exec(&execq, &arq, data->lf, data->ar);
=======
    OS_Exec(execq, &arq, &sock, data->lf, data->ar);
>>>>>>> ac2a9634
}

void test_specific_agent_success_string_wdb(void **state)
{
    test_struct_t *data  = (test_struct_t *)*state;

    int execq = 10;
    int arq = 11;
    int sock = -1;

    char *version = "Wazuh v4.0.0";
    data->ar->location = SPECIFIC_AGENT;

    cJSON *agent_info_array = cJSON_CreateArray();
    cJSON *agent_info = cJSON_CreateObject();
    cJSON_AddStringToObject(agent_info, "version", version);
    cJSON_AddItemToArray(agent_info_array, agent_info);

    char *exec_msg = "(local_source) [] NNS 002 restart-wazuh0 - - 160987966.80794 554 (ubuntu) any->syscheck /home/vagrant/file/n44.txt -";

    Config.ar = 1;
    __crt_ftell = 80794;

    wlabel_t *labels = NULL;
    os_calloc(1, sizeof(wlabel_t), labels);

    expect_string(__wrap_labels_find, agent_id, "002");
    will_return(__wrap_labels_find, labels);

    expect_string(__wrap_labels_get, key, "_wazuh_version");
    will_return(__wrap_labels_get, NULL);

    expect_value(__wrap_wdb_get_agent_info, id, atoi(data->ar->agent_id));
    will_return(__wrap_wdb_get_agent_info, agent_info_array);

    expect_value(__wrap_OS_SendUnix, socket, arq);
    expect_string(__wrap_OS_SendUnix, msg, exec_msg);
    expect_value(__wrap_OS_SendUnix, size, 0);
    will_return(__wrap_OS_SendUnix, 1);

<<<<<<< HEAD
    OS_Exec(&execq, &arq, data->lf, data->ar);
=======
    OS_Exec(execq, &arq, &sock, data->lf, data->ar);
>>>>>>> ac2a9634
}

void test_specific_agent_success_fail_agt_info1(void **state)
{
    test_struct_t *data  = (test_struct_t *)*state;

    int execq = 10;
    int arq = 11;
    int sock = -1;

    data->ar->location = SPECIFIC_AGENT;

    Config.ar = 1;

    wlabel_t *labels = NULL;
    os_calloc(1, sizeof(wlabel_t), labels);

    expect_string(__wrap_labels_find, agent_id, "002");
    will_return(__wrap_labels_find, labels);

    expect_string(__wrap_labels_get, key, "_wazuh_version");
    will_return(__wrap_labels_get, NULL);

    expect_value(__wrap_wdb_get_agent_info, id, atoi(data->ar->agent_id));
    will_return(__wrap_wdb_get_agent_info, NULL);

    expect_string(__wrap__merror, formatted_msg, "Failed to get agent '2' information from Wazuh DB.");

<<<<<<< HEAD
    OS_Exec(&execq, &arq, data->lf, data->ar);
=======
    OS_Exec(execq, &arq, &sock, data->lf, data->ar);
>>>>>>> ac2a9634
}

void test_remote_agent_success_json(void **state)
{
    test_struct_t *data  = (test_struct_t *)*state;

    int execq = 10;
    int arq = 11;
    int sock = -1;

    char *version = "Wazuh v4.2.0";
    data->ar->location = REMOTE_AGENT;

    char *exec_msg = "(local_source) [] NRN 001 {\"version\":1,\"origin\":{\"name\":\"node01\",\"module\":\"wazuh-analysisd\"},\"command\":\"restart-wazuh0\",\"parameters\":{\"extra_args\":[],\"alert\":[{\"timestamp\":\"2021-01-05T15:23:00.547+0000\",\"rule\":{\"level\":5,\"description\":\"File added to the system.\",\"id\":\"554\"}}]}}";
    const char *alert_info = "[{\"timestamp\":\"2021-01-05T15:23:00.547+0000\",\"rule\":{\"level\":5,\"description\":\"File added to the system.\",\"id\":\"554\"}}]";
    char *node = NULL;

    os_strdup("node01", node);

    Config.ar = 1;

    wlabel_t *labels = NULL;
    os_calloc(2, sizeof(wlabel_t), labels);

    os_strdup("_wazuh_version", labels[0].key);
    os_strdup(version, labels[0].value);

    expect_string(__wrap_labels_find, agent_id, "001");
    will_return(__wrap_labels_find, labels);

    expect_string(__wrap_labels_get, key, labels->key);
    will_return(__wrap_labels_get, labels->value);

    expect_value(__wrap_OS_SendUnix, socket, arq);
    expect_string(__wrap_OS_SendUnix, msg, exec_msg);
    expect_value(__wrap_OS_SendUnix, size, 0);
    will_return(__wrap_OS_SendUnix, 1);

    will_return(__wrap_Eventinfo_to_jsonstr, strdup(alert_info));

    will_return(__wrap_OS_ReadXML, 1);

    will_return(__wrap_OS_GetOneContentforElement, node);

<<<<<<< HEAD
    OS_Exec(&execq, &arq, data->lf, data->ar);
=======
    OS_Exec(execq, &arq, &sock, data->lf, data->ar);
>>>>>>> ac2a9634
}

void test_remote_agent_success_json_wdb(void **state)
{
    test_struct_t *data  = (test_struct_t *)*state;

    int execq = 10;
    int arq = 11;
    int sock = -1;

    char *version = "Wazuh v4.2.0";
    data->ar->location = REMOTE_AGENT;

    cJSON *agent_info_array = cJSON_CreateArray();
    cJSON *agent_info = cJSON_CreateObject();
    cJSON_AddStringToObject(agent_info, "version", version);
    cJSON_AddItemToArray(agent_info_array, agent_info);

    char *exec_msg = "(local_source) [] NRN 001 {\"version\":1,\"origin\":{\"name\":\"node01\",\"module\":\"wazuh-analysisd\"},\"command\":\"restart-wazuh0\",\"parameters\":{\"extra_args\":[],\"alert\":[{\"timestamp\":\"2021-01-05T15:23:00.547+0000\",\"rule\":{\"level\":5,\"description\":\"File added to the system.\",\"id\":\"554\"}}]}}";
    const char *alert_info = "[{\"timestamp\":\"2021-01-05T15:23:00.547+0000\",\"rule\":{\"level\":5,\"description\":\"File added to the system.\",\"id\":\"554\"}}]";
    char *node = NULL;

    os_strdup("node01", node);

    Config.ar = 1;

    wlabel_t *labels = NULL;
    os_calloc(1, sizeof(wlabel_t), labels);

    expect_string(__wrap_labels_find, agent_id, "001");
    will_return(__wrap_labels_find, labels);

    expect_string(__wrap_labels_get, key, "_wazuh_version");
    will_return(__wrap_labels_get, NULL);

    expect_value(__wrap_wdb_get_agent_info, id, atoi(data->lf->agent_id));
    will_return(__wrap_wdb_get_agent_info, agent_info_array);

    expect_value(__wrap_OS_SendUnix, socket, arq);
    expect_string(__wrap_OS_SendUnix, msg, exec_msg);
    expect_value(__wrap_OS_SendUnix, size, 0);
    will_return(__wrap_OS_SendUnix, 1);

    will_return(__wrap_Eventinfo_to_jsonstr, strdup(alert_info));

    will_return(__wrap_OS_ReadXML, 1);

    will_return(__wrap_OS_GetOneContentforElement, node);

<<<<<<< HEAD
    OS_Exec(&execq, &arq, data->lf, data->ar);
=======
    OS_Exec(execq, &arq, &sock, data->lf, data->ar);
>>>>>>> ac2a9634
}

void test_remote_agent_success_string(void **state)
{
    test_struct_t *data  = (test_struct_t *)*state;

    int execq = 10;
    int arq = 11;
    int sock = -1;

    char *version = "Wazuh v4.0.0";
    data->ar->location = REMOTE_AGENT;

    char *exec_msg = "(local_source) [] NRN 001 restart-wazuh0 - - 160987966.80794 554 (ubuntu) any->syscheck /home/vagrant/file/n44.txt -";

    Config.ar = 1;
    __crt_ftell = 80794;

    wlabel_t *labels = NULL;
    os_calloc(2, sizeof(wlabel_t), labels);

    os_strdup("_wazuh_version", labels[0].key);
    os_strdup(version, labels[0].value);

    expect_string(__wrap_labels_find, agent_id, "001");
    will_return(__wrap_labels_find, labels);

    expect_string(__wrap_labels_get, key, labels->key);
    will_return(__wrap_labels_get, labels->value);

    expect_value(__wrap_OS_SendUnix, socket, arq);
    expect_string(__wrap_OS_SendUnix, msg, exec_msg);
    expect_value(__wrap_OS_SendUnix, size, 0);
    will_return(__wrap_OS_SendUnix, 1);

<<<<<<< HEAD
    OS_Exec(&execq, &arq, data->lf, data->ar);
=======
    OS_Exec(execq, &arq, &sock, data->lf, data->ar);
>>>>>>> ac2a9634
}

void test_remote_agent_success_string_wdb(void **state)
{
    test_struct_t *data  = (test_struct_t *)*state;

    int execq = 10;
    int arq = 11;
    int sock = -1;

    char *version = "Wazuh v4.0.0";
    data->ar->location = REMOTE_AGENT;

    cJSON *agent_info_array = cJSON_CreateArray();
    cJSON *agent_info = cJSON_CreateObject();
    cJSON_AddStringToObject(agent_info, "version", version);
    cJSON_AddItemToArray(agent_info_array, agent_info);

    char *exec_msg = "(local_source) [] NRN 001 restart-wazuh0 - - 160987966.80794 554 (ubuntu) any->syscheck /home/vagrant/file/n44.txt -";

    Config.ar = 1;
    __crt_ftell = 80794;

    wlabel_t *labels = NULL;
    os_calloc(1, sizeof(wlabel_t), labels);

    expect_string(__wrap_labels_find, agent_id, "001");
    will_return(__wrap_labels_find, labels);

    expect_string(__wrap_labels_get, key, "_wazuh_version");
    will_return(__wrap_labels_get, NULL);

    expect_value(__wrap_wdb_get_agent_info, id, atoi(data->lf->agent_id));
    will_return(__wrap_wdb_get_agent_info, agent_info_array);

    expect_value(__wrap_OS_SendUnix, socket, arq);
    expect_string(__wrap_OS_SendUnix, msg, exec_msg);
    expect_value(__wrap_OS_SendUnix, size, 0);
    will_return(__wrap_OS_SendUnix, 1);

<<<<<<< HEAD
    OS_Exec(&execq, &arq, data->lf, data->ar);
=======
    OS_Exec(execq, &arq, &sock, data->lf, data->ar);
>>>>>>> ac2a9634
}

void test_remote_agent_success_fail_agt_info1(void **state)
{
    test_struct_t *data  = (test_struct_t *)*state;

    int execq = 10;
    int arq = 11;
    int sock = -1;

    data->ar->location = REMOTE_AGENT;

    Config.ar = 1;

    wlabel_t *labels = NULL;
    os_calloc(1, sizeof(wlabel_t), labels);

    expect_string(__wrap_labels_find, agent_id, "001");
    will_return(__wrap_labels_find, labels);

    expect_string(__wrap_labels_get, key, "_wazuh_version");
    will_return(__wrap_labels_get, NULL);

    expect_value(__wrap_wdb_get_agent_info, id, atoi(data->lf->agent_id));
    will_return(__wrap_wdb_get_agent_info, NULL);

    expect_string(__wrap__merror, formatted_msg, "Failed to get agent '1' information from Wazuh DB.");

<<<<<<< HEAD
    OS_Exec(&execq, &arq, data->lf, data->ar);
=======
    OS_Exec(execq, &arq, &sock, data->lf, data->ar);
>>>>>>> ac2a9634
}

void test_getActiveResponseInJSON_extra_args(void **state){
    test_struct_t *data  = (test_struct_t *)*state;
    cJSON *json_msj = NULL;

    char * msg;
    char *c_device = NULL;
    const char *alert_info = "[{\"test\":\"test\"}]";
    char *extra_args = "-arg1 --arg2 arg3 ; cat /etc/passwd";
    char *result = "[\"-arg1\",\"--arg2\",\"arg3\",\";\",\"cat\",\"/etc/passwd\"]";
    char *node = NULL;

    os_malloc(OS_MAXSTR + 1, msg);
    os_strdup("node01", node);

    will_return(__wrap_Eventinfo_to_jsonstr, strdup(alert_info));

    will_return(__wrap_OS_ReadXML, 1);

    will_return(__wrap_OS_GetOneContentforElement, node);

    getActiveResponseInJSON(data->lf, data->ar, extra_args, msg);

    cJSON * root = cJSON_Parse(msg);
    cJSON * deviceData = cJSON_GetObjectItem(root,"parameters");
    if(deviceData) {
       cJSON *device = deviceData->child;
       if(device) {
           c_device = cJSON_PrintUnformatted(device);
       }
    }
    cJSON_Delete(root);

    assert_string_equal(c_device, result);

    os_free(c_device);
    os_free(msg);
}

void test_send_exec_msg(void **state){
    int socket = 10;
    char *queue_path = "/path/to/queue";
    char *exec_msg = "Message";

    expect_OS_SendUnix_call(socket, exec_msg, 0, 0);

    send_exec_msg(&socket, queue_path, exec_msg);
}

void test_send_exec_msg_reconnect_socket(void **state){
    int socket = -1;
    int new_socket = 1;
    char *queue_path = "/path/to/queue";
    char *exec_msg = "Message";

    expect_StartMQ_call(queue_path, WRITE, new_socket);
    expect_OS_SendUnix_call(new_socket, exec_msg, 0, 0);

    send_exec_msg(&socket, queue_path, exec_msg);
}

void test_send_exec_msg_reconnect_socket_fail(void **state){
    int socket = -1;
    char *queue_path = "/path/to/queue";
    char *exec_msg = "Message";
    errno = 1;

    expect_StartMQ_call(queue_path, WRITE, -1);
    expect_string(__wrap__merror, formatted_msg, "(1210): Queue '/path/to/queue' not accessible: 'Operation not permitted'");

    send_exec_msg(&socket, queue_path, exec_msg);
}

void test_send_exec_msg_OS_SOCKBUSY(void **state){
    int socket = 10;
    char *queue_path = "/path/to/queue";
    char *exec_msg = "Message";

    expect_OS_SendUnix_call(socket, exec_msg, 0, OS_SOCKBUSY);
    expect_string(__wrap__merror, formatted_msg, "(1322): Socket busy.");
    expect_string(__wrap__merror, formatted_msg, "(1321): Error communicating with queue '/path/to/queue'.");

    send_exec_msg(&socket, queue_path, exec_msg);
}

void test_send_exec_msg_OS_TIMEOUT(void **state){
    int socket = 10;
    char *queue_path = "/path/to/queue";
    char *exec_msg = "Message";

    expect_OS_SendUnix_call(socket, exec_msg, 0, OS_TIMEOUT);
    expect_string(__wrap__merror, formatted_msg, "(1321): Error communicating with queue '/path/to/queue'.");

    send_exec_msg(&socket, queue_path, exec_msg);
}

int main(void)
{
    const struct CMUnitTest tests[] = {
        // LOCAL
        cmocka_unit_test_setup_teardown(test_server_success_json, test_setup, test_teardown),

        // ALL_AGENTS
        cmocka_unit_test_setup_teardown(test_all_agents_success_json_string, test_setup, test_teardown),
        cmocka_unit_test_setup_teardown(test_all_agents_success_json_string_wdb, test_setup, test_teardown),
        cmocka_unit_test_setup_teardown(test_all_agents_success_fail_agt_info1, test_setup, test_teardown),

        // SPECIFIC_AGENT
        cmocka_unit_test_setup_teardown(test_specific_agent_success_json, test_setup, test_teardown),
        cmocka_unit_test_setup_teardown(test_specific_agent_success_json_wdb, test_setup, test_teardown),
        cmocka_unit_test_setup_teardown(test_specific_agent_success_string, test_setup, test_teardown),
        cmocka_unit_test_setup_teardown(test_specific_agent_success_string_wdb, test_setup, test_teardown),
        cmocka_unit_test_setup_teardown(test_specific_agent_success_fail_agt_info1, test_setup, test_teardown),

        // REMOTE_AGENT
        cmocka_unit_test_setup_teardown(test_remote_agent_success_json, test_setup, test_teardown),
        cmocka_unit_test_setup_teardown(test_remote_agent_success_json_wdb, test_setup, test_teardown),
        cmocka_unit_test_setup_teardown(test_remote_agent_success_string, test_setup, test_teardown),
        cmocka_unit_test_setup_teardown(test_remote_agent_success_string_wdb, test_setup, test_teardown),
        cmocka_unit_test_setup_teardown(test_remote_agent_success_fail_agt_info1, test_setup, test_teardown),

        // getActiveResponseInJSON
        cmocka_unit_test_setup_teardown(test_getActiveResponseInJSON_extra_args, test_setup, test_teardown),

        // send_exec_msg
        cmocka_unit_test(test_send_exec_msg),
        cmocka_unit_test(test_send_exec_msg_reconnect_socket),
        cmocka_unit_test(test_send_exec_msg_reconnect_socket_fail),
        cmocka_unit_test(test_send_exec_msg_OS_SOCKBUSY),
        cmocka_unit_test(test_send_exec_msg_OS_TIMEOUT),
        };

    return cmocka_run_group_tests(tests, NULL, NULL);
}<|MERGE_RESOLUTION|>--- conflicted
+++ resolved
@@ -132,11 +132,7 @@
     expect_value(__wrap_OS_SendUnix, size, 0);
     will_return(__wrap_OS_SendUnix, 1);
 
-<<<<<<< HEAD
-    OS_Exec(&execq, &arq, data->lf, data->ar);
-=======
-    OS_Exec(execq, &arq, &sock, data->lf, data->ar);
->>>>>>> ac2a9634
+    OS_Exec(&execq, &arq, &sock, data->lf, data->ar);
 }
 
 void test_all_agents_success_json_string(void **state)
@@ -215,11 +211,7 @@
     expect_value(__wrap_OS_SendUnix, size, 0);
     will_return(__wrap_OS_SendUnix, 1);
 
-<<<<<<< HEAD
-    OS_Exec(&execq, &arq, data->lf, data->ar);
-=======
-    OS_Exec(execq, &arq, &sock, data->lf, data->ar);
->>>>>>> ac2a9634
+    OS_Exec(&execq, &arq, &sock, data->lf, data->ar);
 }
 
 void test_all_agents_success_json_string_wdb(void **state)
@@ -308,11 +300,7 @@
     expect_value(__wrap_OS_SendUnix, size, 0);
     will_return(__wrap_OS_SendUnix, 1);
 
-<<<<<<< HEAD
-    OS_Exec(&execq, &arq, data->lf, data->ar);
-=======
-    OS_Exec(execq, &arq, &sock, data->lf, data->ar);
->>>>>>> ac2a9634
+    OS_Exec(&execq, &arq, &sock, data->lf, data->ar);
 }
 
 void test_all_agents_success_fail_agt_info1(void **state)
@@ -368,11 +356,7 @@
 
     expect_string(__wrap__merror, formatted_msg, "Failed to get agent '5' information from Wazuh DB.");
 
-<<<<<<< HEAD
-    OS_Exec(&execq, &arq, data->lf, data->ar);
-=======
-    OS_Exec(execq, &arq, &sock, data->lf, data->ar);
->>>>>>> ac2a9634
+    OS_Exec(&execq, &arq, &sock, data->lf, data->ar);
 }
 
 void test_specific_agent_success_json(void **state)
@@ -417,11 +401,7 @@
     expect_value(__wrap_OS_SendUnix, size, 0);
     will_return(__wrap_OS_SendUnix, 1);
 
-<<<<<<< HEAD
-    OS_Exec(&execq, &arq, data->lf, data->ar);
-=======
-    OS_Exec(execq, &arq, &sock, data->lf, data->ar);
->>>>>>> ac2a9634
+    OS_Exec(&execq, &arq, &sock, data->lf, data->ar);
 }
 
 void test_specific_agent_success_json_wdb(void **state)
@@ -471,11 +451,7 @@
     expect_value(__wrap_OS_SendUnix, size, 0);
     will_return(__wrap_OS_SendUnix, 1);
 
-<<<<<<< HEAD
-    OS_Exec(&execq, &arq, data->lf, data->ar);
-=======
-    OS_Exec(execq, &arq, &sock, data->lf, data->ar);
->>>>>>> ac2a9634
+    OS_Exec(&execq, &arq, &sock, data->lf, data->ar);
 }
 
 void test_specific_agent_success_string(void **state)
@@ -511,11 +487,7 @@
     expect_value(__wrap_OS_SendUnix, size, 0);
     will_return(__wrap_OS_SendUnix, 1);
 
-<<<<<<< HEAD
-    OS_Exec(&execq, &arq, data->lf, data->ar);
-=======
-    OS_Exec(execq, &arq, &sock, data->lf, data->ar);
->>>>>>> ac2a9634
+    OS_Exec(&execq, &arq, &sock, data->lf, data->ar);
 }
 
 void test_specific_agent_success_string_wdb(void **state)
@@ -556,11 +528,7 @@
     expect_value(__wrap_OS_SendUnix, size, 0);
     will_return(__wrap_OS_SendUnix, 1);
 
-<<<<<<< HEAD
-    OS_Exec(&execq, &arq, data->lf, data->ar);
-=======
-    OS_Exec(execq, &arq, &sock, data->lf, data->ar);
->>>>>>> ac2a9634
+    OS_Exec(&execq, &arq, &sock, data->lf, data->ar);
 }
 
 void test_specific_agent_success_fail_agt_info1(void **state)
@@ -589,11 +557,7 @@
 
     expect_string(__wrap__merror, formatted_msg, "Failed to get agent '2' information from Wazuh DB.");
 
-<<<<<<< HEAD
-    OS_Exec(&execq, &arq, data->lf, data->ar);
-=======
-    OS_Exec(execq, &arq, &sock, data->lf, data->ar);
->>>>>>> ac2a9634
+    OS_Exec(&execq, &arq, &sock, data->lf, data->ar);
 }
 
 void test_remote_agent_success_json(void **state)
@@ -638,11 +602,7 @@
 
     will_return(__wrap_OS_GetOneContentforElement, node);
 
-<<<<<<< HEAD
-    OS_Exec(&execq, &arq, data->lf, data->ar);
-=======
-    OS_Exec(execq, &arq, &sock, data->lf, data->ar);
->>>>>>> ac2a9634
+    OS_Exec(&execq, &arq, &sock, data->lf, data->ar);
 }
 
 void test_remote_agent_success_json_wdb(void **state)
@@ -692,11 +652,7 @@
 
     will_return(__wrap_OS_GetOneContentforElement, node);
 
-<<<<<<< HEAD
-    OS_Exec(&execq, &arq, data->lf, data->ar);
-=======
-    OS_Exec(execq, &arq, &sock, data->lf, data->ar);
->>>>>>> ac2a9634
+    OS_Exec(&execq, &arq, &sock, data->lf, data->ar);
 }
 
 void test_remote_agent_success_string(void **state)
@@ -732,11 +688,7 @@
     expect_value(__wrap_OS_SendUnix, size, 0);
     will_return(__wrap_OS_SendUnix, 1);
 
-<<<<<<< HEAD
-    OS_Exec(&execq, &arq, data->lf, data->ar);
-=======
-    OS_Exec(execq, &arq, &sock, data->lf, data->ar);
->>>>>>> ac2a9634
+    OS_Exec(&execq, &arq, &sock, data->lf, data->ar);
 }
 
 void test_remote_agent_success_string_wdb(void **state)
@@ -777,11 +729,7 @@
     expect_value(__wrap_OS_SendUnix, size, 0);
     will_return(__wrap_OS_SendUnix, 1);
 
-<<<<<<< HEAD
-    OS_Exec(&execq, &arq, data->lf, data->ar);
-=======
-    OS_Exec(execq, &arq, &sock, data->lf, data->ar);
->>>>>>> ac2a9634
+    OS_Exec(&execq, &arq, &sock, data->lf, data->ar);
 }
 
 void test_remote_agent_success_fail_agt_info1(void **state)
@@ -810,11 +758,7 @@
 
     expect_string(__wrap__merror, formatted_msg, "Failed to get agent '1' information from Wazuh DB.");
 
-<<<<<<< HEAD
-    OS_Exec(&execq, &arq, data->lf, data->ar);
-=======
-    OS_Exec(execq, &arq, &sock, data->lf, data->ar);
->>>>>>> ac2a9634
+    OS_Exec(&execq, &arq, &sock, data->lf, data->ar);
 }
 
 void test_getActiveResponseInJSON_extra_args(void **state){
