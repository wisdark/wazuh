--- conflicted
+++ resolved
@@ -51,12 +51,9 @@
 #define VU_AGENT_START        "(5486): Starting vulnerability assessment for agent %s."
 #define VU_AGENT_FINISH       "(5487): Finished vulnerability assessment for agent %s."
 #define VU_AG_NEVER_CON       "(5488): Agent '%s' never connected."
-<<<<<<< HEAD
 #define VU_API_REQ_RETRY      "(5490): There was no valid response to '%s'. Retrying in %d seconds..."
 #define VU_UNEXP_JSON_KEY     "(5492): Unexpected JSON key: '%s'."
 #define VU_ENDING_UPDATE      "(5494): The update of the feeds ended successfully."
-=======
-#define VU_DOWNLOAD_FAIL      "(5489): The download can not be completed. Retrying in %d seconds."
->>>>>>> cd495793
+#define VU_DOWNLOAD_FAIL      "(5495): The download can not be completed. Retrying in %d seconds."
 
 #endif