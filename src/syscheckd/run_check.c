--- conflicted
+++ resolved
@@ -89,21 +89,8 @@
 }
 // LCOV_EXCL_STOP
 
-<<<<<<< HEAD
-
-// LCOV_EXCL_START
-// Send a message related to rootcheck change/addition
-int send_rootcheck_msg(const char *msg)
-{
-    fim_send_msg(ROOTCHECK_MQ, ROOTCHECK, msg);
-    return (0);
-}
-// LCOV_EXCL_STOP
-
-
-// LCOV_EXCL_START
-=======
->>>>>>> cfcdf75c
+
+// LCOV_EXCL_START
 // Send a message related to logs
 int send_log_msg(const char * msg)
 {
