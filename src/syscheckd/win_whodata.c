--- conflicted
+++ resolved
@@ -1332,7 +1332,6 @@
     SendMSG(syscheck.queue, msg_alert, "syscheck", LOCALFILE_MQ);
 }
 
-<<<<<<< HEAD
 int get_volume_names() {
     char *convert_device;
     char *convert_volume;
@@ -1514,10 +1513,14 @@
                 path = new_path;
             }
             break;
-        } 
+        }
 
         iterator++;
-=======
+    }
+
+    return 0;
+}
+
 char *get_whodata_path(const short unsigned int *win_path) {
     int count;
     char *path = NULL;
@@ -1801,14 +1804,11 @@
             mdebug2("Ignoring remove event for file '%s' because it has already been reported.", file);
             return 1;
         }
->>>>>>> 08181848
     }
 
     return 0;
 }
 
-<<<<<<< HEAD
-=======
 void whodata_clean_rlist() {
     whodata_event_node *node_it;
     time_t now = time(NULL);
@@ -1824,5 +1824,4 @@
     }
 }
 
->>>>>>> 08181848
 #endif