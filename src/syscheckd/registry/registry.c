/* Copyright (C) 2015-2020, Wazuh Inc.
 * Copyright (C) 2009 Trend Micro Inc.
 * All rights reserved.
 *
 * This program is free software; you can redistribute it
 * and/or modify it under the terms of the GNU General Public
 * License (version 2) as published by the FSF - Free Software
 * Foundation.
 */

#ifdef WIN32

#include "registry.h"
#include "shared.h"
#include "../syscheck.h"
#include "../db/fim_db.h"
#include "../db/fim_db_registries.h"
#include "os_crypto/md5/md5_op.h"
#include "os_crypto/sha1/sha1_op.h"
#include "os_crypto/md5_sha1/md5_sha1_op.h"
#include <openssl/md5.h>
#include <openssl/sha.h>

#ifdef WAZUH_UNIT_TESTING
#include "unit_tests/wrappers/windows/winreg_wrappers.h"

// Remove static qualifier when unit testing
#define static
#endif

/* Default values */
#define MAX_KEY_LENGTH 260
#define MAX_KEY 2048
#define MAX_VALUE_NAME 16383

/* Global variables */
static int _base_line = 0;

/**
 * @brief Set the root key and subkey associated with a given key.
 *
 * @param root_key_handle A pointer to a handle which will hold the root key handle on success, NULL on failure.
 * @param full_key A string holding the full path to a registry key.
 * @param sub_key A pointer to a pointer which will point to the byte where the first sub key of full_key starts,
 * unchanged on error.
 * @return 0 if the root key is properly set, -1 otherwise.
 */
int fim_set_root_key(HKEY *root_key_handle, const char *full_key, const char **sub_key) {
    int root_key_length;

    if (root_key_handle == NULL || full_key == NULL || sub_key == NULL) {
        return -1;
    }

    /* Verify valid root tree */
    if (strncmp(full_key, "HKEY_LOCAL_MACHINE", 18) == 0) {
        *root_key_handle = HKEY_LOCAL_MACHINE;
        root_key_length = 18;
    } else if (strncmp(full_key, "HKEY_CLASSES_ROOT", 17) == 0) {
        *root_key_handle = HKEY_CLASSES_ROOT;
        root_key_length = 17;
    } else if (strncmp(full_key, "HKEY_CURRENT_CONFIG", 19) == 0) {
        *root_key_handle = HKEY_CURRENT_CONFIG;
        root_key_length = 19;
    } else if (strncmp(full_key, "HKEY_USERS", 10) == 0) {
        *root_key_handle = HKEY_USERS;
        root_key_length = 10;
    } else {
        *root_key_handle = NULL;
        return -1;
    }

    if (full_key[root_key_length] != '\\') {
        *root_key_handle = NULL;
        return -1;
    }

    *sub_key = &full_key[root_key_length + 1];
    return 0;
}

registry *fim_registry_configuration(const char *key, int arch) {
    int it = 0;
    int top = 0;
    int match;
    registry *ret = NULL;

    for (it = 0; syscheck.registry[it].entry; it++) {
        if (arch != syscheck.registry[it].arch) {
            continue;
        }

        match = w_compare_str(syscheck.registry[it].entry, key);

        if (top < match) {
            ret = &syscheck.registry[it];
            top = match;
        }
    }

    if (ret == NULL) {
        mdebug2(FIM_CONFIGURATION_NOTFOUND, "registry", key);
    }

    return ret;
}

/**
 * @brief Validates the recursion level of a registry key.
 *
 * @param key_path Path of the key
 * @param configuration The configuration associated with the registry entry.
 * @return 0 if the path is valid, -1 if the path is to be excluded.
 */
int fim_registry_validate_recursion_level(const char *key_path, const registry *configuration) {
    const char *pos;
    int depth = -1;
    unsigned int parent_path_size;

    if (key_path == NULL || configuration == NULL) {
        return -1;
    }

    /* Verify recursion level */
    parent_path_size = strlen(configuration->entry);
    // Recursion level only for registry keys
    if (parent_path_size > strlen(key_path)) {
        return -1;
    }

    pos = key_path + parent_path_size;
    while (pos = strchr(pos, PATH_SEP), pos) {
        depth++;
        pos++;
    }

    if (depth > configuration->recursion_level) {
        mdebug2(FIM_MAX_RECURSION_LEVEL, depth, configuration->recursion_level, key_path);
        return -1;
    }

    return 0;
}

/**
 * @brief Validates ignore restrictions of registry entry.
 *
 * @param entry A string holding the full path of the key or the name of the value to be validated.
 * @param configuration The configuration associated with the registry entry.
 * @param key 1 if the entry is a key, 0 if the entry is a value.
 * @return 0 if the path is valid, -1 if the path is to be excluded.
 */
int fim_registry_validate_ignore(const char *entry, const registry *configuration, int key) {
    int ign_it;
    registry_ignore **ignore_list;
    registry_ignore_regex **ignore_list_regex;

    if (entry == NULL || configuration == NULL) {
        return -1;
    }

    if (key) {
        ignore_list = &syscheck.key_ignore;
        ignore_list_regex = &syscheck.key_ignore_regex;
    } else {
        ignore_list = &syscheck.value_ignore;
        ignore_list_regex = &syscheck.value_ignore_regex;
    }

    if (*ignore_list) {
        for (ign_it = 0; (*ignore_list)[ign_it].entry; ign_it++) {
            if ((*ignore_list)[ign_it].arch != configuration->arch) {
                continue;
            }
            if (strncasecmp((*ignore_list)[ign_it].entry, entry, strlen((*ignore_list)[ign_it].entry)) == 0) {
                mdebug2(FIM_IGNORE_ENTRY, key ? "registry" : "value", entry, (*ignore_list)[ign_it].entry);
                return -1;
            }
        }
    }
    if (*ignore_list_regex) {
        for (ign_it = 0; (*ignore_list_regex)[ign_it].regex; ign_it++) {
            if ((*ignore_list_regex)[ign_it].arch != configuration->arch) {
                continue;

            }
            if (OSMatch_Execute(entry, strlen(entry), (*ignore_list_regex)[ign_it].regex)) {
                mdebug2(FIM_IGNORE_SREGEX, key ? "registry" : "value", entry, (*ignore_list_regex)[ign_it].regex->raw);
                return -1;
            }
        }
    }
    return 0;
}
/**
 * @brief Compute checksum of a registry key
 *
 * @param data FIM registry key whose checksum will be computed
 */
void fim_registry_get_checksum_key(fim_registry_key *data) {
    char *checksum = NULL;
    int size;

    size = snprintf(0,
            0,
            "%s:%s:%s:%s:%s:%u",
            data->perm ? data->perm : "",
            data->uid ? data->uid : "",
            data->user_name ? data->user_name : "",
            data->gid ? data->gid : "",
            data->group_name ? data->group_name : "",
            data->mtime);

    os_calloc(size + 1, sizeof(char), checksum);
    snprintf(checksum,
            size + 1,
            "%s:%s:%s:%s:%s:%u:%d",
            data->perm ? data->perm : "",
            data->uid ? data->uid : "",
            data->gid ? data->gid : "",
            data->user_name ? data->user_name : "",
            data->group_name ? data->group_name : "",
            data->mtime,
            data->arch);

    OS_SHA1_Str(checksum, -1, data->checksum);
    free(checksum);
}

/**
 * @brief Compute checksum of a registry value
 *
 * @param data FIM registry value whose checksum will be computed
 */
void fim_registry_get_checksum_value(fim_registry_value_data *data) {
    char *checksum = NULL;
    int size;

    size = snprintf(0,
            0,
            "%u:%u:%s:%s:%s",
            data->type,
            data->size,
            data->hash_md5 ,
            data->hash_sha1,
            data->hash_sha256);

    os_calloc(size + 1, sizeof(char), checksum);
    snprintf(checksum,
            size + 1,
            "%u:%u:%s:%s:%s",
            data->type,
            data->size,
            data->hash_md5 ,
            data->hash_sha1,
            data->hash_sha256);

    OS_SHA1_Str(checksum, -1, data->checksum);
    free(checksum);
}

/**
 * @brief Initialize digest context according to a provided configuration
 *
 * @param opts An integer holding the registry configuration.
 * @param md5_ctx An uninitialized md5 context.
 * @param sha1_ctx An uninitialized sha1 context.
 * @param sha256_ctx An uninitialized sha256 context.
 */
void fim_registry_init_digests(int opts, MD5_CTX *md5_ctx, SHA_CTX *sha1_ctx, SHA256_CTX *sha256_ctx) {
    if (opts | CHECK_MD5SUM) {
        MD5_Init(md5_ctx);
    }

    if (opts | CHECK_SHA1SUM) {
        SHA1_Init(sha1_ctx);
    }

    if (opts | CHECK_SHA256SUM) {
        SHA256_Init(sha256_ctx);
    }
}

/**
 * @brief Update digests from a provided buffer.
 *
 * @param buffer A raw data buffer used to update digests.
 * @param length An integer holding the length of buffer.
 * @param opts An integer holding the registry configuration.
 * @param md5_ctx An MD5 CTX to be updated with the contents of buffer.
 * @param sha1_ctx An SHA1 CTX to be updated with the contents of buffer.
 * @param sha256_ctx An SHA256 CTX to be updated with the contents of buffer.
 */
void fim_registry_update_digests(const BYTE *buffer,
                                 int length,
                                 int opts,
                                 MD5_CTX *md5_ctx,
                                 SHA_CTX *sha1_ctx,
                                 SHA256_CTX *sha256_ctx) {
    if (opts | CHECK_MD5SUM) {
        MD5_Update(md5_ctx, buffer, (unsigned)length);
    }

    if (opts | CHECK_SHA1SUM) {
        SHA1_Update(sha1_ctx, buffer, length);
    }

    if (opts | CHECK_SHA256SUM) {
        SHA256_Update(sha256_ctx, buffer, length);
    }
}

/**
 * @brief Prints out hashes from the provided contexts, destryoing them in the process.
 *
 * @param opts An integer holding the registry configuration.
 * @param md5_ctx An MD5 CTX used to print the corresponding hash.
 * @param sha1_ctx An SHA1 CTX used to print the corresponding hash.
 * @param sha256_ctx An SHA256 CTX used to print the corresponding hash.
 * @param md5_output A buffer holding the MD5 hash on exit.
 * @param sha1_output A buffer holding the SHA1 hash on exit.
 * @param sha256_output A buffer holding the SHA256 hash on exit.
 */
void fim_registry_final_digests(int opts,
                                MD5_CTX *md5_ctx,
                                SHA_CTX *sha1_ctx,
                                SHA256_CTX *sha256_ctx,
                                os_md5 md5_output,
                                os_sha1 sha1_output,
                                os_sha256 sha256_output) {
    unsigned char md5_digest[16];
    unsigned char sha1_digest[SHA_DIGEST_LENGTH];
    unsigned char sha256_digest[SHA256_DIGEST_LENGTH];
    int n;

    if (opts | CHECK_MD5SUM) {
        MD5_Final(md5_digest, md5_ctx);
        for (n = 0; n < 16; n++) {
            snprintf(md5_output, 3, "%02x", md5_digest[n]);
            md5_output += 2;
        }
    }

    if (opts | CHECK_SHA1SUM) {
        SHA1_Final(sha1_digest, sha1_ctx);
        for (n = 0; n < SHA_DIGEST_LENGTH; n++) {
            snprintf(sha1_output, 3, "%02x", sha1_digest[n]);
            sha1_output += 2;
        }
    }

    if (opts | CHECK_SHA256SUM) {
        SHA256_Final(sha256_digest, sha256_ctx);
        for (n = 0; n < SHA256_DIGEST_LENGTH; n++) {
            snprintf(sha256_output, 3, "%02x", sha256_digest[n]);
            sha256_output += 2;
        }
    }
}

/**
 * @brief Calculate and store value hashes.
 *
 * @param entry FIM entry holding information from a value.
 * @param configuration The confguration associated with the value.
 * @param data_buffer Raw buffer holding the value's contents.
 */
void fim_registry_calculate_hashes(fim_entry *entry, registry *configuration, BYTE *data_buffer) {
    MD5_CTX md5_ctx;
    SHA_CTX sha1_ctx;
    SHA256_CTX sha256_ctx;

    char *string_it;
    BYTE buffer[OS_SIZE_2048];
    int length;

    entry->registry_entry.value->hash_md5[0] = '\0';
    entry->registry_entry.value->hash_sha1[0] = '\0';
    entry->registry_entry.value->hash_sha256[0] = '\0';

    if ((configuration->opts & (CHECK_MD5SUM | CHECK_SHA1SUM | CHECK_SHA256SUM)) == 0) {
        return;
    }

    /* Initialize configured hashes */
    fim_registry_init_digests(configuration->opts, &md5_ctx, &sha1_ctx, &sha256_ctx);

    switch (entry->registry_entry.value->type) {
    case REG_SZ:
    case REG_EXPAND_SZ:
        fim_registry_update_digests(data_buffer, strlen((char *)data_buffer), configuration->opts, &md5_ctx, &sha1_ctx,
                                    &sha256_ctx);
        break;
    case REG_MULTI_SZ:
        /* Print multiple strings */
        for (string_it = (char *)data_buffer; *string_it; string_it += strlen(string_it) + 1) {
            fim_registry_update_digests((BYTE *)string_it, strlen(string_it), configuration->opts, &md5_ctx, &sha1_ctx,
                                        &sha256_ctx);
        }
        break;
    case REG_DWORD:
        length = snprintf((char *)buffer, OS_SIZE_2048, "%08x", *((unsigned int *)data_buffer));
        fim_registry_update_digests(buffer, length, configuration->opts, &md5_ctx, &sha1_ctx, &sha256_ctx);
        break;
    default:
        for (unsigned int i = 0; i < entry->registry_entry.value->size; i++) {
            length = snprintf((char *)buffer, 3, "%02x", (unsigned int)data_buffer[i] & 0xFF);
            fim_registry_update_digests(buffer, length, configuration->opts, &md5_ctx, &sha1_ctx, &sha256_ctx);
        }
        break;
    }

    fim_registry_final_digests(configuration->opts, &md5_ctx, &sha1_ctx, &sha256_ctx,
                               entry->registry_entry.value->hash_md5, entry->registry_entry.value->hash_sha1,
                               entry->registry_entry.value->hash_sha256);
}

/**
 * @brief Gets all information from a given registry key.
 *
 * @param key_handle A handle to the key whose information we want.
 * @param path A string holding the full path to the key we want to query.
 * @param configuration The confguration associated with the key.
 * @return A fim_registry_key object holding the information from the queried key, NULL on error.
 */
fim_registry_key *fim_registry_get_key_data(HKEY key_handle, const char *path, const registry *configuration) {
    fim_registry_key *key;

    os_calloc(1, sizeof(fim_registry_key), key);

    os_calloc(MAX_KEY, sizeof(char), key->path);
    snprintf(key->path, MAX_KEY, "%s", path);

    key->arch = configuration->arch;

     if (configuration->opts & CHECK_OWNER) {
        key->user_name = get_registry_user(path, &key->uid, key_handle);
    }

    if (configuration->opts & CHECK_GROUP) {
        key->group_name = get_registry_group(&key->gid, key_handle);
    }

    if (configuration->opts & CHECK_PERM) {
        char permissions[OS_SIZE_6144 + 1];
        int retval = 0;

        retval = get_registry_permissions(key_handle, permissions);

        if (retval != ERROR_SUCCESS) {
            mwarn(FIM_EXTRACT_PERM_FAIL, path, retval);
        } else {
            key->perm = decode_win_permissions(permissions);
        }
    }

    if (configuration->opts & CHECK_MTIME) {
        key->mtime = get_registry_mtime(key_handle);
    }

    key->last_event = time(NULL);

    fim_registry_get_checksum_key(key);

    return key;
}

/**
 * @brief Free all memory associated with a registry key.
 *
 * @param data A fim_registry_key object to be free'd.
 */
void fim_registry_free_key(fim_registry_key *key) {
    if (key) {
        os_free(key->path);
        os_free(key->perm);
        os_free(key->uid);
        os_free(key->gid);
        os_free(key->user_name);
        os_free(key->group_name);
        free(key);
    }
}

/**
 * @brief Free all memory associated with a registry value.
 *
 * @param data A fim_registry_value_data object to be free'd.
 */
void fim_registry_free_value_data(fim_registry_value_data *data) {
    if (data) {
        os_free(data->name);
        free(data);
    }
}

void fim_registry_free_entry(fim_entry *entry) {
    if (entry) {
        fim_registry_free_key(entry->registry_entry.key);
        fim_registry_free_value_data(entry->registry_entry.value);
        free(entry);
    }
}

/**
 * @brief Process and trigger delete events for a given registry value.
 *
 * @param fim_sql An object holding all information corresponding to the FIM DB.
 * @param data A fim_entry object holding the deleted value information retrieved from the FIM DB.
 * @param mutex A mutex to be locked before operating on the registry tables from the FIM DB.
 * @param _alert A pointer to an integer specifying if an alert should be generated.
 * @param _ev_mode A value specifying if the event has been triggered in scheduled, realtime or whodata mode.
 * @param _w_evt A whodata object holding information corresponding to the event.
 */
void fim_registry_process_value_delete_event(fdb_t *fim_sql,
                                             fim_entry *data,
                                             __attribute__((unused)) pthread_mutex_t *mutex,
                                             void *_alert,
                                             void *_ev_mode,
                                             __attribute__((unused)) void *_w_evt) {
    int alert = *(int *)_alert;
    fim_event_mode event_mode = *(fim_event_mode *)_ev_mode;
    registry *configuration;

    configuration = fim_registry_configuration(data->registry_entry.key->path, data->registry_entry.key->arch);
    if (configuration == NULL) {
        return;
    }

    if (alert) {
        cJSON *json_event = fim_registry_event(data, NULL, configuration, event_mode, FIM_DELETE, NULL, NULL);

        if (json_event) {
            char *json_formated = cJSON_PrintUnformatted(json_event);
            send_syscheck_msg(json_formated);
            os_free(json_formated);

            cJSON_Delete(json_event);
        }
    }

    fim_db_remove_registry_value_data(fim_sql, data->registry_entry.value);

    if (configuration->opts & CHECK_SEECHANGES) {
        fim_diff_process_delete_value(data->registry_entry.key->path, data->registry_entry.value->name,
                                      data->registry_entry.key->arch);
    }
}

/**
 * @brief Process and trigger delete events for a given registry key.
 *
 * @param fim_sql An object holding all information corresponding to the FIM DB.
 * @param data A fim_entry object holding the deleted key information retrieved from the FIM DB.
 * @param mutex A mutex to be locked before operating on the registry tables from the FIM DB.
 * @param _alert A pointer to an integer specifying if an alert should be generated.
 * @param _ev_mode A value specifying if the event has been triggered in scheduled, realtime or whodata mode.
 * @param _w_evt A whodata object holding information corresponding to the event.
 */
void fim_registry_process_key_delete_event(fdb_t *fim_sql,
                                           fim_entry *data,
                                           pthread_mutex_t *mutex,
                                           void *_alert,
                                           void *_ev_mode,
                                           void *_w_evt) {
    int alert = *(int *)_alert;
    fim_event_mode event_mode = *(fim_event_mode *)_ev_mode;
    fim_tmp_file *file;
    registry *configuration;
    int result;

    configuration = fim_registry_configuration(data->registry_entry.key->path, data->registry_entry.key->arch);
    if (configuration == NULL) {
        return;
    }

    if (alert) {
        cJSON *json_event = fim_registry_event(data, NULL, configuration, event_mode, FIM_DELETE, NULL, NULL);

        if (json_event) {
            char *json_formated = cJSON_PrintUnformatted(json_event);
            send_syscheck_msg(json_formated);
            os_free(json_formated);

            cJSON_Delete(json_event);
        }
    }

    w_mutex_lock(mutex);
    result = fim_db_get_values_from_registry_key(fim_sql, &file, syscheck.database_store, data->registry_entry.key->id);
    w_mutex_unlock(mutex);

    if (result == FIMDB_OK && file && file->elements) {
        fim_db_process_read_registry_data_file(fim_sql, file, mutex, fim_registry_process_value_delete_event,
                                               syscheck.database_store, _alert, _ev_mode, _w_evt);
    }

    w_mutex_lock(mutex);
    fim_db_remove_registry_key(fim_sql, data);
    w_mutex_unlock(mutex);

    if (configuration->opts & CHECK_SEECHANGES) {
        fim_diff_process_delete_registry(data->registry_entry.key->path, data->registry_entry.key->arch);
    }
}

/**
 * @brief Process and trigger delete events for all unscanned registry elements.
 */
void fim_registry_process_unscanned_entries() {
    fim_tmp_file *file;
    fim_event_mode event_mode = FIM_SCHEDULED;
    int result;

    w_mutex_lock(&syscheck.fim_registry_mutex);
    result = fim_db_get_registry_keys_not_scanned(syscheck.database, &file, syscheck.database_store);
    w_mutex_unlock(&syscheck.fim_registry_mutex);

    if (result != FIMDB_OK) {
        mwarn(FIM_REGISTRY_UNSCANNED_KEYS_FAIL);
    } else if (file && file->elements) {
        fim_db_process_read_file(syscheck.database, file, FIM_TYPE_REGISTRY, &syscheck.fim_registry_mutex,
                                 fim_registry_process_key_delete_event, syscheck.database_store, &_base_line,
                                 &event_mode, NULL);
    }

    w_mutex_lock(&syscheck.fim_registry_mutex);
    result = fim_db_get_registry_data_not_scanned(syscheck.database, &file, syscheck.database_store);
    w_mutex_unlock(&syscheck.fim_registry_mutex);

    if (result != FIMDB_OK) {
        mwarn(FIM_REGISTRY_UNSCANNED_VALUE_FAIL);
    } else if (file && file->elements) {
        fim_db_process_read_registry_data_file(syscheck.database, file, &syscheck.fim_registry_mutex,
                                               fim_registry_process_value_delete_event, syscheck.database_store,
                                               &_base_line, &event_mode, NULL);
    }
}

/**
 * @brief Generate and send value event
 *
 * @param new A fim_entry object holding the information gathered from the key and value.
 * @param saved A fim_entry object holding the information from the key and value retrieved from the database.
 * @param mode A value specifying if the event has been triggered in scheduled, realtime or whodata mode.
 * @param data_buffer A pointer to the raw data buffer contained in the value.
 */
void fim_registry_process_value_event(fim_entry *new,
                                      fim_entry *saved,
                                      fim_event_mode mode,
                                      BYTE *data_buffer) {
    char value_path[MAX_KEY + 2];
    registry *configuration;
    cJSON *json_event;
    char *diff = NULL;
    snprintf(value_path, MAX_KEY, "%s\\%s", new->registry_entry.key->path, new->registry_entry.value->name);

    configuration = fim_registry_configuration(new->registry_entry.key->path, new->registry_entry.key->arch);
    if (configuration == NULL) {
        return;
    }
    if (fim_registry_validate_ignore(new->registry_entry.value->name, configuration, 0)) {
        return;
    }

    if (fim_check_restrict(new->registry_entry.value->name, configuration->restrict_value)) {
        return;
    }

    fim_registry_calculate_hashes(new, configuration, data_buffer);

    fim_registry_get_checksum_value(new->registry_entry.value);

    saved->registry_entry.value = fim_db_get_registry_data(syscheck.database, new->registry_entry.key->id,
                                                           new->registry_entry.value->name);

    if (configuration->opts & CHECK_SEECHANGES) {
        diff = fim_registry_value_diff(new->registry_entry.key->path, new->registry_entry.value->name,
                                       (char *)data_buffer, new->registry_entry.value->type, configuration);
    }

    json_event = fim_registry_event(new, saved, configuration, mode,
                                    saved->registry_entry.value == NULL ? FIM_ADD : FIM_MODIFICATION, NULL, diff);

    if (json_event) {
        if (fim_db_insert_registry_data(syscheck.database, new->registry_entry.value, new->registry_entry.key->id) !=
            FIMDB_OK) {
            mwarn(FIM_REGISTRY_FAIL_TO_INSERT_VALUE, new->registry_entry.key->arch == ARCH_32BIT ? "[x32]" : "[x64]",
                  new->registry_entry.key->path, new->registry_entry.value->name);
        }

        if (_base_line) {
            char *json_formated = cJSON_PrintUnformatted(json_event);
            send_syscheck_msg(json_formated);
            os_free(json_formated);
        }

        cJSON_Delete(json_event);
    }
    fim_db_set_registry_data_scanned(syscheck.database, new->registry_entry.value->name, new->registry_entry.key->id);

    fim_registry_free_value_data(saved->registry_entry.value);
    os_free(diff);
}

/**
 * @brief Query the values belonging to a key.
 *
 * @param key_handle A handle to the key holding the values to query.
 * @param new A fim_entry object holding the information gathered from the key.
 * @param saved A fim_entry object holding the information from the key retrieved from the database.
 * @param value_count An integer holding the amount of values stored in the queried key.
 * @param mode A value specifying if the event has been triggered in scheduled, realtime or whodata mode.
 */
void fim_read_values(HKEY key_handle,
                     fim_entry *new,
                     fim_entry *saved,
                     DWORD value_count,
                     fim_event_mode mode) {
    fim_registry_value_data value_data;
    TCHAR value_buffer[MAX_VALUE_NAME + 1];
    DWORD value_size;
    BYTE data_buffer[MAX_VALUE_NAME + 1];
    DWORD data_size;
    DWORD data_type = 0;
    DWORD i;

    if (new->registry_entry.key->id == 0) {
        if (fim_db_get_registry_key_rowid(syscheck.database, new->registry_entry.key->path,
                                          new->registry_entry.key->arch, &new->registry_entry.key->id) != FIMDB_OK) {
            mwarn(FIM_REGISTRY_FAIL_TO_GET_KEY_ID, new->registry_entry.key->arch == ARCH_32BIT ? "[x32]" : "[x64]",
                  new->registry_entry.key->path);
            return;
        }
    }

    value_data.id = new->registry_entry.key->id;
    new->registry_entry.value = &value_data;

    for (i = 0; i < value_count; i++) {
        value_size = MAX_VALUE_NAME;
        data_size = MAX_VALUE_NAME;

        if (RegEnumValue(key_handle, i, value_buffer, &value_size, NULL, &data_type, data_buffer, &data_size) !=
            ERROR_SUCCESS) {
            break;
        }

        /* Check if no value name is specified */
        if (value_buffer[0] == '\0') {
            value_buffer[0] = '@';
            value_buffer[1] = '\0';
        }

        new->registry_entry.value->name = value_buffer;
        new->registry_entry.value->type = data_type;
        new->registry_entry.value->size = data_size;
        new->registry_entry.value->last_event = time(NULL);

        fim_registry_process_value_event(new, saved, mode, data_buffer);
    }
}

/**
 * @brief Open a registry key and scan its contents.
 *
 * @param root_key_handle A handle to the root key to which the key to be scanned belongs.
 * @param full_key A string holding the full path to the key to scan.
 * @param sub_key A string holding the path to the key to scan, excluding the root key part of the path.
 * @param arch An integer specifying the bit count of the register to scan, must be ARCH_32BIT or ARCH_64BIT.
 * @param mode A value specifying if the event has been triggered in scheduled, realtime or whodata mode.
 * @param parent_configuration A pointer to the configuration of this key's "parent".
 */
void fim_open_key(HKEY root_key_handle,
                  const char *full_key,
                  const char *sub_key,
                  int arch,
                  fim_event_mode mode,
                  registry *parent_configuration) {
    HKEY current_key_handle = NULL;
    REGSAM access_rights;
    DWORD sub_key_count = 0;
    DWORD value_count;
    FILETIME file_time = { 0 };
    DWORD i;
    fim_entry new, saved;
    registry *configuration;

    if (root_key_handle == NULL || full_key == NULL || sub_key == NULL) {
        return;
    }

    configuration = fim_registry_configuration(full_key, arch);
    if (configuration == NULL) {
        return;
    }

    if (mode == FIM_SCHEDULED && parent_configuration != NULL && parent_configuration != configuration) {
        // If a more specific configuration is available in scheduled mode, we will scan this registry later.
        return;
    }

    // Recursion level restrictions.
    if (fim_registry_validate_recursion_level(full_key, configuration)) {
        return;
    }
    // Ignore restriction
    if (fim_registry_validate_ignore(full_key, configuration, 1)) {
        return;
    }

    access_rights = KEY_READ | (arch == ARCH_32BIT ? KEY_WOW64_32KEY : KEY_WOW64_64KEY);

    if (RegOpenKeyEx(root_key_handle, sub_key, 0, access_rights, &current_key_handle) != ERROR_SUCCESS) {
        mdebug1(FIM_REG_OPEN, sub_key, arch == ARCH_32BIT ? "[x32]" : "[x64]");
        return;
    }

    /* We use the class_name, sub_key_count and the value count */
    if (RegQueryInfoKey(current_key_handle, NULL, NULL, NULL, &sub_key_count, NULL, NULL, &value_count, NULL, NULL,
                        NULL, &file_time) != ERROR_SUCCESS) {
        RegCloseKey(current_key_handle);
        return;
    }

    /* Query each sub_key and call open_key */
    for (i = 0; i < sub_key_count; i++) {
        char new_full_key[MAX_KEY + 2];
        char *new_sub_key;
        TCHAR sub_key_name_b[MAX_KEY_LENGTH + 1];
        DWORD sub_key_name_s = MAX_KEY_LENGTH;

        if (RegEnumKeyEx(current_key_handle, i, sub_key_name_b, &sub_key_name_s, NULL, NULL, NULL, NULL) !=
            ERROR_SUCCESS) {
            continue;
        }

        snprintf(new_full_key, MAX_KEY, "%s\\%s", full_key, sub_key_name_b);

        if (new_sub_key = strchr(new_full_key, '\\'), new_sub_key) {
            new_sub_key++;
        }

        /* Open sub_key */
        fim_open_key(root_key_handle, new_full_key, new_sub_key, arch, mode, configuration);
    }
    // Done scanning sub_keys, trigger an alert on the current key if required.
    new.type = FIM_TYPE_REGISTRY;
    new.registry_entry.key = fim_registry_get_key_data(current_key_handle, full_key, configuration);
    new.registry_entry.value = NULL;

    if (new.registry_entry.key == NULL) {
        return;
    }

    w_mutex_lock(&syscheck.fim_registry_mutex);

    saved.type = FIM_TYPE_REGISTRY;
    saved.registry_entry.key = fim_db_get_registry_key(syscheck.database, full_key, arch);
    saved.registry_entry.value = NULL;

    if (saved.registry_entry.key != NULL) {
        new.registry_entry.key->id = saved.registry_entry.key->id;
    }
    // Ignore all the values of the ignored key.
    if (!fim_check_restrict(full_key, configuration->restrict_key)) {
        cJSON *json_event =
        fim_registry_event(&new, &saved, configuration, mode,
                           saved.registry_entry.key == NULL ? FIM_ADD : FIM_MODIFICATION, NULL, NULL);

        if (json_event) {
            if (fim_db_insert_registry_key(syscheck.database, new.registry_entry.key, new.registry_entry.key->id) !=
                FIMDB_OK) {
                mwarn("Couldn't insert into DB");
            }

            if (_base_line) {
                char *json_formated = cJSON_PrintUnformatted(json_event);
                send_syscheck_msg(json_formated);
                os_free(json_formated);
            }

            cJSON_Delete(json_event);
        }

        fim_db_set_registry_key_scanned(syscheck.database, full_key, arch);

<<<<<<< HEAD
    if (value_count) {
        fim_read_values(current_key_handle, &new, &saved, value_count, mode);
=======
        if (value_count) {
            fim_read_values(current_key_handle, &new, &saved, arch, value_count, mode);
        }
>>>>>>> c95211d0
    }
    w_mutex_unlock(&syscheck.fim_registry_mutex);

    fim_registry_free_key(new.registry_entry.key);
    fim_registry_free_key(saved.registry_entry.key);
    RegCloseKey(current_key_handle);
}

void fim_registry_scan() {
    HKEY root_key_handle = NULL;
    const char *sub_key = NULL;
    int i = 0;

    /* Debug entries */
    mdebug1(FIM_WINREGISTRY_START);

    fim_db_set_all_registry_data_unscanned(syscheck.database);
    fim_db_set_all_registry_key_unscanned(syscheck.database);

    /* Get sub class and a valid registry entry */
    for (i = 0; syscheck.registry[i].entry; i++) {
        /* Ignored entries are zeroed */
        if (*syscheck.registry[i].entry == '\0') {
            continue;
        }

        /* Read syscheck registry entry */
        mdebug2(FIM_READING_REGISTRY, syscheck.registry[i].arch == ARCH_64BIT ? "[x64] " : "[x32] ",
                syscheck.registry[i].entry);

        if (fim_set_root_key(&root_key_handle, syscheck.registry[i].entry, &sub_key) != 0) {
            mdebug1(FIM_INV_REG, syscheck.registry[i].entry,
                    syscheck.registry[i].arch == ARCH_64BIT ? "[x64] " : "[x32]");
            *syscheck.registry[i].entry = '\0';
            continue;
        }
        fim_open_key(root_key_handle, syscheck.registry[i].entry, sub_key, syscheck.registry[i].arch, FIM_SCHEDULED,
                     NULL);
    }

    fim_registry_process_unscanned_entries();

    mdebug1(FIM_WINREGISTRY_ENDED);

    if (_base_line == 0) {
        _base_line = 1;
    }
}

#endif<|MERGE_RESOLUTION|>--- conflicted
+++ resolved
@@ -884,16 +884,12 @@
         }
 
         fim_db_set_registry_key_scanned(syscheck.database, full_key, arch);
-
-<<<<<<< HEAD
+    }
+  
     if (value_count) {
         fim_read_values(current_key_handle, &new, &saved, value_count, mode);
-=======
-        if (value_count) {
-            fim_read_values(current_key_handle, &new, &saved, arch, value_count, mode);
-        }
->>>>>>> c95211d0
-    }
+    }
+  
     w_mutex_unlock(&syscheck.fim_registry_mutex);
 
     fim_registry_free_key(new.registry_entry.key);
