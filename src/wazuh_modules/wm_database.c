/*
 * Wazuh Module for SQLite database syncing
 * Copyright (C) 2016 Wazuh Inc.
 * November 29, 2016
 *
 * This program is a free software; you can redistribute it
 * and/or modify it under the terms of the GNU General Public
 * License (version 2) as published by the FSF - Free Software
 * Foundation.
 */

#include "wmodules.h"
#include "sec.h"
#include "wazuh_db/wdb.h"
#include "addagent/manage_agents.h" // FILE_SIZE
#include "external/cJSON/cJSON.h"

#ifndef WIN32

#ifdef INOTIFY_ENABLED
#include <sys/inotify.h>

#define IN_BUFFER_SIZE sizeof(struct inotify_event) + NAME_MAX + 1

static volatile unsigned int queue_i;
static volatile unsigned int queue_j;
static w_queue_t * queue;                 // Queue for pending files
static OSHash * ptable;                 // Table for pending paths
static pthread_mutex_t mutex_queue = PTHREAD_MUTEX_INITIALIZER;
static pthread_cond_t cond_pending = PTHREAD_COND_INITIALIZER;

int inotify_fd;

#ifndef LOCAL
int wd_agents = -2;
int wd_agentinfo = -2;
int wd_groups = -2;
#endif // !LOCAL
int wd_syscheck = -2;
int wd_rootcheck = -2;

/* Get current inotify queued events limit */
static int get_max_queued_events();

/* Set current inotify queued events limit */
static int set_max_queued_events(int size);

// Setup inotify reader
static void wm_inotify_setup(wm_database * data);

// Real time inotify reader thread
static void * wm_inotify_start(void * args);

// Insert request into internal structure
void wm_inotify_push(const char * dirname, const char * fname);

// Extract enqueued path from internal structure
char * wm_inotify_pop();

#endif // INOTIFY_ENABLED

wm_database *module;

// Module main function. It won't return
static void* wm_database_main(wm_database *data);
// Destroy data
static void* wm_database_destroy(wm_database *data);
// Update manager information
static void wm_sync_manager();
// Get agent's architecture
static char * wm_get_os_arch(char * os_header);

static char * wm_get_os_arch(char * os_header);

#ifndef LOCAL

static void wm_check_agents();

// Synchronize agents and groups
static void wm_sync_agents();

// Clean dangling database files
static void wm_clean_dangling_db();

#endif // LOCAL

static int wm_sync_agentinfo(int id_agent, const char *path);
static int wm_sync_agent_group(int id_agent, const char *fname);
static void wm_scan_directory(const char *dirname);
static int wm_sync_file(const char *dirname, const char *path);
// Fill syscheck database from an offset. Returns offset at last successful read event, or -1 on error.
static long wm_fill_syscheck(sqlite3 *db, const char *path, long offset, int is_registry);
// Fill complete rootcheck database.
static int wm_fill_rootcheck(sqlite3 *db, const char *path);
/*
 * Extract agent name, IP and whether it's a Windows registry database from the file name.
 * Returns 0 on success, 1 to ignore and -1 on error.
 */
static int wm_extract_agent(const char *fname, char *name, char *addr, int *registry);

// Database module context definition
const wm_context WM_DATABASE_CONTEXT = {
    "database",
    (wm_routine)wm_database_main,
    (wm_routine)wm_database_destroy
};

// Module main function. It won't return
void* wm_database_main(wm_database *data) {
    module = data;

    mtinfo(WM_DATABASE_LOGTAG, "Module started.");

    // Manager name synchronization

    if (data->sync_agents) {
        wm_sync_manager();
    }

#ifndef LOCAL
    wm_clean_dangling_db();
#endif

#ifdef INOTIFY_ENABLED
    if (data->real_time) {
        char * path;
        char * file;

        wm_inotify_setup(data);

        while (1) {
            path = wm_inotify_pop();

#ifndef LOCAL
            if (!strcmp(path, KEYSFILE_PATH)) {
                wm_sync_agents();
            } else
#endif // !LOCAL
            {
                if (file = strrchr(path, '/'), file) {
                    *(file++) = '\0';
                    wm_sync_file(path, file);
                } else {
                    mterror(WM_DATABASE_LOGTAG, "Couldn't extract file name from '%s'", path);
                }
            }

            free(path);
        }
    } else {
#endif // INOTIFY_ENABLED

        // Systems that don't support inotify, or real-time disabled

        time_t tsleep;
        time_t tstart;
        clock_t cstart;
        struct timespec spec0;
        struct timespec spec1;

        while (1) {
            tstart = time(NULL);
            cstart = clock();
            gettime(&spec0);

#ifndef LOCAL
            if (data->sync_agents) {
                wm_check_agents();
                wm_scan_directory(DEFAULTDIR AGENTINFO_DIR);
                wm_scan_directory(DEFAULTDIR GROUPS_DIR);
            }
#endif
            if (data->sync_syscheck) {
                wm_scan_directory(DEFAULTDIR SYSCHECK_DIR);
            }

            if (data->sync_rootcheck) {
                wm_scan_directory(DEFAULTDIR ROOTCHECK_DIR);
            }

            gettime(&spec1);
            time_sub(&spec1, &spec0);
            mtdebug1(WM_DATABASE_LOGTAG, "Cycle completed: %.3lf ms (%.3f clock ms).", spec1.tv_sec * 1000 + spec1.tv_nsec / 1000000.0, (double)(clock() - cstart) / CLOCKS_PER_SEC * 1000);

            if (tsleep = tstart + data->interval - time(NULL), tsleep >= 0) {
                sleep(tsleep);
            } else {
                mtwarn(WM_DATABASE_LOGTAG, "Time interval exceeded by %ld seconds.", -tsleep);
            }
        }
#ifdef INOTIFY_ENABLED
    }
#endif

    return NULL;
}

// Update manager information
void wm_sync_manager() {
    char hostname[1024];
    char *os_uname;
    const char *path;
    char *os_name = NULL;
    char *os_major = NULL;
    char *os_minor = NULL;
    char *os_build = NULL;
    char *os_version = NULL;
    char *os_codename = NULL;
    char *os_platform = NULL;
    char *os_arch = NULL;
    struct stat buffer;
    regmatch_t match[2];
    int match_size;

    if (gethostname(hostname, 1024) == 0)
        wdb_update_agent_name(0, hostname);
    else
        mterror(WM_DATABASE_LOGTAG, "Couldn't get manager's hostname: %s.", strerror(errno));

    /* Get node name of the manager in cluster */
    char* node_name;

    const char *(xml_node[]) = {"ossec_config", "cluster", "node_name", NULL};

    OS_XML xml;

    if (OS_ReadXML(DEFAULTCPATH, &xml) < 0){
        merror_exit(XML_ERROR, DEFAULTCPATH, xml.err, xml.err_line);
    }

    node_name = OS_GetOneContentforElement(&xml, xml_node);

    OS_ClearXML(&xml);

    if ((os_uname = strdup(getuname()))) {
<<<<<<< HEAD
        os_arch = (char *) malloc(50);
=======
>>>>>>> 2454f1c4
        os_arch = wm_get_os_arch(os_uname);
        char *ptr;

        if ((ptr = strstr(os_uname, " - ")))
            *ptr = '\0';

        if (os_name = strstr(os_uname, " ["), os_name){
            *os_name = '\0';
            os_name += 2;
            if (os_version = strstr(os_name, ": "), os_version){
                *os_version = '\0';
                os_version += 2;
                *(os_version + strlen(os_version) - 1) = '\0';

                // os_major.os_minor (os_codename)
                if (os_codename = strstr(os_version, " ("), os_codename){
                    *os_codename = '\0';
                    os_codename += 2;
                    *(os_codename + strlen(os_codename) - 1) = '\0';
                }

                // Get os_major
                if (w_regexec("^([0-9]+)\\.*", os_version, 2, match)) {
                    match_size = match[1].rm_eo - match[1].rm_so;
                    os_major = malloc(match_size +1);
                    snprintf (os_major, match_size +1, "%.*s", match_size, os_version + match[1].rm_so);
                }

                // Get os_minor
                if (w_regexec("^[0-9]+\\.([0-9]+)\\.*", os_version, 2, match)) {
                    match_size = match[1].rm_eo - match[1].rm_so;
                    os_minor = malloc(match_size +1);
                    snprintf (os_minor, match_size +1, "%.*s", match_size, os_version + match[1].rm_so);
                }

            } else
                *(os_name + strlen(os_name) - 1) = '\0';

            // os_name|os_platform
            if (os_platform = strstr(os_name, "|"), os_platform){
                *os_platform = '\0';
                os_platform ++;
            }
        }

        wdb_update_agent_version(0, os_name, os_version, os_major, os_minor, os_codename, os_platform, os_build, os_uname, os_arch, __ossec_name " " __ossec_version, NULL, NULL, hostname, node_name);

        free(node_name);
        free(os_major);
        free(os_minor);
        free(os_uname);
        free(os_arch);
    }

    // Set starting offset if full_sync disabled

    if (!module->full_sync) {
        path = DEFAULTDIR SYSCHECK_DIR "/syscheck";

        // Don't print error if stat fails because syscheck and rootcheck must not exist

        if (!stat(path, &buffer) && buffer.st_size > 0) {
            switch (wdb_get_agent_status(0)) {
            case -1:
                mterror(WM_DATABASE_LOGTAG, "Couldn't get database status for manager.");
                break;
            case WDB_AGENT_EMPTY:
                if (wdb_set_agent_offset(0, WDB_SYSCHECK, buffer.st_size) < 1)
                    mterror(WM_DATABASE_LOGTAG, "Couldn't write offset data on database for manager.");
            }
        }

        if (wdb_set_agent_status(0, WDB_AGENT_UPDATED) < 1) {
            mterror(WM_DATABASE_LOGTAG, "Couldn't write agent status on database for manager.");
        }
    }
}

#ifndef LOCAL

void wm_check_agents() {
    static time_t timestamp = 0;
    static ino_t inode = 0;
    struct stat buffer;

    if (stat(KEYSFILE_PATH, &buffer) < 0) {
        mterror(WM_DATABASE_LOGTAG, "Couldn't get client.keys stat: %s.", strerror(errno));
    } else {
        if (buffer.st_mtime != timestamp || buffer.st_ino != inode) {
            /* Synchronize */
            wm_sync_agents();
            timestamp = buffer.st_mtime;
            inode = buffer.st_ino;
        }
    }
}

// Synchronize agents
void wm_sync_agents() {
    unsigned int i;
    char path[PATH_MAX] = "";
    char group[KEYSIZE];
    char cidr[20];
    keystore keys = KEYSTORE_INITIALIZER;
    keyentry *entry;
    int *agents;
    clock_t clock0 = clock();
    struct timespec spec0;
    struct timespec spec1;
    struct stat buffer;

    gettime(&spec0);

    mtdebug1(WM_DATABASE_LOGTAG, "Synchronizing agents.");
    OS_PassEmptyKeyfile();
    OS_ReadKeys(&keys, 0, 0, 0);

    /* Insert new entries */

    for (i = 0; i < keys.keysize; i++) {
        entry = keys.keyentries[i];
        int id;

        mtdebug2(WM_DATABASE_LOGTAG, "Synchronizing agent %s '%s'.", entry->id, entry->name);

        if (!(id = atoi(entry->id))) {
            mterror(WM_DATABASE_LOGTAG, "At wm_sync_agents(): invalid ID number.");
            continue;
        }

        group[0] = '\0';
        get_agent_group(entry->id, group, KEYSIZE);

        if (!(wdb_insert_agent(id, entry->name, OS_CIDRtoStr(entry->ip, cidr, 20) ? entry->ip->ip : cidr, entry->key, *group ? group : NULL) || module->full_sync)) {

            // Find files

            snprintf(path, PATH_MAX, "%s/(%s) %s->syscheck", DEFAULTDIR SYSCHECK_DIR, entry->name, entry->ip->ip);

            if (stat(path, &buffer) < 0) {
                if (errno != ENOENT)
                    mterror(WM_DATABASE_LOGTAG, FSTAT_ERROR, path, errno, strerror(errno));
            } else if (wdb_set_agent_offset(id, WDB_SYSCHECK, buffer.st_size) < 1)
                mterror(WM_DATABASE_LOGTAG, "Couldn't write offset data on database for agent %d (%s).", id, entry->name);

            snprintf(path, PATH_MAX, "%s/(%s) %s->syscheck-registry", DEFAULTDIR SYSCHECK_DIR, entry->name, entry->ip->ip);

            if (stat(path, &buffer) < 0) {
                if (errno != ENOENT)
                    mterror(WM_DATABASE_LOGTAG, FSTAT_ERROR, path, errno, strerror(errno));
            } else if (wdb_set_agent_offset(id, WDB_SYSCHECK_REGISTRY, buffer.st_size) < 1)
                mterror(WM_DATABASE_LOGTAG, "Couldn't write offset data on database for agent %d (%s).", id, entry->name);
        } else {
            // The agent already exists, update group only.
            wm_sync_agent_group(id, entry->id);
        }
    }

    /* Delete old keys */

    if ((agents = wdb_get_all_agents())) {
        char id[9];

        for (i = 0; agents[i] != -1; i++) {
            snprintf(id, 9, "%03d", agents[i]);

            if (OS_IsAllowedID(&keys, id) == -1)
                if (wdb_remove_agent(agents[i]) < 0) {
                    mtdebug1(WM_DATABASE_LOGTAG, "Couldn't remove agent %s", id);
                }
            }

        free(agents);
    }

    OS_FreeKeys(&keys);
    mtdebug1(WM_DATABASE_LOGTAG, "Agent sync completed.");
    gettime(&spec1);
    time_sub(&spec1, &spec0);
    mtdebug1(WM_DATABASE_LOGTAG, "wm_sync_agents(): %.3f ms (%.3f clock ms).", spec1.tv_sec * 1000 + spec1.tv_nsec / 1000000.0, (double)(clock() - clock0) / CLOCKS_PER_SEC * 1000);
}

// Clean dangling database files
void wm_clean_dangling_db() {
    char dirname[PATH_MAX + 1];
    char path[PATH_MAX + 1];
    char * end;
    char * name;
    struct dirent * dirent;
    DIR * dir;

    snprintf(dirname, sizeof(dirname), "%s%s/agents", isChroot() ? "/" : "", WDB_DIR);
    mtdebug1(WM_DATABASE_LOGTAG, "Cleaning directory '%s'.", dirname);

    if (!(dir = opendir(dirname))) {
        mterror(WM_DATABASE_LOGTAG, "Couldn't open directory '%s': %s.", dirname, strerror(errno));
        return;
    }

    while ((dirent = readdir(dir))) {
        if (dirent->d_name[0] != '.') {
            if (end = strchr(dirent->d_name, '-'), end) {
                *end = 0;

                if (name = wdb_agent_name(atoi(dirent->d_name)), name) {
                    // Agent found: OK
                    free(name);
                } else {
                    *end = '-';

                    if (snprintf(path, sizeof(path), "%s/%s", dirname, dirent->d_name) < (int)sizeof(path)) {
                        mtwarn(WM_DATABASE_LOGTAG, "Removing dangling DB file: '%s'", path);
                        if (remove(path) < 0) {
                            mtdebug1(WM_DATABASE_LOGTAG, DELETE_ERROR, path, errno, strerror(errno));
                        }
                    }
                }
            } else {
                mtwarn(WM_DATABASE_LOGTAG, "Strange file found: '%s/%s'", dirname, dirent->d_name);
            }
        }
    }

    closedir(dir);
}

#endif // LOCAL

char * wm_get_os_arch(char * os_header) {
    const char * ARCHS[] = { "x86_64", "i386", "i686", "sparc", "amd64", "ia64", "AIX", "armv6", "armv7", NULL };
    char * os_arch;
    int i;

    for (i = 0; ARCHS[i]; i++) {
        if (strstr(os_header, ARCHS[i])) {
            os_strdup(ARCHS[i], os_arch);
            break;
        }
    }

    if (!ARCHS[i]) {
        os_strdup("", os_arch);
    }

    mtdebug2(WM_DATABASE_LOGTAG, "Detected architecture from %s: %s", os_header, os_arch);
    return os_arch;
}

<<<<<<< HEAD
=======

>>>>>>> 2454f1c4
int wm_sync_agentinfo(int id_agent, const char *path) {
    char header[OS_MAXSTR];
    char files[OS_MAXSTR];
    char file[OS_MAXSTR];
    char *os = NULL;
    char *version = NULL;
    char *os_name = NULL;
    char *os_major = NULL;
    char *os_minor = NULL;
    char *os_build = NULL;
    char *os_version = NULL;
    char *os_codename = NULL;
    char *os_platform = NULL;
    char *os_arch = NULL;
    char *config_sum = NULL;
    char *merged_sum = NULL;
    char manager_host[512] = "";
    char node_name[512] = "";
    char *end;
    char *end_manager;
    char *end_node;
    char *end_line;
    FILE *fp;
    int result;
    clock_t clock0 = clock();
    regmatch_t match[2];
    int match_size;

    if (!(fp = fopen(path, "r"))) {
        mterror(WM_DATABASE_LOGTAG, FOPEN_ERROR, path, errno, strerror(errno));
        return -1;
    }

    if (os = fgets(header, OS_MAXSTR, fp), !os) {
        mtdebug1(WM_DATABASE_LOGTAG, "Empty file '%s'. Agent is pending.", path);


    } else {

        if (end_line = strstr(os, "\n"), end_line){
            *end_line = '\0';
        } else {
            mtwarn(WM_DATABASE_LOGTAG, "Corrupt line found parsing '%s' (incomplete). Returning.", path);
            fclose(fp);
            return -1;
        }

        if (config_sum = strstr(os, " / "), config_sum){
            *config_sum = '\0';
            config_sum += 3;
        }

        if (version = strstr(os, " - "), version){
            *version = '\0';
            version += 3;
        } else {
            mterror(WM_DATABASE_LOGTAG, "Corrupt file '%s'.", path);
            fclose(fp);
            return -1;
        }

        // [Ver: os_major.os_minor.os_build]
        if (os_version = strstr(os, " [Ver: "), os_version){
            *os_version = '\0';
            os_version += 7;
            os_name = os;
            *(os_version + strlen(os_version) - 1) = '\0';

            // Get os_major

            if (w_regexec("^([0-9]+)\\.*", os_version, 2, match)) {
                match_size = match[1].rm_eo - match[1].rm_so;
                os_major = malloc(match_size +1 );
                snprintf (os_major, match_size + 1, "%.*s", match_size, os_version + match[1].rm_so);
            }

            // Get os_minor

            if (w_regexec("^[0-9]+\\.([0-9]+)\\.*", os_version, 2, match)) {
                match_size = match[1].rm_eo - match[1].rm_so;
                os_minor = malloc(match_size +1);
                snprintf(os_minor, match_size + 1, "%.*s", match_size, os_version + match[1].rm_so);
            }

            // Get os_build

            if (w_regexec("^[0-9]+\\.[0-9]+\\.([0-9]+)\\.*", os_version, 2, match)) {
                match_size = match[1].rm_eo - match[1].rm_so;
                os_build = malloc(match_size +1);
                snprintf(os_build, match_size + 1, "%.*s", match_size, os_version + match[1].rm_so);
            }

            os_platform = "windows";
        }
        else {
            if (os_name = strstr(os, " ["), os_name){
                *os_name = '\0';
                os_name += 2;
                if (os_version = strstr(os_name, ": "), os_version){
                    *os_version = '\0';
                    os_version += 2;
                    *(os_version + strlen(os_version) - 1) = '\0';

                    // os_major.os_minor (os_codename)
                    if (os_codename = strstr(os_version, " ("), os_codename){
                        *os_codename = '\0';
                        os_codename += 2;
                        *(os_codename + strlen(os_codename) - 1) = '\0';
                    }

                    // Get os_major
                    if (w_regexec("^([0-9]+)\\.*", os_version, 2, match)) {
                        match_size = match[1].rm_eo - match[1].rm_so;
                        os_major = malloc(match_size +1);
                        snprintf(os_major, match_size + 1, "%.*s", match_size, os_version + match[1].rm_so);
                    }

                    // Get os_minor
                    if (w_regexec("^[0-9]+\\.([0-9]+)\\.*", os_version, 2, match)) {
                        match_size = match[1].rm_eo - match[1].rm_so;
                        os_minor = malloc(match_size +1);
                        snprintf(os_minor, match_size + 1, "%.*s", match_size, os_version + match[1].rm_so);
                    }

                } else
                    *(os_name + strlen(os_name) - 1) = '\0';

                // os_name|os_platform
                if (os_platform = strstr(os_name, "|"), os_platform){
                    *os_platform = '\0';
                    os_platform ++;
                }
            }
            os_arch = wm_get_os_arch(os);
        }

        // Search for merged.mg sum

        while (end = NULL, merged_sum = fgets(files, OS_MAXSTR, fp), merged_sum) {
            if (*merged_sum != '\"' && *merged_sum != '!' && (end = strchr(merged_sum, ' '), end)) {
                *end = '\0';

                if (strcmp(end + 1, SHAREDCFG_FILENAME "\n") == 0) {
                    break;
                }
            }

            merged_sum = NULL;
        }

        // Search for manager hostname connected to the agent and the node name of the cluster

        const char * MANAGER_HOST = "#\"manager_hostname\":";
        const char * NODE_NAME = "#\"node_name\":";

        while (fgets(file, OS_MAXSTR, fp)) {
            if (!strncmp(file, MANAGER_HOST, strlen(MANAGER_HOST))) {
                strncpy(manager_host, file + strlen(MANAGER_HOST), sizeof(manager_host) - 1);
                manager_host[sizeof(manager_host) - 1] = '\0';

                if (end_manager = strchr(manager_host, '\n'), end_manager){
                    *end_manager = '\0';
                }
            }
            if (!strncmp(file, NODE_NAME, strlen(NODE_NAME))) {
                strncpy(node_name, file + strlen(NODE_NAME), sizeof(node_name) - 1);
                node_name[sizeof(node_name) - 1] = '\0';

                if (end_node = strchr(node_name, '\n'), end_node){
                    *end_node = '\0';
                }
            }
        }
    }


    result = wdb_update_agent_version(id_agent, os_name, os_version, os_major, os_minor, os_codename, os_platform, os_build, os, os_arch, version, config_sum, merged_sum, manager_host, node_name);
    mtdebug2(WM_DATABASE_LOGTAG, "wm_sync_agentinfo(%d): %.3f ms.", id_agent, (double)(clock() - clock0) / CLOCKS_PER_SEC * 1000);

    free(os_major);
    free(os_minor);
    free(os_build);
    fclose(fp);
    return result;
}

int wm_sync_agent_group(int id_agent, const char *fname) {
    int result = 0;
    char group[KEYSIZE] = "";
    clock_t clock0 = clock();

    get_agent_group(fname, group, KEYSIZE);

    switch (wdb_update_agent_group(id_agent, *group ? group : NULL)) {
    case -1:
        mterror(WM_DATABASE_LOGTAG, "Couldn't sync agent '%s' group.", fname);
        result = -1;
        break;
    case 0:
        mtdebug1(WM_DATABASE_LOGTAG, "No such agent '%s' on DB when updating group.", fname);
        break;
    default:
        break;
    }

    mtdebug2(WM_DATABASE_LOGTAG, "wm_sync_agent_group(%d): %.3f ms.", id_agent, (double)(clock() - clock0) / CLOCKS_PER_SEC * 1000);
    return result;
}

void wm_scan_directory(const char *dirname) {
    char path[PATH_MAX];
    struct dirent *dirent;
    DIR *dir;

    mtdebug1(WM_DATABASE_LOGTAG, "Scanning directory '%s'.", dirname);
    snprintf(path, PATH_MAX, "%s", dirname);

    if (!(dir = opendir(path))) {
        mterror(WM_DATABASE_LOGTAG, "Couldn't open directory '%s': %s.", path, strerror(errno));
        return;
    }

    while ((dirent = readdir(dir)))
        if (dirent->d_name[0] != '.')
            wm_sync_file(dirname, dirent->d_name);

    closedir(dir);
}

int wm_sync_file(const char *dirname, const char *fname) {
    char name[FILE_SIZE];
    char addr[FILE_SIZE];
    char path[PATH_MAX] = "";
    struct stat buffer;
    long offset;
    int result = 0;
    int id_agent = -1;
    int is_registry = 0;
    int type;
    sqlite3 *db;

    mtdebug2(WM_DATABASE_LOGTAG, "Synchronizing file '%s/%s'", dirname, fname);

    if (snprintf(path, PATH_MAX, "%s/%s", dirname, fname) >= PATH_MAX) {
        mterror(WM_DATABASE_LOGTAG, "At wm_sync_file(): Path '%s/%s' exceeded length limit.", dirname, fname);
        return -1;
    }

    if (!strcmp(dirname, DEFAULTDIR AGENTINFO_DIR))
        type = WDB_AGENTINFO;
    else if (!strcmp(dirname, DEFAULTDIR SYSCHECK_DIR)) {
        type = WDB_SYSCHECK;

        if (!strcmp(fname, "syscheck")) {
            id_agent = 0;
            strcpy(name, "localhost");
        }
    } else if (!strcmp(dirname, DEFAULTDIR ROOTCHECK_DIR)) {
        type = WDB_ROOTCHECK;

        if (!strcmp(fname, "rootcheck")) {
            id_agent = 0;
            strcpy(name, "localhost");
        }
    } else if (!strcmp(dirname, DEFAULTDIR GROUPS_DIR)) {
        type = WDB_GROUPS;
    } else {
        mterror(WM_DATABASE_LOGTAG, "Directory name '%s' not recognized.", dirname);
        return -1;
    }

    switch (type) {
    case WDB_GROUPS:
        id_agent = atoi(fname);

        if (!id_agent) {
            mterror(WM_DATABASE_LOGTAG, "Couldn't extract agent ID from file %s/%s", dirname, fname);
            return -1;
        }

        break;

    default:
        // If id_agent != 0, then the file corresponds to an agent

        if (id_agent) {
            switch (wm_extract_agent(fname, name, addr, &is_registry)) {
            case 0:
                if ((id_agent = wdb_find_agent(name, addr)) < 0) {
                    mtdebug1(WM_DATABASE_LOGTAG, "No such agent at database for file %s/%s", dirname, fname);
                    return -1;
                }

                if (is_registry)
                    type = WDB_SYSCHECK_REGISTRY;

                break;

            case 1:
                mtdebug1(WM_DATABASE_LOGTAG, "Ignoring file '%s/%s'", dirname, fname);
                return 0;

            default:
                mterror(WM_DATABASE_LOGTAG, "Couldn't extract agent name and address from file %s/%s", dirname, fname);
                return -1;
            }
        }

        if (stat(path, &buffer) < 0) {
            mterror(WM_DATABASE_LOGTAG, FSTAT_ERROR, path, errno, strerror(errno));
            return -1;
        }
    }

    switch (wdb_get_agent_status(id_agent)) {
    case -1:
        mterror(WM_DATABASE_LOGTAG, "Couldn't get database status for agent '%d'.", id_agent);
        return -1;
    case WDB_AGENT_PENDING:
        mtwarn(WM_DATABASE_LOGTAG, "Agent '%d' database status was 'pending'. Data could be lost.", id_agent);
        wdb_set_agent_status(id_agent, WDB_AGENT_UPDATED);
        break;
    }

    switch (type) {
    case WDB_SYSCHECK:
    case WDB_SYSCHECK_REGISTRY:
        if ((offset = wdb_get_agent_offset(id_agent, type)) < 0) {
            mterror(WM_DATABASE_LOGTAG, "Couldn't file offset from database for agent '%d'.", id_agent);
            return -1;
        }

        if (buffer.st_size < offset) {
            mtwarn(WM_DATABASE_LOGTAG, "File '%s' was truncated.", path);
            offset = 0;
        }

        if (buffer.st_size > offset) {
            if (!(db = wdb_open_agent(id_agent, name))) {
                mterror(WM_DATABASE_LOGTAG, "Couldn't open database for file '%s/%s'.", dirname, fname);
                return -1;
            }

            if (wdb_set_agent_status(id_agent, WDB_AGENT_PENDING) < 1) {
                mterror(WM_DATABASE_LOGTAG, "Couldn't write agent status on database for agent %d (%s).", id_agent, name);
                sqlite3_close_v2(db);
                return -1;
            }

            if (wdb_set_agent_offset(id_agent, type, buffer.st_size) < 1) {
                mterror(WM_DATABASE_LOGTAG, "Couldn't write offset data on database for agent %d (%s).", id_agent, name);
                sqlite3_close_v2(db);
                return -1;
            }

            offset = wm_fill_syscheck(db, path, offset, is_registry);
            sqlite3_close_v2(db);

            if (wdb_set_agent_status(id_agent, WDB_AGENT_UPDATED) < 1) {
                mterror(WM_DATABASE_LOGTAG, "Couldn't write agent status on database for agent %d (%s).", id_agent, name);
                return -1;
            }

            if (offset < 0) {
                mterror(WM_DATABASE_LOGTAG, "Couldn't fill syscheck database for file '%s/%s'.", dirname, fname);
                return -1;
            }

            if (offset != buffer.st_size && wdb_set_agent_offset(id_agent, type, offset) < 1) {
                mterror(WM_DATABASE_LOGTAG, "Couldn't write offset data on database for agent %d (%s) (post-fill).", id_agent, name);
                return -1;
            }
        } else
            mtdebug1(WM_DATABASE_LOGTAG, "Skipping file '%s/%s' (no new data).", dirname, fname);

        break;

    case WDB_ROOTCHECK:
        if (!(db = wdb_open_agent(id_agent, name))) {
            mterror(WM_DATABASE_LOGTAG, "Couldn't open database for file '%s/%s'.", dirname, fname);
            return -1;
        }

        if (wdb_set_agent_status(id_agent, WDB_AGENT_PENDING) < 1) {
            mterror(WM_DATABASE_LOGTAG, "Couldn't write agent status on database for agent %d (%s).", id_agent, name);
            sqlite3_close_v2(db);
            return -1;
        }

        result = wm_fill_rootcheck(db, path);
        sqlite3_close_v2(db);

        if (wdb_set_agent_status(id_agent, WDB_AGENT_UPDATED) < 1) {
            mterror(WM_DATABASE_LOGTAG, "Couldn't write agent status on database for agent %d (%s).", id_agent, name);
            return -1;
        }

        if (result < 0) {
            mterror(WM_DATABASE_LOGTAG, "Couldn't fill rootcheck database for file '%s/%s'.", dirname, fname);
            return -1;
        }

        break;

    case WDB_AGENTINFO:
        result = wm_sync_agentinfo(id_agent, path) < 0 || wdb_update_agent_keepalive(id_agent, buffer.st_mtime) < 0 ? -1 : 0;
        break;

    case WDB_GROUPS:
        result = wm_sync_agent_group(id_agent, fname);
        break;
    }

    return result;
}

// Fill syscheck database from an offset. Returns offset at last successful read event, or -1 on error.
long wm_fill_syscheck(sqlite3 *db, const char *path, long offset, int is_registry) {
    char buffer[OS_MAXSTR];
    char *end;
    char *event;
    char *c_sum;
    char *timestamp;
    char *f_name;
    int count;
    long last_offset = offset;
    clock_t clock_ini;
    int type = is_registry ? WDB_FILE_TYPE_REGISTRY : WDB_FILE_TYPE_FILE;
    FILE *fp;

    sk_sum_t sum;

    if (!(fp = fopen(path, "r"))) {
        mterror(WM_DATABASE_LOGTAG, FOPEN_ERROR, path, errno, strerror(errno));
        return -1;
    }

    if (fseek(fp, offset, SEEK_SET) < 0) {
        mterror(WM_DATABASE_LOGTAG, FSEEK_ERROR, path, errno, strerror(errno));
        fclose(fp);
        return -1;
    }

    clock_ini = clock();
    wdb_begin(db);

    for (count = 0; fgets(buffer, OS_MAXSTR, fp); last_offset = ftell(fp)) {
        end = strchr(buffer, '\n');

        if (!end) {
            mtwarn(WM_DATABASE_LOGTAG, "Corrupt line found parsing '%s' (incomplete). Breaking.", path);
            break;
        } else if (end == buffer)
            continue;

        *end = '\0';
        c_sum = buffer + 3;

        if (!(timestamp = strstr(c_sum, " !"))) {
            mtwarn(WM_DATABASE_LOGTAG, "Corrupt line found parsing '%s' (no timestamp found).", path);
            continue;
        }

        *timestamp = '\0';
        timestamp += 2;

        if (!(f_name = strchr(timestamp, ' '))) {
            mtwarn(WM_DATABASE_LOGTAG, "Corrupt line found parsing '%s'.", path);
            continue;
        }

        *(f_name++) = '\0';

        switch (sk_decode_sum(&sum, c_sum)) {
        case 0:
            switch (wdb_get_last_fim(db, f_name, type)) {
            case WDB_FIM_NOT_FOUND:
                event = buffer[0] == '+' || (buffer[0] == '#' && buffer[1] == '+') ? "added" : "modified";
                break;
            case WDB_FIM_ADDED:
            case WDB_FIM_MODIFIED:
            case WDB_FIM_READDED:
                event = "modified";
                break;
            case WDB_FIM_DELETED:
                event = "readded";
                break;
            default:
                mterror(WM_DATABASE_LOGTAG, "Couldn't extract FIM data from database.");
                continue;
            }

            break;
        case 1:
            event = "deleted";
            break;
        default:
            mtwarn(WM_DATABASE_LOGTAG, "Corrupt line found parsing '%s'.", path);
            continue;
        }

        if (wdb_insert_fim(db, type, atol(timestamp), f_name, event, &sum) < 0)
            mterror(WM_DATABASE_LOGTAG, "Couldn't insert FIM event into database from file '%s'.", path);

        count++;
    }

    wdb_commit(db);
    mtdebug2(WM_DATABASE_LOGTAG, "Syscheck file sync finished. Count: %d. Time: %.3lf ms.", count, (double)(clock() - clock_ini) / CLOCKS_PER_SEC * 1000);

    fclose(fp);
    return last_offset;
}

// Fill complete rootcheck database. Returns 0 on success or -1 on error.
int wm_fill_rootcheck(sqlite3 *db, const char *path) {
    char buffer[OS_MAXSTR];
    char *end;
    int count = 0;
    rk_event_t event;
    clock_t clock_ini;
    FILE *fp;

    if (!(fp = fopen(path, "r"))) {
        mterror(WM_DATABASE_LOGTAG, FOPEN_ERROR, path, errno, strerror(errno));
        return -1;
    }

    clock_ini = clock();
    wdb_begin(db);

    while (fgets(buffer, OS_MAXSTR, fp)) {
        end = strchr(buffer, '\n');

        if (!end) {
            mtwarn(WM_DATABASE_LOGTAG, "Corrupt line found parsing '%s' (incomplete). Breaking.", path);
            break;
        } else if (end == buffer)
            continue;

        *end = '\0';

        if (rk_decode_event(buffer, &event) < 0) {
            mtwarn(WM_DATABASE_LOGTAG, "Corrupt line found parsing '%s'.", path);
            continue;
        }

        switch (wdb_update_pm(db, &event)) {
            case -1:
                mterror(WM_DATABASE_LOGTAG, "Updating PM tuple on SQLite database for file '%s'.", path);
                continue;
            case 0:
                if (wdb_insert_pm(db, &event) < 0) {
                    mterror(WM_DATABASE_LOGTAG, "Inserting PM tuple on SQLite database for file '%s'.", path);
                    continue;
                }

                count++;
                break;

            default:
                count++;
        }
    }

    wdb_commit(db);
    mtdebug2(WM_DATABASE_LOGTAG, "Rootcheck file sync finished. Count: %d. Time: %.3lf ms.", count, (double)(clock() - clock_ini) / CLOCKS_PER_SEC * 1000);

    fclose(fp);
    return 0;
}

/*
 * Extract agent name, IP and whether it's a Windows registry database from the file name.
 * Returns 0 on success, 1 to ignore and -1 on error.
 */
int wm_extract_agent(const char *fname, char *name, char *addr, int *registry) {
    const char *c;
    const char *_name;
    const char *_addr;
    size_t z_name;
    size_t z_addr;

    switch (fname[0]) {
    case '(':
        // Syscheck/Rootcheck
        fname++;

        if (!(c = strchr(fname, ')')))
            return -1;

        z_name = c - fname;
        _name = fname;
        fname = c + 2;

        if (!(c = strstr(fname, "->")))
            return -1;

        z_addr = c - fname;
        _addr = fname;
        fname = c + 2;

        if (!(strcmp(fname, "syscheck") && strcmp(fname, "rootcheck")))
            *registry = 0;
        else if (!strcmp(fname, "syscheck-registry"))
            *registry = 1;
        else
            return -1;

        break;

    case '.':
        // Hidden files or .cpt: ignore
        return 1;

    default:
        // agent-info files

        if (!(c = strrchr(fname, '-')))
            return -1;

        z_name = c - fname;
        _name = fname;
        _addr = c + 1;
        z_addr = strlen(_addr);
    }

    memcpy(name, _name, z_name);
    name[z_name] = '\0';
    memcpy(addr, _addr, z_addr);
    addr[z_addr] = '\0';

    return 0;
}

// Destroy data
void* wm_database_destroy(wm_database *data) {
    free(data);
    return NULL;
}

// Read configuration and return a module (if enabled) or NULL (if disabled)
wmodule* wm_database_read() {
#ifdef CLIENT
    // This module won't be available on agents
    return NULL;
#else
    wm_database data;
    wmodule *module = NULL;

    data.sync_agents = getDefine_Int("wazuh_database", "sync_agents", 0, 1);
    data.sync_syscheck = getDefine_Int("wazuh_database", "sync_syscheck", 0, 1);
    data.sync_rootcheck = getDefine_Int("wazuh_database", "sync_rootcheck", 0, 1);
    data.full_sync = getDefine_Int("wazuh_database", "full_sync", 0, 1);
    data.real_time = getDefine_Int("wazuh_database", "real_time", 0, 1);
    data.interval = getDefine_Int("wazuh_database", "interval", 0, 86400);
    data.max_queued_events = getDefine_Int("wazuh_database", "max_queued_events", 0, INT_MAX);

    if (data.sync_agents || data.sync_syscheck || data.sync_rootcheck) {
        os_calloc(1, sizeof(wmodule), module);
        os_calloc(1, sizeof(wm_database), module->data);
        module->context = &WM_DATABASE_CONTEXT;
        memcpy(module->data, &data, sizeof(wm_database));
    }

    return module;
#endif
}

#ifdef INOTIFY_ENABLED

/* Get current inotify queued events limit */
int get_max_queued_events() {
    int size;
    int n;
    FILE *fp;

    if (!(fp = fopen(MAX_QUEUED_EVENTS_PATH, "r"))) {
        mterror(WM_DATABASE_LOGTAG, FOPEN_ERROR, MAX_QUEUED_EVENTS_PATH, errno, strerror(errno));
        return -1;
    }

    n = fscanf(fp, "%d", &size);
    fclose(fp);

    if (n == 1) {
        return size;
    } else {
        return -1;
    }
}

/* Set current inotify queued events limit */
int set_max_queued_events(int size) {
    FILE *fp;

    if (!(fp = fopen(MAX_QUEUED_EVENTS_PATH, "w"))) {
        mterror(WM_DATABASE_LOGTAG, FOPEN_ERROR, MAX_QUEUED_EVENTS_PATH, errno, strerror(errno));
        return -1;
    }

    fprintf(fp, "%d\n", size);
    fclose(fp);
    return 0;
}

// Setup inotify reader
void wm_inotify_setup(wm_database * data) {
    int old_max_queued_events = -1;

    // Create hash table

    if (ptable = OSHash_Create(), !ptable) {
        merror_exit("At wm_inotify_setup(): OSHash_Create()");
    }

    // Create queue
    if (queue = queue_init(data->max_queued_events > 0 ? data->max_queued_events : 16384), !queue) {
        merror_exit("At wm_inotify_setup(): queue_init()");
    }

    // Set inotify queued events limit

    if (data->max_queued_events) {
        old_max_queued_events = get_max_queued_events();

        if (old_max_queued_events >= 0 && old_max_queued_events != data->max_queued_events) {
            mtdebug1(WM_DATABASE_LOGTAG, "Setting inotify queued events limit to '%d'", data->max_queued_events);

            if (set_max_queued_events(data->max_queued_events) < 0) {
                // Error: do not reset then
                old_max_queued_events = -1;
            }
        }
    }

    // Start inotify

    if (inotify_fd = inotify_init(), inotify_fd < 0) {
        mterror_exit(WM_DATABASE_LOGTAG, "Couldn't init inotify: %s.", strerror(errno));
    }

    // Reset inotify queued events limit

    if (old_max_queued_events >= 0 && old_max_queued_events != data->max_queued_events) {
        mtdebug2(WM_DATABASE_LOGTAG, "Restoring inotify queued events limit to '%d'", old_max_queued_events);
        set_max_queued_events(old_max_queued_events);
    }

    // Run thread
    w_create_thread(wm_inotify_start, NULL);

    // First synchronization and add watch for client.keys, Agent info, Syscheck and Rootcheck directories

#ifndef LOCAL

    char keysfile_path[] = KEYSFILE_PATH;
    char * keysfile_dir = dirname(keysfile_path);

    if (data->sync_agents) {
        if ((wd_agents = inotify_add_watch(inotify_fd, keysfile_dir, IN_CLOSE_WRITE | IN_MOVED_TO)) < 0)
            mterror(WM_DATABASE_LOGTAG, "Couldn't watch client.keys file: %s.", strerror(errno));

        mtdebug2(WM_DATABASE_LOGTAG, "wd_agents='%d'", wd_agents);

        if ((wd_agentinfo = inotify_add_watch(inotify_fd, DEFAULTDIR AGENTINFO_DIR, IN_CLOSE_WRITE | IN_ATTRIB | IN_MOVED_TO)) < 0)
            mterror(WM_DATABASE_LOGTAG, "Couldn't watch the agent info directory: %s.", strerror(errno));

        mtdebug2(WM_DATABASE_LOGTAG, "wd_agentinfo='%d'", wd_agentinfo);

        if ((wd_groups = inotify_add_watch(inotify_fd, DEFAULTDIR GROUPS_DIR, IN_CLOSE_WRITE | IN_MOVED_TO | IN_DELETE)) < 0)
            mterror(WM_DATABASE_LOGTAG, "Couldn't watch the agent groups directory: %s.", strerror(errno));

        mtdebug2(WM_DATABASE_LOGTAG, "wd_groups='%d'", wd_groups);

        wm_sync_agents();
        wm_scan_directory(DEFAULTDIR AGENTINFO_DIR);
    }

#endif

    if (data->sync_syscheck) {
        if ((wd_syscheck = inotify_add_watch(inotify_fd, DEFAULTDIR SYSCHECK_DIR, IN_MODIFY)) < 0)
            mterror(WM_DATABASE_LOGTAG, "Couldn't watch Syscheck directory: %s.", strerror(errno));

        mtdebug2(WM_DATABASE_LOGTAG, "wd_syscheck='%d'", wd_syscheck);
        wm_scan_directory(DEFAULTDIR SYSCHECK_DIR);
    }

    if (data->sync_rootcheck) {
        if ((wd_rootcheck = inotify_add_watch(inotify_fd, DEFAULTDIR ROOTCHECK_DIR, IN_MODIFY)) < 0)
            mterror(WM_DATABASE_LOGTAG, "Couldn't watch Rootcheck directory: %s.", strerror(errno));

        mtdebug2(WM_DATABASE_LOGTAG, "wd_rootcheck='%d'", wd_rootcheck);
        wm_scan_directory(DEFAULTDIR ROOTCHECK_DIR);
    }
}

// Real time inotify reader thread
static void * wm_inotify_start(__attribute__((unused)) void * args) {
    char buffer[IN_BUFFER_SIZE];
    char keysfile_dir[] = KEYSFILE_PATH;
    char * keysfile = keysfile_dir;
    struct inotify_event *event = (struct inotify_event *)buffer;
    char * dirname = NULL;
    ssize_t count;
    size_t i;

        if (!(keysfile = strrchr(keysfile_dir, '/'))) {
            mterror_exit(WM_DATABASE_LOGTAG, "Couldn't decode keys file path '%s'.", keysfile_dir);
        }

        *(keysfile++) = '\0';

    // Loop

    while (1) {

            // Wait for changes

            mtdebug1(WM_DATABASE_LOGTAG, "Waiting for event notification...");

            do {
                if (count = read(inotify_fd, buffer, IN_BUFFER_SIZE), count < 0) {
                    if (errno != EAGAIN)
                        mterror(WM_DATABASE_LOGTAG, "read(): %s.", strerror(errno));

                    break;
                }

                buffer[count - 1] = '\0';

                for (i = 0; i < (size_t)count; i += (ssize_t)(sizeof(struct inotify_event) + event->len)) {
                    event = (struct inotify_event*)&buffer[i];
                    mtdebug2(WM_DATABASE_LOGTAG, "inotify: i='%zu', name='%s', mask='%u', wd='%d'", i, event->name, event->mask, event->wd);

                    if (event->len > IN_BUFFER_SIZE) {
                        mterror(WM_DATABASE_LOGTAG, "Inotify event too large (%u)", event->len);
                        break;
                    }

                    if (event->name[0] == '.') {
                        mtdebug2(WM_DATABASE_LOGTAG, "Discarding hidden file.");
                        continue;
                    }
#ifndef LOCAL
                    if (event->wd == wd_agents) {
                        if (!strcmp(event->name, keysfile)) {
                            dirname = keysfile_dir;
                        } else {
                            continue;
                        }
                    } else if (event->wd == wd_agentinfo) {
                        dirname = DEFAULTDIR AGENTINFO_DIR;
                    } else if (event->wd == wd_groups) {
                        dirname = DEFAULTDIR GROUPS_DIR;
                    } else
#endif
                    if (event->wd == wd_syscheck) {
                        dirname = DEFAULTDIR SYSCHECK_DIR;
                    } else if (event->wd == wd_rootcheck) {
                        dirname = DEFAULTDIR ROOTCHECK_DIR;
                    } else if (event->wd == -1 && event->mask == IN_Q_OVERFLOW) {
                        mterror(WM_DATABASE_LOGTAG, "Inotify event queue overflowed.");
                        continue;
                    } else {
                        mterror(WM_DATABASE_LOGTAG, "Unknown watch descriptor '%d', mask='%u'.", event->wd, event->mask);
                        continue;
                    }

                    wm_inotify_push(dirname, event->name);
                }
            } while (count > 0);
        }

    return NULL;
}

// Insert request into internal structure
void wm_inotify_push(const char * dirname, const char * fname) {
    char path[PATH_MAX + 1];
    char * dup;

    if (snprintf(path, sizeof(path), "%s/%s", dirname, fname) >= (int)sizeof(path)) {
        mterror(WM_DATABASE_LOGTAG, "At wm_inotify_push(): Path too long: '%s'/'%s'", dirname, fname);
        return;
    }

    w_mutex_lock(&mutex_queue);

    if (queue_full(queue)) {
        mterror(WM_DATABASE_LOGTAG, "Internal queue is full (%zu).", queue->size);
        goto end;
    }

    switch (OSHash_Add(ptable, path, (void *)1)) {
    case 0:
        mterror(WM_DATABASE_LOGTAG, "Couldn't insert key into table.");
        break;

    case 1:
        mtdebug2(WM_DATABASE_LOGTAG, "Adding '%s': file already exists at path table.", path);
        break;

    case 2:
        os_strdup(path, dup);
        mtdebug2(WM_DATABASE_LOGTAG, "Adding '%s' to path table.", path);

        if (queue_push(queue, dup) < 0) {
            mterror(WM_DATABASE_LOGTAG, "Couldn't insert key into queue.");
            free(dup);
        }

        w_cond_signal(&cond_pending);
    }

end:
    w_mutex_unlock(&mutex_queue);
}

// Extract enqueued path from internal structure
char * wm_inotify_pop() {
    char * path;

    w_mutex_lock(&mutex_queue);

    while (queue_empty(queue)) {
        w_cond_wait(&cond_pending, &mutex_queue);
    }

    path = queue_pop(queue);

    if (!OSHash_Delete(ptable, path)) {
        mterror(WM_DATABASE_LOGTAG, "Couldn't delete key '%s' from path table.", path);
    }

    w_mutex_unlock(&mutex_queue);
    mtdebug2(WM_DATABASE_LOGTAG, "Taking '%s' from path table.", path);
    return path;
}

#endif // INOTIFY_ENABLED

#endif // !WIN32<|MERGE_RESOLUTION|>--- conflicted
+++ resolved
@@ -233,10 +233,6 @@
     OS_ClearXML(&xml);
 
     if ((os_uname = strdup(getuname()))) {
-<<<<<<< HEAD
-        os_arch = (char *) malloc(50);
-=======
->>>>>>> 2454f1c4
         os_arch = wm_get_os_arch(os_uname);
         char *ptr;
 
@@ -485,10 +481,7 @@
     return os_arch;
 }
 
-<<<<<<< HEAD
-=======
-
->>>>>>> 2454f1c4
+
 int wm_sync_agentinfo(int id_agent, const char *path) {
     char header[OS_MAXSTR];
     char files[OS_MAXSTR];
