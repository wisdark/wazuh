--- conflicted
+++ resolved
@@ -24,20 +24,12 @@
 	virtual nlohmann::json hardware();
 	virtual nlohmann::json processes();
 private:
-<<<<<<< HEAD
-    virtual std::string getSerialNumber();
-    virtual std::string getCpuName();
-    virtual int getCpuMHz();
-    virtual int getCpuCores();
-    virtual void getMemory(nlohmann::json& info);
-    virtual nlohmann::json getProcessesInfo();
-=======
     virtual std::string getSerialNumber() const;
     virtual std::string getCpuName() const;
     virtual int getCpuMHz() const;
     virtual int getCpuCores() const;
     virtual void getMemory(nlohmann::json& info) const;
->>>>>>> 4c93c730
+    virtual nlohmann::json getProcessesInfo() const;
 };
 
 #endif //_SYS_INFO_HPP