/*
 * Wazuh Database Daemon
 * Copyright (C) 2015-2020, Wazuh Inc.
 * January 16, 2018.
 *
 * This program is free software; you can redistribute it
 * and/or modify it under the terms of the GNU General Public
 * License (version 2) as published by the FSF - Free Software
 * Foundation.
 */

#include "wdb.h"
#include "external/cJSON/cJSON.h"

int wdb_parse(char * input, char * output) {
    char * actor;
    char * id;
    char * query;
    char * sql;
    char * next;
    int agent_id;
    char sagent_id[64];
    wdb_t * wdb;
    cJSON * data;
    char * out;
    int result = 0;

    if (!input) {
        mdebug1("Empty input query.");
        return -1;
    }

    // Clean string
    while (*input == ' ' || *input == '\n') {
        input++;
    }

    if (next = wstr_chr(input, ' '), !next) {
        mdebug1("Invalid DB query syntax.");
        mdebug2("DB query: %s", input);
        snprintf(output, OS_MAXSTR + 1, "err Invalid DB query syntax, near '%.32s'", input);
        return -1;
    }

    actor = input;
    *next++ = '\0';

    if (strcmp(actor, "agent") == 0) {
        id = next;

        if (next = wstr_chr(id, ' '), !next) {
            mdebug1("Invalid DB query syntax.");
            mdebug2("DB query error near: %s", id);
            snprintf(output, OS_MAXSTR + 1, "err Invalid DB query syntax, near '%.32s'", id);
            return -1;
        }

        *next++ = '\0';
        query = next;

        if (agent_id = strtol(id, &next, 10), *next) {
            mdebug1("Invalid agent ID '%s'", id);
            snprintf(output, OS_MAXSTR + 1, "err Invalid agent ID '%.32s'", id);
            return -1;
        }

        snprintf(sagent_id, sizeof(sagent_id), "%03d", agent_id);

        if (wdb = wdb_open_agent2(agent_id), !wdb) {
            merror("Couldn't open DB for agent '%s'", sagent_id);
            snprintf(output, OS_MAXSTR + 1, "err Couldn't open DB for agent %d", agent_id);
            return -1;
        }

        mdebug2("Agent %s query: %s", sagent_id, query);

        if (next = wstr_chr(query, ' '), next) {
            *next++ = '\0';
        }

        if (strcmp(query, "syscheck") == 0) {
            if (!next) {
                mdebug1("DB(%s) Invalid FIM query syntax.", sagent_id);
                mdebug2("DB(%s) FIM query error near: %s", sagent_id, query);
                snprintf(output, OS_MAXSTR + 1, "err Invalid Syscheck query syntax, near '%.32s'", query);
                result = -1;
            } else {
                result = wdb_parse_syscheck(wdb, next, output);
            }
        } else if (strcmp(query, "sca") == 0) {
            if (!next) {
                mdebug1("Invalid DB query syntax.");
                mdebug2("DB query error near: %s", query);
                snprintf(output, OS_MAXSTR + 1, "err Invalid DB query syntax, near '%.32s'", query);
                result = -1;
            } else {
                result = wdb_parse_sca(wdb, next, output);
                if (result < 0){
                    merror("Unable to update 'sca_check' table for agent '%s'", sagent_id);
                } else {
                    result = 0;
                }
            }
        } else if (strcmp(query, "netinfo") == 0) {
            if (!next) {
                mdebug1("DB(%s) Invalid DB query syntax.", sagent_id);
                mdebug2("DB(%s) query error near: %s", sagent_id, query);
                snprintf(output, OS_MAXSTR + 1, "err Invalid DB query syntax, near '%.32s'", query);
                result = -1;
            } else {
                if (wdb_parse_netinfo(wdb, next, output) == 0){
                    mdebug2("Updated 'sys_netiface' table for agent '%s'", sagent_id);
                } else {
                    merror("Unable to update 'sys_netiface' table for agent '%s'", sagent_id);
                }
            }
        } else if (strcmp(query, "netproto") == 0) {
            if (!next) {
                mdebug1("DB(%s) Invalid DB query syntax.", sagent_id);
                mdebug2("DB(%s) query error near: %s", sagent_id, query);
                snprintf(output, OS_MAXSTR + 1, "err Invalid DB query syntax, near '%.32s'", query);
                result = -1;
            } else {
                if (wdb_parse_netproto(wdb, next, output) == 0){
                    mdebug2("Updated 'sys_netproto' table for agent '%s'", sagent_id);
                } else {
                    merror("Unable to update 'sys_netproto' table for agent '%s'", sagent_id);
                }
            }
        } else if (strcmp(query, "netaddr") == 0) {
            if (!next) {
                mdebug1("DB(%s) Invalid DB query syntax.", sagent_id);
                mdebug2("DB(%s) query error near: %s", sagent_id, query);
                snprintf(output, OS_MAXSTR + 1, "err Invalid DB query syntax, near '%.32s'", query);
                result = -1;
            } else {
                if (wdb_parse_netaddr(wdb, next, output) == 0){
                    mdebug2("Updated 'sys_netaddr' table for agent '%s'", sagent_id);
                } else {
                    merror("Unable to update 'sys_netaddr' table for agent '%s'", sagent_id);
                }
            }
        } else if (strcmp(query, "osinfo") == 0) {
            if (!next) {
                mdebug1("DB(%s) Invalid DB query syntax.", sagent_id);
                mdebug2("DB(%s) query error near: %s", sagent_id, query);
                snprintf(output, OS_MAXSTR + 1, "err Invalid DB query syntax, near '%.32s'", query);
                result = -1;
            } else {
                if (wdb_parse_osinfo(wdb, next, output) == 0){
                    mdebug2("Updated 'sys_osinfo' table for agent '%s'", sagent_id);
                } else {
                    merror("Unable to update 'sys_osinfo' table for agent '%s'", sagent_id);
                }
            }
        } else if (strcmp(query, "hardware") == 0) {
            if (!next) {
                mdebug1("DB(%s) Invalid DB query syntax.", sagent_id);
                mdebug2("DB(%s) query error near: %s", sagent_id, query);
                snprintf(output, OS_MAXSTR + 1, "err Invalid DB query syntax, near '%.32s'", query);
                result = -1;
            } else {
                if (wdb_parse_hardware(wdb, next, output) == 0){
                    mdebug2("Updated 'sys_hwinfo' table for agent '%s'", sagent_id);
                } else {
                    merror("Unable to update 'sys_hwinfo' table for agent '%s'", sagent_id);
                }
            }
        } else if (strcmp(query, "port") == 0) {
            if (!next) {
                mdebug1("DB(%s) Invalid DB query syntax.", sagent_id);
                mdebug2("DB(%s) query error near: %s", sagent_id, query);
                snprintf(output, OS_MAXSTR + 1, "err Invalid DB query syntax, near '%.32s'", query);
                result = -1;
            } else {
                if (wdb_parse_ports(wdb, next, output) == 0){
                    mdebug2("Updated 'sys_ports' table for agent '%s'", sagent_id);
                } else {
                    merror("Unable to update 'sys_ports' table for agent '%s'", sagent_id);
                }
            }
        } else if (strcmp(query, "package") == 0) {
            if (!next) {
                mdebug1("DB(%s) Invalid DB query syntax.", sagent_id);
                mdebug2("DB(%s) query error near: %s", sagent_id, query);
                snprintf(output, OS_MAXSTR + 1, "err Invalid DB query syntax, near '%.32s'", query);
                result = -1;
            } else {
                if (wdb_parse_packages(wdb, next, output) == 0){
                    mdebug2("Updated 'sys_programs' table for agent '%s'", sagent_id);
                } else {
                    merror("Unable to update 'sys_programs' table for agent '%s'", sagent_id);
                }
            }
        } else if (strcmp(query, "hotfix") == 0) {
            if (!next) {
                mdebug1("DB(%s) Invalid DB query syntax.", sagent_id);
                mdebug2("DB(%s) query error near: %s", sagent_id, query);
                snprintf(output, OS_MAXSTR + 1, "err Invalid DB query syntax, near '%.32s'", query);
                result = -1;
            } else {
                if (wdb_parse_hotfixes(wdb, next, output) == 0){
                    mdebug2("Updated 'sys_hotfixes' table for agent '%s'", sagent_id);
                } else {
                    merror("Unable to update 'sys_hotfixes' table for agent '%s'", sagent_id);
                }
            }
        } else if (strcmp(query, "process") == 0) {
            if (!next) {
                mdebug1("DB(%s) Invalid DB query syntax.", sagent_id);
                mdebug2("DB(%s) query error near: %s", sagent_id, query);
                snprintf(output, OS_MAXSTR + 1, "err Invalid DB query syntax, near '%.32s'", query);
                result = -1;
            } else {
                if (wdb_parse_processes(wdb, next, output) == 0){
                    mdebug2("Updated 'sys_processes' table for agent '%s'", sagent_id);
                } else {
                    merror("Unable to update 'sys_processes' table for agent '%s'", sagent_id);
                }
            }
        } else if (strcmp(query, "ciscat") == 0) {
            if (!next) {
                mdebug1("DB(%s) Invalid DB query syntax.", sagent_id);
                mdebug2("DB(%s) query error near: %s", sagent_id, query);
                snprintf(output, OS_MAXSTR + 1, "err Invalid DB query syntax, near '%.32s'", query);
                result = -1;
            } else {
                if (wdb_parse_ciscat(wdb, next, output) == 0){
                    mdebug2("Updated 'ciscat_results' table for agent '%s'", sagent_id);
                } else {
                    merror("Unable to update 'ciscat_results' table for agent '%s'", sagent_id);
                }
            }
        } else if (strcmp(query, "sql") == 0) {
            if (!next) {
                mdebug1("DB(%s) Invalid DB query syntax.", sagent_id);
                mdebug2("DB(%s) query error near: %s", sagent_id, query);
                snprintf(output, OS_MAXSTR + 1, "err Invalid DB query syntax, near '%.32s'", query);
                result = -1;
            } else {
                sql = next;

                if (data = wdb_exec(wdb->db, sql), data) {
                    out = cJSON_PrintUnformatted(data);
                    snprintf(output, OS_MAXSTR + 1, "ok %s", out);
                    os_free(out);
                    cJSON_Delete(data);
                } else {
                    mdebug1("DB(%s) Cannot execute SQL query.", sagent_id);
                    mdebug2("DB(%s) SQL query: %s", sagent_id, sql);
                    snprintf(output, OS_MAXSTR + 1, "err Cannot execute SQL query");
                    result = -1;
                }
            }
        } else if (strcmp(query, "remove") == 0) {
            wdb_leave(wdb);
            snprintf(output, OS_MAXSTR + 1, "ok");
            result = 0;

            w_mutex_lock(&pool_mutex);

            if (wdb_close(wdb, FALSE) < 0) {
                mdebug1("DB(%s) Cannot close database.", sagent_id);
                snprintf(output, OS_MAXSTR + 1, "err Cannot close database");
                result = -1;
            }

            if (wdb_remove_database(sagent_id) < 0) {
                snprintf(output, OS_MAXSTR + 1, "err Cannot remove database");
                result = -1;
            }

            w_mutex_unlock(&pool_mutex);
            return result;
        } else if (strcmp(query, "begin") == 0) {
            if (wdb_begin2(wdb) < 0) {
                mdebug1("DB(%s) Cannot begin transaction.", sagent_id);
                snprintf(output, OS_MAXSTR + 1, "err Cannot begin transaction");
                result = -1;
            } else {
                snprintf(output, OS_MAXSTR + 1, "ok");
            }
        } else if (strcmp(query, "commit") == 0) {
            if (wdb_commit2(wdb) < 0) {
                mdebug1("DB(%s) Cannot end transaction.", sagent_id);
                snprintf(output, OS_MAXSTR + 1, "err Cannot end transaction");
                result = -1;
            } else {
                snprintf(output, OS_MAXSTR + 1, "ok");
            }
        } else if (strcmp(query, "close") == 0) {
            wdb_leave(wdb);
            w_mutex_lock(&pool_mutex);

            if (wdb_close(wdb, TRUE) < 0) {
                mdebug1("DB(%s) Cannot close database.", sagent_id);
                snprintf(output, OS_MAXSTR + 1, "err Cannot close database");
                result = -1;
            } else {
                snprintf(output, OS_MAXSTR + 1, "ok");
                result = 0;
            }

            w_mutex_unlock(&pool_mutex);
            return result;
        } else {
            mdebug1("DB(%s) Invalid DB query syntax.", sagent_id);
            mdebug2("DB(%s) query error near: %s", sagent_id, query);
            snprintf(output, OS_MAXSTR + 1, "err Invalid DB query syntax, near '%.32s'", query);
            result = -1;
        }
        wdb_leave(wdb);
        return result;
    } else if (strcmp(actor, "wazuhdb") == 0) {
        query = next;

        if (next = wstr_chr(query, ' '), !next) {
            mdebug1("Invalid DB query syntax.");
            mdebug2("DB query error near: %s", query);
            snprintf(output, OS_MAXSTR + 1, "err Invalid DB query syntax, near '%.32s'", query);
            return -1;
        }
        *next++ = '\0';

        if(strcmp(query, "remove") == 0) {
            data = wdb_remove_multiple_agents(next);
            out = cJSON_PrintUnformatted(data);
            snprintf(output, OS_MAXSTR + 1, "ok %s", out);
            os_free(out);
            cJSON_Delete(data);
        } else {
            mdebug1("Invalid DB query syntax.");
            mdebug2("DB query error near: %s", query);
            snprintf(output, OS_MAXSTR + 1, "err No agents id provided");
            return -1;
        }
        return result;
    } else if(strcmp(actor, "mitre") == 0) {
        query = next;

        if (wdb = wdb_open_mitre(), !wdb) {
            mdebug2("Couldn't open DB mitre: %s/%s.db", WDB_DIR, WDB_MITRE_NAME);
            snprintf(output, OS_MAXSTR + 1, "err Couldn't open DB mitre");
            return -1;
        }

        if (next = wstr_chr(query, ' '), !next) {
            mdebug1("Invalid DB query syntax.");
            mdebug2("DB query error near: %s", query);
            snprintf(output, OS_MAXSTR + 1, "err Invalid DB query syntax, near '%.32s'", query);
            wdb_leave(wdb);
            return -1;
        }
        *next++ = '\0';

        if (strcmp(query, "sql") == 0) {
            if (!next) {
                mdebug1("Mitre DB Invalid DB query syntax.");
                mdebug2("Mitre DB query error near: %s", query);
                snprintf(output, OS_MAXSTR + 1, "err Invalid DB query syntax, near '%.32s'", query);
                result = -1;
            } else {
                sql = next;

                if (data = wdb_exec(wdb->db, sql), data) {
                    out = cJSON_PrintUnformatted(data);
                    snprintf(output, OS_MAXSTR + 1, "ok %s", out);
                    os_free(out);
                    cJSON_Delete(data);
                } else {
                    mdebug1("Mitre DB Cannot execute SQL query; err database %s/%s.db: %s", WDB_DIR, WDB_MITRE_NAME, sqlite3_errmsg(wdb->db));
                    mdebug2("Mitre DB SQL query: %s", sql);
                    snprintf(output, OS_MAXSTR + 1, "err Cannot execute Mitre database query; %s", sqlite3_errmsg(wdb->db));
                    result = -1;
                }
            }
        } else if (strcmp(query, "get") == 0) {
            if (!next) {
                mdebug1("Mitre DB Invalid DB query syntax.");
                mdebug2("Mitre DB query error near: %s", query);
                snprintf(output, OS_MAXSTR + 1, "err Invalid DB query syntax, near '%.32s'", query);
                result = -1;
            } else {
                result = wdb_parse_mitre_get(wdb, next, output);
            }
        } else {
            mdebug1("Invalid DB query syntax.");
            mdebug2("DB query error near: %s", query);
            snprintf(output, OS_MAXSTR + 1, "err Invalid DB query syntax, near '%.32s'", query);
            result = -1;
        }
        wdb_leave(wdb);
        return result;
    } else if(strcmp(actor, "global") == 0) {
        query = next;

        mdebug2("Global query: %s", query);

        if (wdb = wdb_open_global(), !wdb) {
            mdebug2("Couldn't open DB global: %s/%s.db", WDB2_DIR, WDB2_GLOB_NAME);
            snprintf(output, OS_MAXSTR + 1, "err Couldn't open DB global");
            return OS_INVALID;
        }

        if (next = wstr_chr(query, ' '), !next) {
            mdebug1("Invalid DB query syntax.");
            mdebug2("Global DB query error near: %s", query);
            snprintf(output, OS_MAXSTR + 1, "err Invalid DB query syntax, near '%.32s'", query);
            wdb_leave(wdb);
            return OS_INVALID;
        }
        *next++ = '\0';

        if (strcmp(query, "sql") == 0) {
            if (!next) {
                mdebug1("Global DB Invalid DB query syntax.");
                mdebug2("Global DB query error near: %s", query);
                snprintf(output, OS_MAXSTR + 1, "err Invalid DB query syntax, near '%.32s'", query);
                result = OS_INVALID;
            } else {
                if (data = wdb_exec(wdb->db, next), data) {
                    out = cJSON_PrintUnformatted(data);
                    snprintf(output, OS_MAXSTR + 1, "ok %s", out);
                    os_free(out);
                    cJSON_Delete(data);
                } else {
                    mdebug1("GLobal DB Cannot execute SQL query; err database %s/%s.db: %s", WDB2_DIR, WDB2_GLOB_NAME, sqlite3_errmsg(wdb->db));
                    mdebug2("Global DB SQL query: %s", next);
                    snprintf(output, OS_MAXSTR + 1, "err Cannot execute Global database query; %s", sqlite3_errmsg(wdb->db));
                    result = OS_INVALID;
                }
            }
        } else if (strcmp(query, "get-labels") == 0) {
            if (!next) {
                mdebug1("Global DB Invalid DB query syntax.");
                mdebug2("Global DB query error near: %s", query);
                snprintf(output, OS_MAXSTR + 1, "err Invalid DB query syntax, near '%.32s'", query);
                result = OS_INVALID;
            } else {
                result = wdb_parse_global_get_agent_labels(wdb, next, output);
            }
        } else if (strcmp(query, "set-labels") == 0) {
            if (!next) {
                mdebug1("Global DB Invalid DB query syntax.");
                mdebug2("Global DB query error near: %s", query);
                snprintf(output, OS_MAXSTR + 1, "err Invalid DB query syntax, near '%.32s'", query);
                result = OS_INVALID;
            } else {
                result = wdb_parse_global_set_agent_labels(wdb, next, output);
            }
<<<<<<< HEAD
        } 
        else if (strcmp(query, "sync-agent-info-get") == 0) { 
            result = wdb_parse_global_sync_agent_info_get(wdb, next, output);
        }
        
        else {
=======
        } else if (strcmp(query, "sync-agent-info-set") == 0) {
            if (!next) {
                mdebug1("Global DB Invalid DB query syntax.");
                mdebug2("Global DB query error near: %s", query);
                snprintf(output, OS_MAXSTR + 1, "err Invalid DB query syntax, near '%.32s'", query);
                result = OS_INVALID;
            } else {
                result = wdb_parse_global_sync_agent_info_set(wdb, next, output);
            }
        } else {
>>>>>>> d5f9c7a9
            mdebug1("Invalid DB query syntax.");
            mdebug2("Global DB query error near: %s", query);
            snprintf(output, OS_MAXSTR + 1, "err Invalid DB query syntax, near '%.32s'", query);
            result = OS_INVALID;
        }
        wdb_leave(wdb);
        return result;
    } else {
        mdebug1("DB(%s) Invalid DB query actor: %s", sagent_id, actor);
        snprintf(output, OS_MAXSTR + 1, "err Invalid DB query actor: '%.32s'", actor);
        return OS_INVALID;
    }
}

int wdb_parse_syscheck(wdb_t * wdb, char * input, char * output) {
    char * curr;
    char * next;
    char * checksum;
    char buffer[OS_MAXSTR - WDB_RESPONSE_BEGIN_SIZE];
    int ftype;
    int result;
    long ts;

    if (next = wstr_chr(input, ' '), !next) {
        mdebug2("DB(%s) Invalid FIM query syntax: %s", wdb->id, input);
        snprintf(output, OS_MAXSTR + 1, "err Invalid FIM query syntax, near '%.32s'", input);
        return -1;
    }

    curr = input;
    *next++ = '\0';

    if (strcmp(curr, "scan_info_get") == 0) {
        if (result = wdb_scan_info_get(wdb, "fim", next, &ts), result < 0) {
            mdebug1("DB(%s) Cannot get FIM scan info.", wdb->id);
            snprintf(output, OS_MAXSTR + 1, "err Cannot get fim scan info.");
        } else {
            snprintf(output, OS_MAXSTR + 1, "ok %ld", ts);
        }

        return result;
    } else if (strcmp(curr, "updatedate") == 0) {
        if (result = wdb_fim_update_date_entry(wdb, next), result < 0) {
            mdebug1("DB(%s) Cannot update fim date field.", wdb->id);
            snprintf(output, OS_MAXSTR + 1, "err Cannot update fim date field.");
        } else {
            snprintf(output, OS_MAXSTR + 1, "ok");
        }

        return result;
    } else if (strcmp(curr, "cleandb") == 0) {
        if (result = wdb_fim_clean_old_entries(wdb), result < 0) {
            mdebug1("DB(%s) Cannot clean fim database.", wdb->id);
            snprintf(output, OS_MAXSTR + 1, "err Cannot clean fim database.");
        } else {
            snprintf(output, OS_MAXSTR + 1, "ok");
        }

        return result;
    } else if (strcmp(curr, "scan_info_update") == 0) {
        curr = next;

        if (next = wstr_chr(curr, ' '), !next) {
            mdebug1("DB(%s) Invalid scan_info fim query syntax.", wdb->id);
            snprintf(output, OS_MAXSTR + 1, "err Invalid Syscheck query syntax, near '%.32s'", curr);
            return -1;
        }

        *next++ = '\0';
        ts = atol(next);
        if (result = wdb_scan_info_update(wdb, "fim", curr, ts), result < 0) {
            mdebug1("DB(%s) Cannot save fim control message.", wdb->id);
            snprintf(output, OS_MAXSTR + 1, "err Cannot save fim control message");
        } else {
            snprintf(output, OS_MAXSTR + 1, "ok");
        }

        return result;
    } else if (strcmp(curr, "control") == 0) {
        if (result = wdb_scan_info_fim_checks_control(wdb, next), result < 0) {
            mdebug1("DB(%s) Cannot save fim check_control message.", wdb->id);
            snprintf(output, OS_MAXSTR + 1, "err Cannot save fim control message");
        } else {
            snprintf(output, OS_MAXSTR + 1, "ok");
        }

        return result;
    } else if (strcmp(curr, "load") == 0) {
        if (result = wdb_syscheck_load(wdb, next, buffer, sizeof(buffer)), result < 0) {
            mdebug1("DB(%s) Cannot load FIM.", wdb->id);
            snprintf(output, OS_MAXSTR + 1, "err Cannot load Syscheck");
        } else {
            snprintf(output, OS_MAXSTR + 1, "ok %s", buffer);
        }

        return result;
    } else if (strcmp(curr, "delete") == 0) {
        if (result = wdb_fim_delete(wdb, next), result < 0) {
            mdebug1("DB(%s) Cannot delete FIM entry.", wdb->id);
            snprintf(output, OS_MAXSTR + 1, "err Cannot delete Syscheck");
        } else {
            snprintf(output, OS_MAXSTR + 1, "ok");
        }

        return result;
    } else if (strcmp(curr, "save") == 0) {
        curr = next;

        if (next = wstr_chr(curr, ' '), !next) {
            mdebug1("DB(%s) Invalid FIM query syntax.", wdb->id);
            mdebug2("DB(%s) FIM query: %s", wdb->id, curr);
            snprintf(output, OS_MAXSTR + 1, "err Invalid Syscheck query syntax, near '%.32s'", curr);
            return -1;
        }

        *next++ = '\0';

        if (strcmp(curr, "file") == 0) {
            ftype = WDB_FILE_TYPE_FILE;
        } else if (strcmp(curr, "registry") == 0) {
            ftype = WDB_FILE_TYPE_REGISTRY;
        } else {
            mdebug1("DB(%s) Invalid FIM query syntax.", wdb->id);
            mdebug2("DB(%s) FIM query: %s", wdb->id, curr);
            snprintf(output, OS_MAXSTR + 1, "err Invalid Syscheck query syntax, near '%.32s'", curr);
            return -1;
        }

        checksum = next;

        if (next = wstr_chr(checksum, ' '), !next) {
            mdebug1("DB(%s) Invalid FIM query syntax.", wdb->id);
            mdebug2("FIM query: %s", checksum);
            snprintf(output, OS_MAXSTR + 1, "err Invalid Syscheck query syntax, near '%.32s'", checksum);
            return -1;
        }

        *next++ = '\0';

        // Only the part before '!' has been escaped
        char *mark = strchr(checksum, '!');
        if (mark) *mark = '\0';
        char *unsc_checksum = wstr_replace(checksum, "\\ ", " ");
        if (mark) {
            *mark = '!';
            size_t unsc_size = strlen(unsc_checksum);
            size_t mark_size = strlen(mark);
            os_realloc(unsc_checksum, unsc_size + mark_size + 1, unsc_checksum);
            strncpy(unsc_checksum + unsc_size, mark, mark_size);
            unsc_checksum[unsc_size + mark_size] = '\0';
        }

        if (result = wdb_syscheck_save(wdb, ftype, unsc_checksum, next), result < 0) {
            mdebug1("DB(%s) Cannot save FIM.", wdb->id);
            snprintf(output, OS_MAXSTR + 1, "err Cannot save Syscheck");
        } else {
            snprintf(output, OS_MAXSTR + 1, "ok");
        }
        free(unsc_checksum);

        return result;
    } else if (strcmp(curr, "save2") == 0) {
        if (wdb_syscheck_save2(wdb, next) == -1) {
            mdebug1("DB(%s) Cannot save FIM.", wdb->id);
            snprintf(output, OS_MAXSTR + 1, "err Cannot save Syscheck");
            return -1;
        }

        snprintf(output, OS_MAXSTR + 1, "ok");
        return 0;
    } else if (strncmp(curr, "integrity_check_", 16) == 0) {
        switch (wdbi_query_checksum(wdb, WDB_FIM, curr, next)) {
        case -1:
            mdebug1("DB(%s) Cannot query FIM range checksum.", wdb->id);
            snprintf(output, OS_MAXSTR + 1, "err Cannot perform range checksum");
            return -1;

        case 0:
            snprintf(output, OS_MAXSTR + 1, "ok no_data");
            break;

        case 1:
            snprintf(output, OS_MAXSTR + 1, "ok checksum_fail");
            break;

        default:
            snprintf(output, OS_MAXSTR + 1, "ok ");
        }

        return 0;
    } else if (strcmp(curr, "integrity_clear") == 0) {
        switch (wdbi_query_clear(wdb, WDB_FIM, next)) {
        case -1:
            mdebug1("DB(%s) Cannot query FIM range checksum.", wdb->id);
            snprintf(output, OS_MAXSTR + 1, "err Cannot perform range checksum");
            return -1;

        default:
            snprintf(output, OS_MAXSTR + 1, "ok ");
        }

        return 0;
    } else {
        mdebug1("DB(%s) Invalid FIM query syntax.", wdb->id);
        mdebug2("DB query error near: %s", curr);
        snprintf(output, OS_MAXSTR + 1, "err Invalid Syscheck query syntax, near '%.32s'", curr);
        return -1;
    }
}

int wdb_parse_sca(wdb_t * wdb, char * input, char * output) {
    char * curr;
    char * next;
    char * result_check; // Pass, failed
    char * status_check;
    char * reason_check;
    int result;

    if (next = strchr(input, ' '), !next) {
        mdebug1("Invalid Security Configuration Assessment query syntax.");
        mdebug2("Security Configuration Assessment query: %s", input);
        snprintf(output, OS_MAXSTR + 1, "err Invalid Security Configuration Assessment query syntax, near '%.32s'", input);
        return -1;
    }

    curr = input;
    *next++ = '\0';

    if (strcmp(curr, "query") == 0) {

        int pm_id;
        char result_found[OS_MAXSTR - WDB_RESPONSE_BEGIN_SIZE] = {0};

        curr = next;
        pm_id = strtol(curr,NULL,10);

        result = wdb_sca_find(wdb, pm_id, result_found);

        switch (result) {
            case 0:
                snprintf(output, OS_MAXSTR + 1, "ok not found");
                break;
            case 1:
                snprintf(output, OS_MAXSTR + 1, "ok found %s",result_found);
                break;
            default:
                mdebug1("Cannot query Security Configuration Assessment.");
                snprintf(output, OS_MAXSTR + 1, "err Cannot query Security Configuration Assessment");
        }

        return result;
    } else if (strcmp(curr, "update") == 0) {

        int pm_id;
        int scan_id;

        curr = next;
        pm_id = strtol(curr,NULL,10);

        if (next = strchr(curr, '|'), !next) {
            mdebug1("Invalid Security Configuration Assessment query syntax.");
            mdebug2("Security Configuration Assessment query: %s", curr);
            snprintf(output, OS_MAXSTR + 1, "err Invalid Security Configuration Assessment query syntax, near '%.32s'", curr);
            return -1;
        }

        *next++ = '\0';
        result_check = next;

        curr = next;
        if (next = strchr(curr, '|'), !next) {
            mdebug1("Invalid Security Configuration Assessment query syntax.");
            mdebug2("Security Configuration Assessment query: %s", curr);
            snprintf(output, OS_MAXSTR + 1, "err Invalid Security Configuration Assessment query syntax, near '%.32s'", curr);
            return -1;
        }

        *next++ = '\0';
        status_check = next;

        curr = next;
        if (next = strchr(curr, '|'), !next) {
            mdebug1("Invalid Security Configuration Assessment query syntax.");
            mdebug2("Security Configuration Assessment query: %s", curr);
            snprintf(output, OS_MAXSTR + 1, "err Invalid Security Configuration Assessment query syntax, near '%.32s'", curr);
            return -1;
        }

        *next++ = '\0';
        reason_check = next;

        curr = next;
        if (next = strchr(curr, '|'), !next) {
            mdebug1("Invalid Security Configuration Assessment query syntax.");
            mdebug2("Security Configuration Assessment query: %s", curr);
            snprintf(output, OS_MAXSTR + 1, "err Invalid Security Configuration Assessment query syntax, near '%.32s'", curr);
            return -1;
        }

        *next++ = '\0';
        curr = next;
        if (!strncmp(curr, "NULL", 4))
            scan_id = -1;
        else
            scan_id = strtol(curr,NULL,10);

        if (result = wdb_sca_update(wdb, result_check, pm_id, scan_id, status_check, reason_check), result < 0) {
            mdebug1("Cannot update Security Configuration Assessment information.");
            snprintf(output, OS_MAXSTR + 1, "err Cannot update Security Configuration Assessment information.");
        } else {
            snprintf(output, OS_MAXSTR + 1, "ok");
        }

        return result;
    } else if (strcmp(curr, "insert") == 0) {

        curr = next;
        cJSON *event;
        const char *jsonErrPtr;
        if (event = cJSON_ParseWithOpts(curr, &jsonErrPtr, 0), !event)
        {
            mdebug1("Invalid Security Configuration Assessment query syntax. JSON object not found or invalid");
            snprintf(output, OS_MAXSTR + 1, "err Invalid Security Configuration Assessment query syntax, near '%.32s'", curr);
            return -1;
        }

        cJSON *id = NULL;
        cJSON *scan_id = NULL;
        cJSON *title = NULL;
        cJSON *description = NULL;
        cJSON *rationale = NULL;
        cJSON *remediation = NULL;
        cJSON *condition = NULL;
        cJSON *file = NULL;
        cJSON *directory = NULL;
        cJSON *process = NULL;
        cJSON *registry = NULL;
        cJSON *command = NULL;
        cJSON *reference = NULL;
        cJSON *result_check = NULL;
        cJSON *policy_id = NULL;
        cJSON *check = NULL;
        cJSON *status = NULL;
        cJSON *reason = NULL;

        if( scan_id = cJSON_GetObjectItem(event, "id"), !scan_id) {
            mdebug1("Invalid Security Configuration Assessment query syntax. JSON object not found or invalid");
            snprintf(output, OS_MAXSTR + 1, "err Invalid Security Configuration Assessment query syntax, near '%.32s'", curr);
            return -1;
        }

        if( !scan_id->valueint ) {
            mdebug1("Malformed JSON: field 'id' must be a number");
            snprintf(output, OS_MAXSTR + 1, "err Invalid Security Configuration Assessment query syntax, near '%.32s'", curr);
            return -1;
        }

        if( policy_id = cJSON_GetObjectItem(event, "policy_id"), !policy_id) {
            mdebug1("Malformed JSON: field 'policy_id' not found");
            snprintf(output, OS_MAXSTR + 1, "err Invalid Security Configuration Assessment query syntax, near '%.32s'", curr);
            return -1;
        }

        if( !policy_id->valuestring ) {
            mdebug1("Malformed JSON: field 'policy_id' must be a string");
            snprintf(output, OS_MAXSTR + 1, "err Invalid Security Configuration Assessment query syntax, near '%.32s'", curr);
            return -1;
        }

        if( check = cJSON_GetObjectItem(event, "check"),!check) {
            mdebug1("Malformed JSON: field 'check' not found");
            return -1;

        } else {

            if( id = cJSON_GetObjectItem(check, "id"), !id) {
                mdebug1("Malformed JSON: field 'id' not found");
                return -1;
            }

            if( !id->valueint ) {
                mdebug1("Malformed JSON: field 'id' must be a string");
                return -1;
            }

            if( title = cJSON_GetObjectItem(check, "title"), !title) {
                mdebug1("Malformed JSON: field 'title' not found");
                return -1;
            }

            if( !title->valuestring ) {
                mdebug1("Malformed JSON: field 'title' must be a string");
                return -1;
            }

            description = cJSON_GetObjectItem(check, "description");

            if( description && !description->valuestring ) {
                mdebug1("Malformed JSON: field 'description' must be a string");
                return -1;
            }

            rationale = cJSON_GetObjectItem(check, "rationale");

            if( rationale && !rationale->valuestring ) {
                mdebug1("Malformed JSON: field 'rationale' must be a string");
                return -1;
            }

            remediation = cJSON_GetObjectItem(check, "remediation");
            if( remediation && !remediation->valuestring ) {
                mdebug1("Malformed JSON: field 'remediation' must be a string");
                return -1;
            }

            reference = cJSON_GetObjectItem(check, "references");

            if( reference && !reference->valuestring ) {
                mdebug1("Malformed JSON: field 'reference' must be a string");
                return -1;
            }

            file = cJSON_GetObjectItem(check, "file");
            if( file && !file->valuestring ) {
                mdebug1("Malformed JSON: field 'file' must be a string");
                return -1;
            }

            condition = cJSON_GetObjectItem(check, "condition");
            if(condition && !condition->valuestring){
                mdebug1("Malformed JSON: field 'condition' must be a string");
                return -1;
            }

            directory = cJSON_GetObjectItem(check, "directory");
            if( directory && !directory->valuestring ) {
                mdebug1("Malformed JSON: field 'directory' must be a string");
                return -1;
            }

            process = cJSON_GetObjectItem(check, "process");
            if( process && !process->valuestring ) {
                mdebug1("Malformed JSON: field 'process' must be a string");
                return -1;
            }

            registry = cJSON_GetObjectItem(check, "registry");
            if( registry && !registry->valuestring ) {
                mdebug1("Malformed JSON: field 'registry' must be a string");
                return -1;
            }

            command = cJSON_GetObjectItem(check, "command");
            if( command && !command->valuestring ) {
                mdebug1("Malformed JSON: field 'command' must be a string");
                return -1;
            }

            if ( status = cJSON_GetObjectItem(check, "status"), status) {
                if ( reason = cJSON_GetObjectItem(check, "reason"), !reason) {
                    merror("Malformed JSON: field 'reason' not found");
                    return -1;
                }

                if( !status->valuestring ) {
                    merror("Malformed JSON: field 'status' must be a string");
                    return -1;
                }

                if( !reason->valuestring ) {
                    merror("Malformed JSON: field 'reason' must be a string");
                    return -1;
                }
            }

            if( result_check = cJSON_GetObjectItem(check, "result"), !result_check) {
                if (!status){
                    merror("Malformed JSON: field 'result' not found");
                    return -1;
                }
            } else {
                if(!result_check->valuestring ) {
                    mdebug1("Malformed JSON: field 'result' must be a string");
                    return -1;
                }
            }
        }


        if (result = wdb_sca_save(wdb, id->valueint, scan_id->valueint, title->valuestring,
                    description ? description->valuestring : NULL,
                    rationale ? rationale->valuestring : NULL,
                    remediation ? remediation->valuestring : NULL,
                    condition ? condition->valuestring : NULL,
                    file ? file->valuestring : NULL,
                    directory ? directory->valuestring : NULL,
                    process ? process->valuestring : NULL,
                    registry ? registry->valuestring : NULL,
                    reference ? reference->valuestring : NULL,
                    result_check ? result_check->valuestring : "",
                    policy_id->valuestring,
                    command ? command->valuestring : NULL,
                    status ? status->valuestring : NULL, reason ? reason->valuestring : NULL),
            result < 0)
        {
            mdebug1("Cannot save Security Configuration Assessment information.");
            snprintf(output, OS_MAXSTR + 1, "err Cannot save Security Configuration Assessment information.");
        } else {
            snprintf(output, OS_MAXSTR + 1, "ok");
        }

        cJSON_Delete(event);

        return result;
    } else if (strcmp(curr, "delete_policy") == 0) {

        char *policy_id;

        curr = next;
        policy_id = curr;

        if (result = wdb_sca_policy_delete(wdb,policy_id), result < 0) {
            mdebug1("Cannot delete Security Configuration Assessment information.");
            snprintf(output, OS_MAXSTR + 1, "err Cannot delete Security Configuration Assessment information.");
        } else {
            snprintf(output, OS_MAXSTR + 1, "ok");
        }

        return result;
    } else if (strcmp(curr, "delete_check_distinct") == 0) {

        char *policy_id;
        int scan_id;

        curr = next;
        policy_id = curr;

        if (next = strchr(curr, '|'), !next) {
            mdebug1("Invalid Security Configuration Assessment query syntax.");
            mdebug2("Security Configuration Assessment query: %s", curr);
            snprintf(output, OS_MAXSTR + 1, "err Invalid Security Configuration Assessment query syntax, near '%.32s'", curr);
            return -1;
        }

        *next++ = '\0';
        curr = next;
        if (!strncmp(curr, "NULL", 4))
            scan_id = -1;
        else
            scan_id = strtol(curr,NULL,10);

        if (result = wdb_sca_check_delete_distinct(wdb,policy_id,scan_id), result < 0) {
            mdebug1("Cannot delete Security Configuration Assessment checks.");
            snprintf(output, OS_MAXSTR + 1, "err Cannot delete Security Configuration Assessment checks.");
        } else {
            snprintf(output, OS_MAXSTR + 1, "ok");
            wdb_sca_check_compliances_delete(wdb);
            wdb_sca_check_rules_delete(wdb);
        }

        return result;

    } else if (strcmp(curr, "delete_check") == 0) {

        char *policy_id;

        curr = next;
        policy_id = curr;

        if (result = wdb_sca_check_delete(wdb,policy_id), result < 0) {
            mdebug1("Cannot delete Security Configuration Assessment information.");
            snprintf(output, OS_MAXSTR + 1, "err Cannot delete Security Configuration Assessment check information.");
        } else {
            snprintf(output, OS_MAXSTR + 1, "ok");
            wdb_sca_check_compliances_delete(wdb);
            wdb_sca_check_rules_delete(wdb);
        }

        return result;
    } else if (strcmp(curr, "query_results") == 0) {

        char * policy_id;
        char result_found[OS_MAXSTR - WDB_RESPONSE_BEGIN_SIZE] = {0};

        curr = next;
        policy_id = curr;

        result = wdb_sca_checks_get_result(wdb, policy_id, result_found);

        switch (result) {
            case 0:
                snprintf(output, OS_MAXSTR + 1, "ok not found");
                break;
            case 1:
                snprintf(output, OS_MAXSTR + 1, "ok found %s",result_found);
                break;
            default:
                mdebug1("Cannot query Security Configuration Assessment.");
                snprintf(output, OS_MAXSTR + 1, "err Cannot query Security Configuration Assessment global");
        }

        return result;
    } else if (strcmp(curr, "query_scan") == 0) {

        char *policy_id;
        char result_found[OS_MAXSTR - WDB_RESPONSE_BEGIN_SIZE] = {0};

        curr = next;
        policy_id = curr;

        result = wdb_sca_scan_find(wdb, policy_id, result_found);

        switch (result) {
            case 0:
                snprintf(output, OS_MAXSTR + 1, "ok not found");
                break;
            case 1:
                snprintf(output, OS_MAXSTR + 1, "ok found %s",result_found);
                break;
            default:
                mdebug1("Cannot query Security Configuration Assessment.");
                snprintf(output, OS_MAXSTR + 1, "err Cannot query Security Configuration Assessment scan");
        }

        return result;
    } else if (strcmp(curr, "query_policies") == 0) {

        char result_found[OS_MAXSTR - WDB_RESPONSE_BEGIN_SIZE] = {0};

        result = wdb_sca_policy_get_id(wdb, result_found);

        switch (result) {
            case 0:
                snprintf(output, OS_MAXSTR + 1, "ok not found");
                break;
            case 1:
                snprintf(output, OS_MAXSTR + 1, "ok found %s",result_found);
                break;
            default:
                mdebug1("Cannot query Security Configuration Assessment.");
                snprintf(output, OS_MAXSTR + 1, "err Cannot query Security Configuration Assessment scan");
        }

        return result;
    } else if (strcmp(curr, "query_policy") == 0) {

        char *policy;
        char result_found[OS_MAXSTR - WDB_RESPONSE_BEGIN_SIZE] = {0};

        curr = next;
        policy = curr;

        result = wdb_sca_policy_find(wdb, policy, result_found);

        switch (result) {
            case 0:
                snprintf(output, OS_MAXSTR + 1, "ok not found");
                break;
            case 1:
                snprintf(output, OS_MAXSTR + 1, "ok found %s",result_found);
                break;
            default:
                mdebug1("Cannot query Security Configuration Assessment.");
                snprintf(output, OS_MAXSTR + 1, "err Cannot query policy scan");
        }

        return result;
    } else if (strcmp(curr, "query_policy_sha256") == 0) {

        char *policy;
        char result_found[OS_MAXSTR - WDB_RESPONSE_BEGIN_SIZE] = {0};

        curr = next;
        policy = curr;

        result = wdb_sca_policy_sha256(wdb, policy, result_found);
        switch (result) {
            case 0:
                snprintf(output, OS_MAXSTR + 1, "ok not found");
                break;
            case 1:
                snprintf(output, OS_MAXSTR + 1, "ok found %s", result_found);
                break;
            default:
                mdebug1("Cannot query Security Configuration Assessment.");
                snprintf(output, OS_MAXSTR + 1, "err Cannot query policy scan");
        }

        return result;
    } else if (strcmp(curr, "insert_policy") == 0) {

        char *name;
        char *file;
        char *id;
        char *description;
        char *references;
        char *hash_file;

        curr = next;
        if (next = strchr(curr, '|'), !next) {
            mdebug1("Invalid Security Configuration Assessment query syntax.");
            mdebug2("Security Configuration Assessment query: %s", curr);
            snprintf(output, OS_MAXSTR + 1, "err Invalid Security Configuration Assessment query syntax, near '%.32s'", curr);
            return -1;
        }

        name = curr;
        *next++ = '\0';

        curr = next;
        if (next = strchr(curr, '|'), !next) {
            mdebug1("Invalid Security Configuration Assessment query syntax.");
            mdebug2("Security Configuration Assessment query: %s", curr);
            snprintf(output, OS_MAXSTR + 1, "err Invalid Security Configuration Assessment query syntax, near '%.32s'", curr);
            return -1;
        }

        file = curr;
        *next++ = '\0';

        curr = next;
        if (next = strchr(curr, '|'), !next) {
            mdebug1("Invalid Security Configuration Assessment query syntax.");
            mdebug2("Security Configuration Assessment query: %s", curr);
            snprintf(output, OS_MAXSTR + 1, "err Invalid Security Configuration Assessment query syntax, near '%.32s'", curr);
            return -1;
        }

        id = curr;
        *next++ = '\0';

        curr = next;
        if (next = strchr(curr, '|'), !next) {
            mdebug1("Invalid Security Configuration Assessment query syntax.");
            mdebug2("Security Configuration Assessment query: %s", curr);
            snprintf(output, OS_MAXSTR + 1, "err Invalid Security Configuration Assessment query syntax, near '%.32s'", curr);
            return -1;
        }

        description = curr;
        *next++ = '\0';

        curr = next;
        if (next = strchr(curr, '|'), !next) {
            mdebug1("Invalid Security Configuration Assessment query syntax.");
            mdebug2("Security Configuration Assessment query: %s", curr);
            snprintf(output, OS_MAXSTR + 1, "err Invalid Security Configuration Assessment query syntax, near '%.32s'", curr);
            return -1;
        }

        references = curr;
        *next++ = '\0';

        hash_file = next;
        if (result = wdb_sca_policy_info_save(wdb,name,file,id,description,references,hash_file), result < 0) {
            mdebug1("Cannot save Security Configuration Assessment information.");
            snprintf(output, OS_MAXSTR + 1, "err Cannot save Security Configuration Assessment global information.");
        } else {
            snprintf(output, OS_MAXSTR + 1, "ok");
        }

        return result;

    } else if (strcmp(curr, "insert_rules") == 0){

        int id_check;
        char *type;
        char *rule;

         curr = next;

         if (next = strchr(curr, '|'), !next) {
            mdebug1("Invalid Security Configuration Assessment query syntax.");
            mdebug2("Security Configuration Assessment query: %s", curr);
            snprintf(output, OS_MAXSTR + 1, "err Invalid Security Configuration Assessment query syntax, near '%.32s'", curr);
            return -1;
        }

         id_check = strtol(curr,NULL,10);
        *next++ = '\0';

         curr = next;
        if (next = strchr(curr, '|'), !next) {
            mdebug1("Invalid Security Configuration Assessment query syntax.");
            mdebug2("Security Configuration Assessment query: %s", curr);
            snprintf(output, OS_MAXSTR + 1, "err Invalid configuration assessment query syntax, near '%.32s'", curr);
            return -1;
        }

         type = curr;
        *next++ = '\0';

         rule = next;
        if (result = wdb_sca_rules_save(wdb,id_check,type,rule), result < 0) {
            mdebug1("Cannot save configuration assessment information.");
            snprintf(output, OS_MAXSTR + 1, "err Cannot save configuration assessment global information.");
        } else {
            snprintf(output, OS_MAXSTR + 1, "ok");
        }

         return result;

    } else if (strcmp(curr, "insert_compliance") == 0) {

        int id_check;
        char *key;
        char *value;

        curr = next;

        if (next = strchr(curr, '|'), !next) {
            mdebug1("Invalid Security Configuration Assessment query syntax.");
            mdebug2("Security Configuration Assessment query: %s", curr);
            snprintf(output, OS_MAXSTR + 1, "err Invalid Security Configuration Assessment query syntax, near '%.32s'", curr);
            return -1;
        }

        id_check = strtol(curr,NULL,10);
        *next++ = '\0';

        curr = next;
        if (next = strchr(curr, '|'), !next) {
            mdebug1("Invalid Security Configuration Assessment query syntax.");
            mdebug2("Security Configuration Assessment query: %s", curr);
            snprintf(output, OS_MAXSTR + 1, "err Invalid configuration assessment query syntax, near '%.32s'", curr);
            return -1;
        }

        key = curr;
        *next++ = '\0';

        value = next;
        if (result = wdb_sca_compliance_save(wdb,id_check,key,value), result < 0) {
            mdebug1("Cannot save configuration assessment information.");
            snprintf(output, OS_MAXSTR + 1, "err Cannot save configuration assessment global information.");
        } else {
            snprintf(output, OS_MAXSTR + 1, "ok");
        }

        return result;
    } else if (strcmp(curr, "insert_scan_info") == 0) {

        curr = next;

        int pm_start_scan;
        int pm_end_scan;
        int scan_id;
        char * policy_id;
        int pass;
        int fail;
        int invalid;
        int total_checks;
        int score;
        char *hash;

        if (next = strchr(curr, '|'), !next) {
            mdebug1("Invalid configuration assessment query syntax.");
            mdebug2("configuration assessment query: %s", curr);
            snprintf(output, OS_MAXSTR + 1, "err Invalid configuration assessment query syntax, near '%.32s'", curr);
            return -1;
        }

        if (!strncmp(curr, "NULL", 4))
            pm_start_scan = -1;
        else
            pm_start_scan = strtol(curr,NULL,10);

        *next++ = '\0';
        curr = next;

        if (next = strchr(curr, '|'), !next) {
            mdebug1("Invalid configuration assessment query syntax.");
            mdebug2("configuration assessment query: %s", curr);
            snprintf(output, OS_MAXSTR + 1, "err Invalid configuration assessment query syntax, near '%.32s'", curr);
            return -1;
        }

        if (!strncmp(curr, "NULL", 4))
            pm_end_scan = -1;
        else
            pm_end_scan = strtol(curr,NULL,10);

        *next++ = '\0';
        curr = next;

        if (next = strchr(curr, '|'), !next) {
            mdebug1("Invalid configuration assessment query syntax.");
            mdebug2("configuration assessment query: %s", curr);
            snprintf(output, OS_MAXSTR + 1, "err Invalid configuration assessment query syntax, near '%.32s'", curr);
            return -1;
        }

        if (!strncmp(curr, "NULL", 4))
            scan_id = -1;
        else
            scan_id = strtol(curr,NULL,10);

        *next++ = '\0';
        curr = next;

        if (next = strchr(curr, '|'), !next) {
            mdebug1("Invalid configuration assessment query syntax.");
            mdebug2("configuration assessment query: %s", curr);
            snprintf(output, OS_MAXSTR + 1, "err Invalid configuration assessment query syntax, near '%.32s'", curr);
            return -1;
        }

        policy_id = curr;
        *next++ = '\0';

        curr = next;
        if (next = strchr(curr, '|'), !next) {
            mdebug1("Invalid configuration assessment query syntax.");
            mdebug2("configuration assessment query: %s", curr);
            snprintf(output, OS_MAXSTR + 1, "err Invalid configuration assessment query syntax, near '%.32s'", curr);
            return -1;
        }

        if (!strncmp(curr, "NULL", 4))
            pass = -1;
        else
            pass = strtol(curr,NULL,10);

        *next++ = '\0';
        curr = next;

        if (next = strchr(curr, '|'), !next) {
            mdebug1("Invalid configuration assessment query syntax.");
            mdebug2("configuration assessment query: %s", curr);
            snprintf(output, OS_MAXSTR + 1, "err Invalid configuration assessment query syntax, near '%.32s'", curr);
            return -1;
        }

        if (!strncmp(curr, "NULL", 4))
            fail = -1;
        else
            fail = strtol(curr,NULL,10);

        *next++ = '\0';
        curr = next;

        if (next = strchr(curr, '|'), !next) {
            mdebug1("Invalid configuration assessment query syntax.");
            mdebug2("configuration assessment query: %s", curr);
            snprintf(output, OS_MAXSTR + 1, "err Invalid configuration assessment query syntax, near '%.32s'", curr);
            return -1;
        }

        if (!strncmp(curr, "NULL", 4))
            invalid = -1;
        else
            invalid = strtol(curr,NULL,10);

        *next++ = '\0';
        curr = next;

        if (next = strchr(curr, '|'), !next) {
            mdebug1("Invalid configuration assessment query syntax.");
            mdebug2("configuration assessment query: %s", curr);
            snprintf(output, OS_MAXSTR + 1, "err Invalid configuration assessment query syntax, near '%.32s'", curr);
            return -1;
        }

        if (!strncmp(curr, "NULL", 4))
            total_checks = -1;
        else
            total_checks = strtol(curr,NULL,10);

        *next++ = '\0';
        curr = next;

        if (next = strchr(curr, '|'), !next) {
            mdebug1("Invalid configuration assessment query syntax.");
            mdebug2("configuration assessment query: %s", curr);
            snprintf(output, OS_MAXSTR + 1, "err Invalid configuration assessment query syntax, near '%.32s'", curr);
            return -1;
        }

        if (!strncmp(curr, "NULL", 4))
            score = -1;
        else
            score = strtol(curr,NULL,10);

        *next++ = '\0';

        hash = next;
        if (result = wdb_sca_scan_info_save(wdb,pm_start_scan,pm_end_scan,scan_id,policy_id,pass,fail,invalid,total_checks,score,hash), result < 0) {
            mdebug1("Cannot save configuration assessment information.");
            snprintf(output, OS_MAXSTR + 1, "err Cannot save configuration assessment information.");
        } else {
            snprintf(output, OS_MAXSTR + 1, "ok");
        }

        return result;
    } else if (strcmp(curr, "update_scan_info") == 0) {
        curr = next;

        char *module;
        int pm_end_scan;


        if (next = strchr(curr, '|'), !next) {
            mdebug1("Invalid configuration assessment query syntax.");
            mdebug2("configuration assessment query: %s", curr);
            snprintf(output, OS_MAXSTR + 1, "err Invalid configuration assessment query syntax, near '%.32s'", curr);
            return -1;
        }

        module = curr;
        *next++ = '\0';

        if (!strcmp(module, "NULL"))
            module = NULL;

        *next++ = '\0';
        curr = next;

        if (!strncmp(curr, "NULL", 4))
            pm_end_scan = -1;
        else
            pm_end_scan = strtol(curr,NULL,10);

        if (result = wdb_sca_scan_info_update(wdb, module,pm_end_scan), result < 0) {
            mdebug1("Cannot save configuration assessment information.");
            snprintf(output, OS_MAXSTR + 1, "err Cannot save configuration assessment information.");
        } else {
            snprintf(output, OS_MAXSTR + 1, "ok");
        }

        return result;
    } else if (strcmp(curr, "update_scan_info_start") == 0) {

        char *policy_id;
        int pm_start_scan;
        int pm_end_scan;
        int scan_id;
        int pass;
        int fail;
        int invalid;
        int total_checks;
        int score;
        char *hash;

        curr = next;
        if (next = strchr(curr, '|'), !next) {
            mdebug1("Invalid configuration assessment query syntax.");
            mdebug2("configuration assessment query: %s", curr);
            snprintf(output, OS_MAXSTR + 1, "err Invalid configuration assessment query syntax, near '%.32s'", curr);
            return -1;
        }

        policy_id = curr;

        *next++ = '\0';
        curr = next;

        if (next = strchr(curr, '|'), !next) {
            mdebug1("Invalid configuration assessment query syntax.");
            mdebug2("configuration assessment query: %s", curr);
            snprintf(output, OS_MAXSTR + 1, "err Invalid configuration assessment query syntax, near '%.32s'", curr);
            return -1;
        }

        if (!strcmp(policy_id, "NULL"))
            policy_id = NULL;

        *next++ = '\0';
        curr = next;

        if (!strncmp(curr, "NULL", 4))
            pm_start_scan = -1;
        else
            pm_start_scan = strtol(curr,NULL,10);

        curr = next;
        if (next = strchr(curr, '|'), !next) {
            mdebug1("Invalid configuration assessment query syntax.");
            mdebug2("configuration assessment query: %s", curr);
            snprintf(output, OS_MAXSTR + 1, "err Invalid configuration assessment query syntax, near '%.32s'", curr);
            return -1;
        }

        if (!strncmp(curr, "NULL", 4))
            pm_end_scan = -1;
        else
            pm_end_scan = strtol(curr,NULL,10);

        *next++ = '\0';
        curr = next;

        if (next = strchr(curr, '|'), !next) {
            mdebug1("Invalid configuration assessment query syntax.");
            mdebug2("configuration assessment query: %s", curr);
            snprintf(output, OS_MAXSTR + 1, "err Invalid configuration assessment query syntax, near '%.32s'", curr);
            return -1;
        }

        if (!strncmp(curr, "NULL", 4))
            scan_id = -1;
        else
            scan_id = strtol(curr,NULL,10);

        *next++ = '\0';
        curr = next;

        if (next = strchr(curr, '|'), !next) {
            mdebug1("Invalid configuration assessment query syntax.");
            mdebug2("configuration assessment query: %s", curr);
            snprintf(output, OS_MAXSTR + 1, "err Invalid configuration assessment query syntax, near '%.32s'", curr);
            return -1;
        }

        if (!strncmp(curr, "NULL", 4))
            pass = -1;
        else
            pass = strtol(curr,NULL,10);

        *next++ = '\0';
        curr = next;

        if (next = strchr(curr, '|'), !next) {
            mdebug1("Invalid configuration assessment query syntax.");
            mdebug2("configuration assessment query: %s", curr);
            snprintf(output, OS_MAXSTR + 1, "err Invalid configuration assessment query syntax, near '%.32s'", curr);
            return -1;
        }

        if (!strncmp(curr, "NULL", 4))
            fail = -1;
        else
            fail = strtol(curr,NULL,10);

        *next++ = '\0';
        curr = next;

        if (next = strchr(curr, '|'), !next) {
            mdebug1("Invalid configuration assessment query syntax.");
            mdebug2("configuration assessment query: %s", curr);
            snprintf(output, OS_MAXSTR + 1, "err Invalid configuration assessment query syntax, near '%.32s'", curr);
            return -1;
        }

        if (!strncmp(curr, "NULL", 4))
            invalid = -1;
        else
            invalid = strtol(curr,NULL,10);

        *next++ = '\0';
        curr = next;

        if (next = strchr(curr, '|'), !next) {
            mdebug1("Invalid configuration assessment query syntax.");
            mdebug2("configuration assessment query: %s", curr);
            snprintf(output, OS_MAXSTR + 1, "err Invalid configuration assessment query syntax, near '%.32s'", curr);
            return -1;
        }

        if (!strncmp(curr, "NULL", 4))
            total_checks = -1;
        else
            total_checks = strtol(curr,NULL,10);

        *next++ = '\0';
        curr = next;

        if (next = strchr(curr, '|'), !next) {
            mdebug1("Invalid configuration assessment query syntax.");
            mdebug2("configuration assessment query: %s", curr);
            snprintf(output, OS_MAXSTR + 1, "err Invalid configuration assessment query syntax, near '%.32s'", curr);
            return -1;
        }

        if (!strncmp(curr, "NULL", 4))
            score = -1;
        else
            score = strtol(curr,NULL,10);

        *next++ = '\0';

        hash = next;

        if (result = wdb_sca_scan_info_update_start(wdb, policy_id,pm_start_scan,pm_end_scan,scan_id,pass,fail,invalid,total_checks,score,hash), result < 0) {
            mdebug1("Cannot save configuration assessment information.");
            snprintf(output, OS_MAXSTR + 1, "err Cannot save configuration assessment information.");
        } else {
            snprintf(output, OS_MAXSTR + 1, "ok");
        }

        return result;
    } else {
        mdebug1("Invalid configuration assessment query syntax.");
        mdebug2("DB query error near: %s", curr);
        snprintf(output, OS_MAXSTR + 1, "err Invalid Rootcheck query syntax, near '%.32s'", curr);
        return -1;
    }
}

int wdb_parse_netinfo(wdb_t * wdb, char * input, char * output) {
    char * curr;
    char * next;
    char * scan_id;
    char * scan_time;
    char * name;
    char * adapter;
    char * type;
    char * state;
    int mtu;
    char * mac;
    long tx_packets;
    long rx_packets;
    long tx_bytes;
    long rx_bytes;
    long tx_errors;
    long rx_errors;
    long tx_dropped;
    long rx_dropped;
    long result;

    if (next = strchr(input, ' '), !next) {
        mdebug1("Invalid Network query syntax.");
        mdebug2("Network query: %s", input);
        snprintf(output, OS_MAXSTR + 1, "err Invalid Network query syntax, near '%.32s'", input);
        return -1;
    }

    curr = input;
    *next++ = '\0';

    if (strcmp(curr, "save") == 0) {
        curr = next;

        if (next = strchr(curr, '|'), !next) {
            mdebug1("Invalid Network query syntax.");
            mdebug2("Network query: %s", curr);
            snprintf(output, OS_MAXSTR + 1, "err Invalid Network query syntax, near '%.32s'", curr);
            return -1;
        }

        scan_id = curr;
        *next++ = '\0';
        curr = next;

        if (!strcmp(scan_id, "NULL"))
            scan_id = NULL;

        if (next = strchr(curr, '|'), !next) {
            mdebug1("Invalid Network query syntax.");
            mdebug2("Network query: %s", curr);
            snprintf(output, OS_MAXSTR + 1, "err Invalid Network query syntax, near '%.32s'", curr);
            return -1;
        }

        scan_time = curr;
        *next++ = '\0';
        curr = next;

        if (next = strchr(curr, '|'), !next) {
            mdebug1("Invalid Network query syntax.");
            mdebug2("Network query: %s", scan_time);
            snprintf(output, OS_MAXSTR + 1, "err Invalid Network query syntax, near '%.32s'", scan_time);
            return -1;
        }

        if (!strcmp(scan_time, "NULL"))
            scan_time = NULL;

        name = curr;
        *next++ = '\0';
        curr = next;


        if (next = strchr(curr, '|'), !next) {
            mdebug1("Invalid Network query syntax.");
            mdebug2("Network query: %s", name);
            snprintf(output, OS_MAXSTR + 1, "err Invalid Network query syntax, near '%.32s'", name);
            return -1;
        }

        if (!strcmp(name, "NULL"))
            name = NULL;

        adapter = curr;
        *next++ = '\0';
        curr = next;

        if (next = strchr(curr, '|'), !next) {
            mdebug1("Invalid Network query syntax.");
            mdebug2("Network query: %s", adapter);
            snprintf(output, OS_MAXSTR + 1, "err Invalid Network query syntax, near '%.32s'", adapter);
            return -1;
        }

        if (!strcmp(adapter, "NULL"))
            adapter = NULL;

        type = curr;
        *next++ = '\0';
        curr = next;

        if (next = strchr(curr, '|'), !next) {
            mdebug1("Invalid Network query syntax.");
            mdebug2("Network query: %s", type);
            snprintf(output, OS_MAXSTR + 1, "err Invalid Network query syntax, near '%.32s'", type);
            return -1;
        }

        if (!strcmp(type, "NULL"))
            type = NULL;

        state = curr;
        *next++ = '\0';
        curr = next;

        if (next = strchr(curr, '|'), !next) {
            mdebug1("Invalid Network query syntax.");
            mdebug2("Network query: %s", state);
            snprintf(output, OS_MAXSTR + 1, "err Invalid Network query syntax, near '%.32s'", state);
            return -1;
        }

        if (!strcmp(state, "NULL"))
            state = NULL;

        if (!strncmp(curr, "NULL", 4))
            mtu = -1;
        else
            mtu = strtol(curr,NULL,10);

        *next++ = '\0';
        curr = next;

        if (next = strchr(curr, '|'), !next) {
            mdebug1("Invalid Network query syntax.");
            mdebug2("Network query: %d", mtu);
            snprintf(output, OS_MAXSTR + 1, "err Invalid Network query syntax, near '%.32s'", curr);
            return -1;
        }

        mac = curr;
        *next++ = '\0';
        curr = next;

        if (next = strchr(curr, '|'), !next) {
            mdebug1("Invalid Network query syntax.");
            mdebug2("Network query: %s", mac);
            snprintf(output, OS_MAXSTR + 1, "err Invalid Network query syntax, near '%.32s'", mac);
            return -1;
        }

        if (!strcmp(mac, "NULL"))
            mac = NULL;

        if (!strncmp(curr, "NULL", 4))
            tx_packets = -1;
        else
            tx_packets = strtol(curr,NULL,10);

        *next++ = '\0';
        curr = next;

        if (next = strchr(curr, '|'), !next) {
            mdebug1("Invalid Network query syntax.");
            mdebug2("Network query: %ld", tx_packets);
            snprintf(output, OS_MAXSTR + 1, "err Invalid Network query syntax, near '%.32s'", curr);
            return -1;
        }

        if (!strncmp(curr, "NULL", 4))
            rx_packets = -1;
        else
            rx_packets = strtol(curr,NULL,10);

        *next++ = '\0';
        curr = next;

        if (next = strchr(curr, '|'), !next) {
            mdebug1("Invalid Network query syntax.");
            mdebug2("Network query: %ld", rx_packets);
            snprintf(output, OS_MAXSTR + 1, "err Invalid Network query syntax, near '%.32s'", curr);
            return -1;
        }

        if (!strncmp(curr, "NULL", 4))
            tx_bytes = -1;
        else
            tx_bytes = strtol(curr,NULL,10);

        *next++ = '\0';
        curr = next;

        if (next = strchr(curr, '|'), !next) {
            mdebug1("Invalid Network query syntax.");
            mdebug2("Network query: %ld", tx_bytes);
            snprintf(output, OS_MAXSTR + 1, "err Invalid Network query syntax, near '%.32s'", curr);
            return -1;
        }

        if (!strncmp(curr, "NULL", 4))
            rx_bytes = -1;
        else
            rx_bytes = strtol(curr,NULL,10);

        *next++ = '\0';
        curr = next;

        if (next = strchr(curr, '|'), !next) {
            mdebug1("Invalid Network query syntax.");
            mdebug2("Network query: %ld", rx_bytes);
            snprintf(output, OS_MAXSTR + 1, "err Invalid Network query syntax, near '%.32s'", curr);
            return -1;
        }

        if (!strncmp(curr, "NULL", 4))
            tx_errors = -1;
        else
            tx_errors = strtol(curr,NULL,10);

        *next++ = '\0';
        curr = next;

        if (next = strchr(curr, '|'), !next) {
            mdebug1("Invalid Network query syntax.");
            mdebug2("Network query: %ld", tx_errors);
            snprintf(output, OS_MAXSTR + 1, "err Invalid Network query syntax, near '%.32s'", curr);
            return -1;
        }

        if (!strncmp(curr, "NULL", 4))
            rx_errors = -1;
        else
            rx_errors = strtol(curr,NULL,10);

        *next++ = '\0';
        curr = next;

        if (next = strchr(curr, '|'), !next) {
            mdebug1("Invalid Network query syntax.");
            mdebug2("Network query: %ld", rx_errors);
            snprintf(output, OS_MAXSTR + 1, "err Invalid Network query syntax, near '%.32s'", curr);
            return -1;
        }

        if (!strncmp(curr, "NULL", 4))
            tx_dropped = -1;
        else
            tx_dropped = strtol(curr,NULL,10);

        *next++ = '\0';
        if (!strncmp(next, "NULL", 4))
            rx_dropped = -1;
        else
            rx_dropped = strtol(next,NULL,10);

        if (result = wdb_netinfo_save(wdb, scan_id, scan_time, name, adapter, type, state, mtu, mac, tx_packets, rx_packets, tx_bytes, rx_bytes, tx_errors, rx_errors, tx_dropped, rx_dropped), result < 0) {
            mdebug1("Cannot save Network information.");
            snprintf(output, OS_MAXSTR + 1, "err Cannot save Network information.");
        } else {
            snprintf(output, OS_MAXSTR + 1, "ok");
        }

        return result;

    } else if (strcmp(curr, "del") == 0) {

        if (!strcmp(next, "NULL"))
            scan_id = NULL;
        else
            scan_id = next;

        if (result = wdb_netinfo_delete(wdb, scan_id), result < 0) {
            mdebug1("Cannot delete old network information.");
            snprintf(output, OS_MAXSTR + 1, "err Cannot delete old network information.");
        } else {
            snprintf(output, OS_MAXSTR + 1, "ok");
        }

        return result;

    } else {
        mdebug1("Invalid netinfo query syntax.");
        mdebug2("DB query error near: %s", curr);
        snprintf(output, OS_MAXSTR + 1, "err Invalid netinfo query syntax, near '%.32s'", curr);
        return -1;
    }
}

int wdb_parse_netproto(wdb_t * wdb, char * input, char * output) {
    char * curr;
    char * next;
    char * scan_id;
    char * iface;
    int type;
    char * gateway;
    int metric;
    char * dhcp;
    int result;

    if (next = strchr(input, ' '), !next) {
        mdebug1("Invalid netproto query syntax.");
        mdebug2("netproto query: %s", input);
        snprintf(output, OS_MAXSTR + 1, "err Invalid netproto query syntax, near '%.32s'", input);
        return -1;
    }

    curr = input;
    *next++ = '\0';

    if (strcmp(curr, "save") == 0) {
        curr = next;

        if (next = strchr(curr, '|'), !next) {
            mdebug1("Invalid netproto query syntax.");
            mdebug2("netproto query: %s", curr);
            snprintf(output, OS_MAXSTR + 1, "err Invalid netproto query syntax, near '%.32s'", curr);
            return -1;
        }

        scan_id = curr;
        *next++ = '\0';
        curr = next;

        if (!strcmp(scan_id, "NULL"))
            scan_id = NULL;

        if (next = strchr(curr, '|'), !next) {
            mdebug1("Invalid netproto query syntax.");
            mdebug2("netproto query: %s", curr);
            snprintf(output, OS_MAXSTR + 1, "err Invalid netproto query syntax, near '%.32s'", curr);
            return -1;
        }

        iface = curr;
        *next++ = '\0';
        curr = next;

        if (next = strchr(curr, '|'), !next) {
            mdebug1("Invalid netproto query syntax.");
            mdebug2("netproto query: %s", iface);
            snprintf(output, OS_MAXSTR + 1, "err Invalid netproto query syntax, near '%.32s'", iface);
            return -1;
        }

        if (!strcmp(iface, "NULL"))
            iface = NULL;

        type = strtol(curr,NULL,10);

        *next++ = '\0';
        curr = next;

        if (next = strchr(curr, '|'), !next) {
            mdebug1("Invalid Network query syntax.");
            mdebug2("Network query: %d", type);
            snprintf(output, OS_MAXSTR + 1, "err Invalid Network query syntax, near '%.32s'", curr);
            return -1;
        }

        gateway = curr;
        *next++ = '\0';
        curr = next;

        if (next = strchr(curr, '|'), !next) {
            mdebug1("Invalid netproto query syntax.");
            mdebug2("netproto query: %s", gateway);
            snprintf(output, OS_MAXSTR + 1, "err Invalid netproto query syntax, near '%.32s'", gateway);
            return -1;
        }

        if (!strcmp(gateway, "NULL"))
            gateway = NULL;

        dhcp = curr;
        *next++ = '\0';

        if (!strcmp(dhcp, "NULL"))
            dhcp = NULL;

        if (!strncmp(next, "NULL", 4))
            metric = -1;
        else
            metric = strtol(next,NULL,10);

        if (result = wdb_netproto_save(wdb, scan_id, iface, type, gateway, dhcp, metric), result < 0) {
            mdebug1("Cannot save netproto information.");
            snprintf(output, OS_MAXSTR + 1, "err Cannot save netproto information.");
        } else {
            snprintf(output, OS_MAXSTR + 1, "ok");
        }

        return result;

    } else {
        mdebug1("Invalid netproto query syntax.");
        mdebug2("DB query error near: %s", curr);
        snprintf(output, OS_MAXSTR + 1, "err Invalid netproto query syntax, near '%.32s'", curr);
        return -1;
    }
}

int wdb_parse_netaddr(wdb_t * wdb, char * input, char * output) {
    char * curr;
    char * next;
    char * scan_id;
    int proto;
    char * address;
    char * netmask;
    char * broadcast;
    char * iface;
    int result;

    if (next = strchr(input, ' '), !next) {
        mdebug1("Invalid netaddr query syntax.");
        mdebug2("netaddr query: %s", input);
        snprintf(output, OS_MAXSTR + 1, "err Invalid netaddr query syntax, near '%.32s'", input);
        return -1;
    }

    curr = input;
    *next++ = '\0';

    if (strcmp(curr, "save") == 0) {
        curr = next;

        if (next = strchr(curr, '|'), !next) {
            mdebug1("Invalid netaddr query syntax.");
            mdebug2("netaddr query: %s", curr);
            snprintf(output, OS_MAXSTR + 1, "err Invalid netaddr query syntax, near '%.32s'", curr);
            return -1;
        }

        scan_id = curr;
        *next++ = '\0';
        curr = next;

        if (!strcmp(scan_id, "NULL"))
            scan_id = NULL;

        if (next = strchr(curr, '|'), !next) {
            mdebug1("Invalid netaddr query syntax.");
            mdebug2("netaddr query: %s", curr);
            snprintf(output, OS_MAXSTR + 1, "err Invalid netaddr query syntax, near '%.32s'", curr);
            return -1;
        }

        iface = curr;
		*next++ = '\0';
		curr = next;

		if (next = strchr(curr, '|'), !next) {
			mdebug1("Invalid netaddr query syntax.");
			mdebug2("netaddr query: %s", iface);
			snprintf(output, OS_MAXSTR + 1, "err Invalid netaddr query syntax, near '%.32s'", iface);
			return -1;
		}

		if (!strcmp(iface, "NULL"))
			iface = NULL;

        proto = strtol(curr,NULL,10);

        *next++ = '\0';
        curr = next;

        if (next = strchr(curr, '|'), !next) {
            mdebug1("Invalid Network query syntax.");
            mdebug2("Network query: %d", proto);
            snprintf(output, OS_MAXSTR + 1, "err Invalid Network query syntax, near '%.32s'", curr);
            return -1;
        }

        address = curr;
        *next++ = '\0';
        curr = next;

        if (next = strchr(curr, '|'), !next) {
            mdebug1("Invalid netaddr query syntax.");
            mdebug2("netaddr query: %s", address);
            snprintf(output, OS_MAXSTR + 1, "err Invalid netaddr query syntax, near '%.32s'", address);
            return -1;
        }

        if (!strcmp(address, "NULL"))
            address = NULL;

        netmask = curr;
        *next++ = '\0';

        if (!strcmp(netmask, "NULL"))
            netmask = NULL;

        if (!strcmp(next, "NULL"))
            broadcast = NULL;
        else
            broadcast = next;

        if (result = wdb_netaddr_save(wdb, scan_id, iface, proto, address, netmask, broadcast), result < 0) {
            mdebug1("Cannot save netaddr information.");
            snprintf(output, OS_MAXSTR + 1, "err Cannot save netaddr information.");
        } else {
            snprintf(output, OS_MAXSTR + 1, "ok");
        }

        return result;

    } else {
        mdebug1("Invalid netaddr query syntax.");
        mdebug2("DB query error near: %s", curr);
        snprintf(output, OS_MAXSTR + 1, "err Invalid netaddr query syntax, near '%.32s'", curr);
        return -1;
    }
}

int wdb_parse_osinfo(wdb_t * wdb, char * input, char * output) {
    char * curr;
    char * next;
    char * scan_id;
    char * scan_time;
    char * hostname;
    char * architecture;
    char * os_name;
    char * os_version;
    char * os_codename;
    char * os_major;
    char * os_minor;
    char * os_build;
    char * os_platform;
    char * sysname;
    char * release;
    char * version;
    char * os_release;
    int result;

    if (next = strchr(input, ' '), !next) {
        mdebug1("Invalid OS info query syntax.");
        mdebug2("OS info query: %s", input);
        snprintf(output, OS_MAXSTR + 1, "err Invalid OS info query syntax, near '%.32s'", input);
        return -1;
    }

    curr = input;
    *next++ = '\0';

    if (strcmp(curr, "save") == 0) {
        curr = next;

        if (next = strchr(curr, '|'), !next) {
            mdebug1("Invalid OS info query syntax.");
            mdebug2("OS info query: %s", curr);
            snprintf(output, OS_MAXSTR + 1, "err Invalid OS info query syntax, near '%.32s'", curr);
            return -1;
        }

        scan_id = curr;
        *next++ = '\0';
        curr = next;

        if (!strcmp(scan_id, "NULL"))
            scan_id = NULL;

        if (next = strchr(curr, '|'), !next) {
            mdebug1("Invalid OS info query syntax.");
            mdebug2("OS info query: %s", curr);
            snprintf(output, OS_MAXSTR + 1, "err Invalid OS info query syntax, near '%.32s'", curr);
            return -1;
        }

        scan_time = curr;
        *next++ = '\0';
        curr = next;

        if (next = strchr(curr, '|'), !next) {
            mdebug1("Invalid OS info query syntax.");
            mdebug2("OS info query: %s", scan_time);
            snprintf(output, OS_MAXSTR + 1, "err Invalid OS info query syntax, near '%.32s'", scan_time);
            return -1;
        }

        if (!strcmp(scan_time, "NULL"))
            scan_time = NULL;

        hostname = curr;
        *next++ = '\0';
        curr = next;

        if (next = strchr(curr, '|'), !next) {
            mdebug1("Invalid OS info query syntax.");
            mdebug2("OS info query: %s", hostname);
            snprintf(output, OS_MAXSTR + 1, "err Invalid OS info query syntax, near '%.32s'", hostname);
            return -1;
        }

        if (!strcmp(hostname, "NULL"))
            hostname = NULL;

        architecture = curr;
        *next++ = '\0';
        curr = next;

        if (next = strchr(curr, '|'), !next) {
            mdebug1("Invalid OS info query syntax.");
            mdebug2("OS info query: %s", architecture);
            snprintf(output, OS_MAXSTR + 1, "err Invalid OS info query syntax, near '%.32s'", architecture);
            return -1;
        }

        if (!strcmp(architecture, "NULL"))
            architecture = NULL;

        os_name = curr;
        *next++ = '\0';
        curr = next;

        if (next = strchr(curr, '|'), !next) {
            mdebug1("Invalid OS info query syntax.");
            mdebug2("OS info query: %s", os_name);
            snprintf(output, OS_MAXSTR + 1, "err Invalid OS info query syntax, near '%.32s'", os_name);
            return -1;
        }

        if (!strcmp(os_name, "NULL"))
            os_name = NULL;

        os_version = curr;
        *next++ = '\0';
        curr = next;

        if (next = strchr(curr, '|'), !next) {
            mdebug1("Invalid OS info query syntax.");
            mdebug2("OS info query: %s", os_version);
            snprintf(output, OS_MAXSTR + 1, "err Invalid OS info query syntax, near '%.32s'", os_version);
            return -1;
        }

        if (!strcmp(os_version, "NULL"))
            os_version = NULL;

        os_codename = curr;
        *next++ = '\0';
        curr = next;

        if (next = strchr(curr, '|'), !next) {
            mdebug1("Invalid OS info query syntax.");
            mdebug2("OS info query: %s", os_codename);
            snprintf(output, OS_MAXSTR + 1, "err Invalid OS info query syntax, near '%.32s'", os_codename);
            return -1;
        }

        if (!strcmp(os_codename, "NULL"))
            os_codename = NULL;

        os_major = curr;
        *next++ = '\0';
        curr = next;

        if (next = strchr(curr, '|'), !next) {
            mdebug1("Invalid OS info query syntax.");
            mdebug2("OS info query: %s", os_major);
            snprintf(output, OS_MAXSTR + 1, "err Invalid OS info query syntax, near '%.32s'", os_major);
            return -1;
        }

        if (!strcmp(os_major, "NULL"))
            os_major = NULL;

        os_minor = curr;
        *next++ = '\0';
        curr = next;

        if (next = strchr(curr, '|'), !next) {
            mdebug1("Invalid OS info query syntax.");
            mdebug2("OS info query: %s", os_minor);
            snprintf(output, OS_MAXSTR + 1, "err Invalid OS info query syntax, near '%.32s'", os_minor);
            return -1;
        }

        if (!strcmp(os_minor, "NULL"))
            os_minor = NULL;

        os_build = curr;
        *next++ = '\0';
        curr = next;

        if (next = strchr(curr, '|'), !next) {
            mdebug1("Invalid OS info query syntax.");
            mdebug2("OS info query: %s", os_build);
            snprintf(output, OS_MAXSTR + 1, "err Invalid OS info query syntax, near '%.32s'", os_build);
            return -1;
        }

        if (!strcmp(os_build, "NULL"))
            os_build = NULL;

        os_platform = curr;
        *next++ = '\0';
        curr = next;

        if (next = strchr(curr, '|'), !next) {
            mdebug1("Invalid OS info query syntax.");
            mdebug2("OS info query: %s", os_platform);
            snprintf(output, OS_MAXSTR + 1, "err Invalid OS info query syntax, near '%.32s'", os_platform);
            return -1;
        }

        if (!strcmp(os_platform, "NULL"))
            os_platform = NULL;

        sysname = curr;
        *next++ = '\0';
        curr = next;

        if (next = strchr(curr, '|'), !next) {
            mdebug1("Invalid OS info query syntax.");
            mdebug2("OS info query: %s", sysname);
            snprintf(output, OS_MAXSTR + 1, "err Invalid OS info query syntax, near '%.32s'", sysname);
            return -1;
        }

        if (!strcmp(sysname, "NULL"))
            sysname = NULL;

        release = curr;
        *next++ = '\0';
        curr = next;

        if (!strcmp(release, "NULL"))
            release = NULL;

        if (next = strchr(curr, '|'), !next) {
            mdebug1("Invalid OS info query syntax.");
            mdebug2("OS info query: %s", curr);
            snprintf(output, OS_MAXSTR + 1, "err Invalid OS info query syntax, near '%.32s'", curr);
            return -1;
        }

        version = curr;
        *next++ = '\0';

        if (!strcmp(version, "NULL"))
            version = NULL;

        if (!strcmp(next, "NULL"))
            os_release = NULL;
        else
            os_release = next;

        if (result = wdb_osinfo_save(wdb, scan_id, scan_time, hostname, architecture, os_name, os_version, os_codename, os_major, os_minor, os_build, os_platform, sysname, release, version, os_release), result < 0) {
            mdebug1("Cannot save OS information.");
            snprintf(output, OS_MAXSTR + 1, "err Cannot save OS information.");
        } else {
            snprintf(output, OS_MAXSTR + 1, "ok");
        }

        return result;
    } else {
        mdebug1("Invalid OS info query syntax.");
        mdebug2("DB query error near: %s", curr);
        snprintf(output, OS_MAXSTR + 1, "err Invalid OS info query syntax, near '%.32s'", curr);
        return -1;
    }
}

int wdb_parse_hardware(wdb_t * wdb, char * input, char * output) {
    char * curr;
    char * next;
    char * scan_id;
    char * scan_time;
    char * serial;
    char * cpu_name;
    int cpu_cores;
    char * cpu_mhz;
    uint64_t ram_total;
    uint64_t ram_free;
    int ram_usage;
    int result;

    if (next = strchr(input, ' '), !next) {
        mdebug1("Invalid HW info query syntax.");
        mdebug2("HW info query: %s", input);
        snprintf(output, OS_MAXSTR + 1, "err Invalid HW info query syntax, near '%.32s'", input);
        return -1;
    }

    curr = input;
    *next++ = '\0';

    if (strcmp(curr, "save") == 0) {
        curr = next;

        if (next = strchr(curr, '|'), !next) {
            mdebug1("Invalid HW info query syntax.");
            mdebug2("HW info query: %s", curr);
            snprintf(output, OS_MAXSTR + 1, "err Invalid HW info query syntax, near '%.32s'", curr);
            return -1;
        }

        scan_id = curr;
        *next++ = '\0';
        curr = next;

        if (next = strchr(curr, '|'), !next) {
            mdebug1("Invalid HW info query syntax.");
            mdebug2("HW info query: %s", curr);
            snprintf(output, OS_MAXSTR + 1, "err Invalid HW info query syntax, near '%.32s'", curr);
            return -1;
        }

        if (!strcmp(scan_id, "NULL"))
            scan_id = NULL;

        scan_time = curr;
        *next++ = '\0';
        curr = next;

        if (next = strchr(curr, '|'), !next) {
            mdebug1("Invalid HW info query syntax.");
            mdebug2("HW info query: %s", scan_time);
            snprintf(output, OS_MAXSTR + 1, "err Invalid HW info query syntax, near '%.32s'", scan_time);
            return -1;
        }

        if (!strcmp(scan_time, "NULL"))
            scan_time = NULL;

        serial = curr;
        *next++ = '\0';
        curr = next;

        if (next = strchr(curr, '|'), !next) {
            mdebug1("Invalid HW info query syntax.");
            mdebug2("HW info query: %s", serial);
            snprintf(output, OS_MAXSTR + 1, "err Invalid HW info query syntax, near '%.32s'", serial);
            return -1;
        }

        if (!strcmp(serial, "NULL"))
            serial = NULL;

        cpu_name = curr;
        *next++ = '\0';
        curr = next;

        if (next = strchr(curr, '|'), !next) {
            mdebug1("Invalid HW info query syntax.");
            mdebug2("HW info query: %s", cpu_name);
            snprintf(output, OS_MAXSTR + 1, "err Invalid HW info query syntax, near '%.32s'", cpu_name);
            return -1;
        }

        if (!strcmp(cpu_name, "NULL"))
            cpu_name = NULL;

        cpu_cores = strtol(curr,NULL,10);
        *next++ = '\0';
        curr = next;

        if (next = strchr(curr, '|'), !next) {
            mdebug1("Invalid HW info query syntax.");
            mdebug2("HW info query: %d", cpu_cores);
            snprintf(output, OS_MAXSTR + 1, "err Invalid HW info query syntax, near '%.32s'", curr);
            return -1;
        }

        cpu_mhz = curr;
        *next++ = '\0';
        curr = next;

        if (next = strchr(curr, '|'), !next) {
            mdebug1("Invalid HW info query syntax.");
            mdebug2("HW info query: %s", cpu_mhz);
            snprintf(output, OS_MAXSTR + 1, "err Invalid HW info query syntax, near '%.32s'", curr);
            return -1;
        }

        if (!strcmp(cpu_mhz, "NULL"))
            cpu_mhz = NULL;

        ram_total = strtol(curr,NULL,10);
        *next++ = '\0';
        curr = next;

        if (next = strchr(curr, '|'), !next) {
            mdebug1("Invalid HW info query syntax.");
            mdebug2("HW info query: %" PRIu64, ram_total);
            snprintf(output, OS_MAXSTR + 1, "err Invalid HW info query syntax, near '%.32s'", curr);
            return -1;
        }

        ram_free = strtol(curr,NULL,10);
        *next++ = '\0';
        ram_usage = strtol(next,NULL,10);

        if (result = wdb_hardware_save(wdb, scan_id, scan_time, serial, cpu_name, cpu_cores, cpu_mhz, ram_total, ram_free, ram_usage), result < 0) {
            mdebug1("wdb_parse_hardware(): Cannot save HW information.");
            snprintf(output, OS_MAXSTR + 1, "err Cannot save HW information.");
        } else {
            snprintf(output, OS_MAXSTR + 1, "ok");
        }

        return result;
    } else {
        mdebug1("Invalid HW info query syntax.");
        mdebug2("DB query error near: %s", curr);
        snprintf(output, OS_MAXSTR + 1, "err Invalid HW info query syntax, near '%.32s'", curr);
        return -1;
    }
}

int wdb_parse_ports(wdb_t * wdb, char * input, char * output) {
    char * curr;
    char * next;
    char * scan_id;
    char * scan_time;
    char * protocol;
    char * local_ip;
    int local_port;
    char * remote_ip;
    int remote_port;
    int tx_queue;
    int rx_queue;
    int inode;
    char * state;
    int pid;
    char * process;
    int result;

    if (next = strchr(input, ' '), !next) {
        mdebug1("Invalid Port query syntax.");
        mdebug2("Port query: %s", input);
        snprintf(output, OS_MAXSTR + 1, "err Invalid Port query syntax, near '%.32s'", input);
        return -1;
    }

    curr = input;
    *next++ = '\0';

    if (strcmp(curr, "save") == 0) {
        curr = next;

        if (next = strchr(curr, '|'), !next) {
            mdebug1("Invalid Port query syntax.");
            mdebug2("Port query: %s", curr);
            snprintf(output, OS_MAXSTR + 1, "err Invalid Port query syntax, near '%.32s'", curr);
            return -1;
        }

        scan_id = curr;
        *next++ = '\0';
        curr = next;

        if (!strcmp(scan_id, "NULL"))
            scan_id = NULL;

        if (next = strchr(curr, '|'), !next) {
            mdebug1("Invalid Port query syntax.");
            mdebug2("Port query: %s", curr);
            snprintf(output, OS_MAXSTR + 1, "err Invalid Port query syntax, near '%.32s'", curr);
            return -1;
        }

        scan_time = curr;
        *next++ = '\0';
        curr = next;

        if (next = strchr(curr, '|'), !next) {
            mdebug1("Invalid Port query syntax.");
            mdebug2("Port query: %s", scan_time);
            snprintf(output, OS_MAXSTR + 1, "err Invalid Port query syntax, near '%.32s'", scan_time);
            return -1;
        }

        if (!strcmp(scan_time, "NULL"))
            scan_time = NULL;

        protocol = curr;
        *next++ = '\0';
        curr = next;


        if (next = strchr(curr, '|'), !next) {
            mdebug1("Invalid Port query syntax.");
            mdebug2("Port query: %s", protocol);
            snprintf(output, OS_MAXSTR + 1, "err Invalid Port query syntax, near '%.32s'", protocol);
            return -1;
        }

        if (!strcmp(protocol, "NULL"))
            protocol = NULL;

        local_ip = curr;
        *next++ = '\0';
        curr = next;

        if (next = strchr(curr, '|'), !next) {
            mdebug1("Invalid Port query syntax.");
            mdebug2("Port query: %s", local_ip);
            snprintf(output, OS_MAXSTR + 1, "err Invalid Port query syntax, near '%.32s'", local_ip);
            return -1;
        }

        if (!strcmp(local_ip, "NULL"))
            local_ip = NULL;

        if (!strncmp(curr, "NULL", 4))
            local_port = -1;
        else
            local_port = strtol(curr,NULL,10);

        *next++ = '\0';
        curr = next;

        if (next = strchr(curr, '|'), !next) {
            mdebug1("Invalid Port query syntax.");
            mdebug2("Port query: %d", local_port);
            snprintf(output, OS_MAXSTR + 1, "err Invalid Port query syntax, near '%.32s'", curr);
            return -1;
        }

        remote_ip = curr;
        *next++ = '\0';
        curr = next;

        if (next = strchr(curr, '|'), !next) {
            mdebug1("Invalid Port query syntax.");
            mdebug2("Port query: %s", remote_ip);
            snprintf(output, OS_MAXSTR + 1, "err Invalid Port query syntax, near '%.32s'", remote_ip);
            return -1;
        }

        if (!strcmp(remote_ip, "NULL"))
            remote_ip = NULL;

        if (!strncmp(curr, "NULL", 4))
            remote_port = -1;
        else
            remote_port = strtol(curr,NULL,10);

        *next++ = '\0';
        curr = next;

        if (next = strchr(curr, '|'), !next) {
            mdebug1("Invalid Port query syntax.");
            mdebug2("Port query: %d", remote_port);
            snprintf(output, OS_MAXSTR + 1, "err Invalid Port query syntax, near '%.32s'", curr);
            return -1;
        }

        if (!strncmp(curr, "NULL", 4))
            tx_queue = -1;
        else
            tx_queue = strtol(curr,NULL,10);

        *next++ = '\0';
        curr = next;

        if (next = strchr(curr, '|'), !next) {
            mdebug1("Invalid Port query syntax.");
            mdebug2("Port query: %d", tx_queue);
            snprintf(output, OS_MAXSTR + 1, "err Invalid Port query syntax, near '%.32s'", curr);
            return -1;
        }

        if (!strncmp(curr, "NULL", 4))
            rx_queue = -1;
        else
            rx_queue = strtol(curr,NULL,10);

        *next++ = '\0';
        curr = next;

        if (next = strchr(curr, '|'), !next) {
            mdebug1("Invalid Port query syntax.");
            mdebug2("Port query: %d", rx_queue);
            snprintf(output, OS_MAXSTR + 1, "err Invalid Port query syntax, near '%.32s'", curr);
            return -1;
        }

        if (!strncmp(curr, "NULL", 4))
            inode = -1;
        else
            inode = strtol(curr,NULL,10);

        *next++ = '\0';
        curr = next;

        if (next = strchr(curr, '|'), !next) {
            mdebug1("Invalid Port query syntax.");
            mdebug2("Port query: %d", inode);
            snprintf(output, OS_MAXSTR + 1, "err Invalid Port query syntax, near '%.32s'", curr);
            return -1;
        }

        state = curr;
        *next++ = '\0';
        curr = next;

        if (next = strchr(curr, '|'), !next) {
            mdebug1("Invalid Port query syntax.");
            mdebug2("Port query: %s", state);
            snprintf(output, OS_MAXSTR + 1, "err Invalid Port query syntax, near '%.32s'", state);
            return -1;
        }

        if (!strcmp(state, "NULL"))
            state = NULL;

        if (!strncmp(curr, "NULL", 4))
            pid = -1;
        else
            pid = strtol(curr,NULL,10);

        *next++ = '\0';
        if (!strncmp(next, "NULL", 4))
            process = NULL;
        else
            process = next;

        if (result = wdb_port_save(wdb, scan_id, scan_time, protocol, local_ip, local_port, remote_ip, remote_port, tx_queue, rx_queue, inode, state, pid, process), result < 0) {
            mdebug1("Cannot save Port information.");
            snprintf(output, OS_MAXSTR + 1, "err Cannot save Port information.");
        } else {
            snprintf(output, OS_MAXSTR + 1, "ok");
        }

        return result;
    } else if (strcmp(curr, "del") == 0) {

        if (!strcmp(next, "NULL"))
            scan_id = NULL;
        else
            scan_id = next;

        if (result = wdb_port_delete(wdb, scan_id), result < 0) {
            mdebug1("Cannot delete old Port information.");
            snprintf(output, OS_MAXSTR + 1, "err Cannot delete old Port information.");
        } else {
            snprintf(output, OS_MAXSTR + 1, "ok");
        }

        return result;

    } else {
        mdebug1("Invalid Port query syntax.");
        mdebug2("DB query error near: %s", curr);
        snprintf(output, OS_MAXSTR + 1, "err Invalid Port query syntax, near '%.32s'", curr);
        return -1;
    }
}


int wdb_parse_packages(wdb_t * wdb, char * input, char * output) {
    char * curr;
    char * next;
    char * scan_id;
    char * scan_time;
    char * format;
    char * name;
    char * priority;
    char * section;
    long size;
    char * vendor;
    char * install_time;
    char * version;
    char * architecture;
    char * multiarch;
    char * source;
    char * description;
    char * location;
    int result;

    if (next = strchr(input, ' '), !next) {
        mdebug1("Invalid Package info query syntax.");
        mdebug2("Package info query: %s", input);
        snprintf(output, OS_MAXSTR + 1, "err Invalid Package info query syntax, near '%.32s'", input);
        return -1;
    }

    curr = input;
    *next++ = '\0';

    if (strcmp(curr, "save") == 0) {
        curr = next;

        if (next = strchr(curr, '|'), !next) {
            mdebug1("Invalid Package info query syntax.");
            mdebug2("Package info query: %s", curr);
            snprintf(output, OS_MAXSTR + 1, "err Invalid Package info query syntax, near '%.32s'", curr);
            return -1;
        }

        scan_id = curr;
        *next++ = '\0';
        curr = next;

        if (!strcmp(scan_id, "NULL"))
            scan_id = NULL;

        if (next = strchr(curr, '|'), !next) {
            mdebug1("Invalid Package info query syntax.");
            mdebug2("Package info query: %s", curr);
            snprintf(output, OS_MAXSTR + 1, "err Invalid Package info query syntax, near '%.32s'", curr);
            return -1;
        }

        scan_time = curr;
        *next++ = '\0';
        curr = next;

        if (next = strchr(curr, '|'), !next) {
            mdebug1("Invalid Package info query syntax.");
            mdebug2("Package info query: %s", scan_time);
            snprintf(output, OS_MAXSTR + 1, "err Invalid Package info query syntax, near '%.32s'", scan_time);
            return -1;
        }

        if (!strcmp(scan_time, "NULL"))
            scan_time = NULL;

        format = curr;
        *next++ = '\0';
        curr = next;

        if (next = strchr(curr, '|'), !next) {
            mdebug1("Invalid Package info query syntax.");
            mdebug2("Package info query: %s", format);
            snprintf(output, OS_MAXSTR + 1, "err Invalid Package info query syntax, near '%.32s'", format);
            return -1;
        }

        if (!strcmp(format, "NULL"))
            format = NULL;

        name = curr;
        *next++ = '\0';
        curr = next;

        if (next = strchr(curr, '|'), !next) {
            mdebug1("Invalid Package info query syntax.");
            mdebug2("Package info query: %s", name);
            snprintf(output, OS_MAXSTR + 1, "err Invalid Package info query syntax, near '%.32s'", name);
            return -1;
        }

        if (!strcmp(name, "NULL"))
            name = NULL;

        priority = curr;
        *next++ = '\0';
        curr = next;

        if (next = strchr(curr, '|'), !next) {
            mdebug1("Invalid Package info query syntax.");
            mdebug2("Package info query: %s", priority);
            snprintf(output, OS_MAXSTR + 1, "err Invalid Package info query syntax, near '%.32s'", priority);
            return -1;
        }

        if (!strcmp(priority, "NULL"))
            priority = NULL;

        section = curr;
        *next++ = '\0';
        curr = next;

        if (next = strchr(curr, '|'), !next) {
            mdebug1("Invalid Package info query syntax.");
            mdebug2("Package info query: %s", section);
            snprintf(output, OS_MAXSTR + 1, "err Invalid Package info query syntax, near '%.32s'", section);
            return -1;
        }

        if (!strcmp(section, "NULL"))
            section = NULL;

        if (!strncmp(curr, "NULL", 4))
            size = -1;
        else
            size = strtol(curr,NULL,10);

        *next++ = '\0';
        curr = next;

        if (next = strchr(curr, '|'), !next) {
            mdebug1("Invalid Package query syntax.");
            mdebug2("Package query: %ld", size);
            snprintf(output, OS_MAXSTR + 1, "err Invalid Package query syntax, near '%.32s'", curr);
            return -1;
        }

        vendor = curr;
        *next++ = '\0';
        curr = next;

        if (next = strchr(curr, '|'), !next) {
            mdebug1("Invalid Package info query syntax.");
            mdebug2("Package info query: %s", vendor);
            snprintf(output, OS_MAXSTR + 1, "err Invalid Package info query syntax, near '%.32s'", vendor);
            return -1;
        }

        if (!strcmp(vendor, "NULL"))
            vendor = NULL;

        install_time = curr;
        *next++ = '\0';
        curr = next;

        if (next = strchr(curr, '|'), !next) {
            mdebug1("Invalid Package info query syntax.");
            mdebug2("Package info query: %s", install_time);
            snprintf(output, OS_MAXSTR + 1, "err Invalid Package info query syntax, near '%.32s'", install_time);
            return -1;
        }

        if (!strcmp(install_time, "NULL"))
            install_time = NULL;

        version = curr;
        *next++ = '\0';
        curr = next;

        if (next = strchr(curr, '|'), !next) {
            mdebug1("Invalid Package info query syntax.");
            mdebug2("Package info query: %s", version);
            snprintf(output, OS_MAXSTR + 1, "err Invalid Package info query syntax, near '%.32s'", version);
            return -1;
        }

        if (!strcmp(version, "NULL"))
            version = NULL;

        architecture = curr;
        *next++ = '\0';
        curr = next;

        if (next = strchr(curr, '|'), !next) {
            mdebug1("Invalid Package info query syntax.");
            mdebug2("Package info query: %s", architecture);
            snprintf(output, OS_MAXSTR + 1, "err Invalid Package info query syntax, near '%.32s'", architecture);
            return -1;
        }

        if (!strcmp(architecture, "NULL"))
            architecture = NULL;

        multiarch = curr;
        *next++ = '\0';
        curr = next;

        if (next = strchr(curr, '|'), !next) {
            mdebug1("Invalid Package info query syntax.");
            mdebug2("Package info query: %s", multiarch);
            snprintf(output, OS_MAXSTR + 1, "err Invalid Package info query syntax, near '%.32s'", multiarch);
            return -1;
        }

        if (!strcmp(multiarch, "NULL"))
            multiarch = NULL;

        source = curr;
        *next++ = '\0';
        curr = next;

        if (next = strchr(curr, '|'), !next) {
            mdebug1("Invalid Package info query syntax.");
            mdebug2("Package info query: %s", source);
            snprintf(output, OS_MAXSTR + 1, "err Invalid Package info query syntax, near '%.32s'", source);
            return -1;
        }

        if (!strcmp(source, "NULL"))
            source = NULL;

        description = curr;
        *next++ = '\0';

        if (!strcmp(description, "NULL"))
            description = NULL;

        if (!strcmp(next, "NULL"))
            location = NULL;
        else
            location = next;

        if (result = wdb_package_save(wdb, scan_id, scan_time, format, name, priority, section, size, vendor, install_time, version, architecture, multiarch, source, description, location), result < 0) {
            mdebug1("Cannot save Package information.");
            snprintf(output, OS_MAXSTR + 1, "err Cannot save Package information.");
        } else {
            snprintf(output, OS_MAXSTR + 1, "ok");
        }

        return result;

    } else if (strcmp(curr, "del") == 0) {

        if (!strcmp(next, "NULL"))
            scan_id = NULL;
        else
            scan_id = next;

        if (result = wdb_package_update(wdb, scan_id), result < 0) {
            mdebug1("Cannot update scanned packages.");
            snprintf(output, OS_MAXSTR + 1, "err Cannot save scanned packages before delete old Package information.");
        }

        if (result = wdb_package_delete(wdb, scan_id), result < 0) {
            mdebug1("Cannot delete old Package information.");
            snprintf(output, OS_MAXSTR + 1, "err Cannot delete old Package information.");
        } else {
            snprintf(output, OS_MAXSTR + 1, "ok");
        }

        return result;

    } else {
        mdebug1("Invalid Package info query syntax.");
        mdebug2("DB query error near: %s", curr);
        snprintf(output, OS_MAXSTR + 1, "err Invalid Package info query syntax, near '%.32s'", curr);
        return -1;
    }
}

int wdb_parse_hotfixes(wdb_t * wdb, char * input, char * output) {
    char * curr;
    char * next;
    char * scan_id;
    char * scan_time;
    char *hotfix;
    int result;

    if (next = strchr(input, ' '), !next) {
        mdebug1("Invalid Hotfix info query syntax.");
        mdebug2("Hotfix info query: %s", input);
        snprintf(output, OS_MAXSTR + 1, "err Invalid Hotfix info query syntax, near '%.32s'", input);
        return -1;
    }

    curr = input;
    *next++ = '\0';

    if (strcmp(curr, "save") == 0) {
        curr = next;

        if (next = strchr(curr, '|'), !next) {
            mdebug1("Invalid Hotfix info query syntax.");
            mdebug2("Hotfix info query: %s", curr);
            snprintf(output, OS_MAXSTR + 1, "err Invalid Hotfix info query syntax, near '%.32s'", curr);
            return -1;
        }

        scan_id = curr;
        *next++ = '\0';
        curr = next;

        if (next = strchr(curr, '|'), !next) {
            mdebug1("Invalid Hotfix info query syntax.");
            mdebug2("Hotfix info query: %s", curr);
            snprintf(output, OS_MAXSTR + 1, "err Invalid Hotfix info query syntax, near '%.32s'", curr);
            return -1;
        }

        scan_time = curr;
        *next++ = '\0';
        curr = next;

        if (next = strchr(curr, '|'), !next) {
            mdebug1("Invalid Hotfix info query syntax.");
            mdebug2("Hotfix info query: %s", scan_time);
            snprintf(output, OS_MAXSTR + 1, "err Invalid Hotfix info query syntax, near '%.32s'", scan_time);
            return -1;
        }

        hotfix = curr;
        *next++ = '\0';

        if (result = wdb_hotfix_save(wdb, scan_id, scan_time, hotfix), result < 0) {
            mdebug1("Cannot save Hotfix information.");
            snprintf(output, OS_MAXSTR + 1, "err Cannot save Hotfix information.");
        } else {
            snprintf(output, OS_MAXSTR + 1, "ok");
        }

        return result;
    } else if (strcmp(curr, "del") == 0) {

        if (!strcmp(next, "NULL"))
            scan_id = NULL;
        else
            scan_id = next;

        if (result = wdb_hotfix_delete(wdb, scan_id), result < 0) {
            mdebug1("Cannot delete old Process information.");
            snprintf(output, OS_MAXSTR + 1, "err Cannot delete old Hotfix information.");
        } else {
            snprintf(output, OS_MAXSTR + 1, "ok");
        }

        wdb_set_hotfix_metadata(wdb, scan_id);

        return result;

    } else {
        mdebug1("Invalid Hotfix info query syntax.");
        mdebug2("DB query error near: %s", curr);
        snprintf(output, OS_MAXSTR + 1, "err Invalid Hotfix info query syntax, near '%.32s'", curr);
        return -1;
    }
}

int wdb_parse_processes(wdb_t * wdb, char * input, char * output) {
    char * curr;
    char * next;
    char * scan_id;
    char * scan_time;
    int pid, ppid, utime, stime, priority, nice, size, vm_size, resident, share, start_time, pgrp, session, nlwp, tgid, tty, processor;
    char * name;
    char * state;
    char * cmd;
    char * argvs;
    char * euser;
    char * ruser;
    char * suser;
    char * egroup;
    char * rgroup;
    char * sgroup;
    char * fgroup;
    int result;

    if (next = strchr(input, ' '), !next) {
        mdebug1("Invalid Process query syntax.");
        mdebug2("Process query: %s", input);
        snprintf(output, OS_MAXSTR + 1, "err Invalid Process query syntax, near '%.32s'", input);
        return -1;
    }

    curr = input;
    *next++ = '\0';

    if (strcmp(curr, "save") == 0) {
        curr = next;

        if (next = strchr(curr, '|'), !next) {
            mdebug1("Invalid Process query syntax.");
            mdebug2("Process query: %s", curr);
            snprintf(output, OS_MAXSTR + 1, "err Invalid Process query syntax, near '%.32s'", curr);
            return -1;
        }

        scan_id = curr;
        *next++ = '\0';
        curr = next;

        if (!strcmp(scan_id, "NULL"))
            scan_id = NULL;

        if (next = strchr(curr, '|'), !next) {
            mdebug1("Invalid Process query syntax.");
            mdebug2("Process query: %s", curr);
            snprintf(output, OS_MAXSTR + 1, "err Invalid Process query syntax, near '%.32s'", curr);
            return -1;
        }

        scan_time = curr;
        *next++ = '\0';
        curr = next;

        if (next = strchr(curr, '|'), !next) {
            mdebug1("Invalid Process query syntax.");
            mdebug2("Process query: %s", scan_time);
            snprintf(output, OS_MAXSTR + 1, "err Invalid Process query syntax, near '%.32s'", scan_time);
            return -1;
        }

        if (!strcmp(scan_time, "NULL"))
            scan_time = NULL;

        if (!strncmp(curr, "NULL", 4))
            pid = -1;
        else
            pid = strtol(curr,NULL,10);

        *next++ = '\0';
        curr = next;

        if (next = strchr(curr, '|'), !next) {
            mdebug1("Invalid Process query syntax.");
            mdebug2("Process query: %d", pid);
            snprintf(output, OS_MAXSTR + 1, "err Invalid Process query syntax, near '%.32s'", curr);
            return -1;
        }

        name = curr;
        *next++ = '\0';
        curr = next;

        if (next = strchr(curr, '|'), !next) {
            mdebug1("Invalid Process query syntax.");
            mdebug2("Process query: %s", name);
            snprintf(output, OS_MAXSTR + 1, "err Invalid Process query syntax, near '%.32s'", name);
            return -1;
        }

        if (!strcmp(name, "NULL"))
            name = NULL;

        state = curr;
        *next++ = '\0';
        curr = next;

        if (next = strchr(curr, '|'), !next) {
            mdebug1("Invalid Process query syntax.");
            mdebug2("Process query: %s", state);
            snprintf(output, OS_MAXSTR + 1, "err Invalid Process query syntax, near '%.32s'", state);
            return -1;
        }

        if (!strcmp(state, "NULL"))
            state = NULL;

        if (!strncmp(curr, "NULL", 4))
            ppid = -1;
        else
            ppid = strtol(curr,NULL,10);

        *next++ = '\0';
        curr = next;

        if (next = strchr(curr, '|'), !next) {
            mdebug1("Invalid Process query syntax.");
            mdebug2("Process query: %d", ppid);
            snprintf(output, OS_MAXSTR + 1, "err Invalid Process query syntax, near '%.32s'", curr);
            return -1;
        }

        if (!strncmp(curr, "NULL", 4))
            utime = -1;
        else
            utime = strtol(curr,NULL,10);

        *next++ = '\0';
        curr = next;

        if (next = strchr(curr, '|'), !next) {
            mdebug1("Invalid Process query syntax.");
            mdebug2("Process query: %d", utime);
            snprintf(output, OS_MAXSTR + 1, "err Invalid Process query syntax, near '%.32s'", curr);
            return -1;
        }

        if (!strncmp(curr, "NULL", 4))
            stime = -1;
        else
            stime = strtol(curr,NULL,10);

        *next++ = '\0';
        curr = next;

        if (next = strchr(curr, '|'), !next) {
            mdebug1("Invalid Process query syntax.");
            mdebug2("Process query: %d", stime);
            snprintf(output, OS_MAXSTR + 1, "err Invalid Process query syntax, near '%.32s'", curr);
            return -1;
        }

        cmd = curr;
        *next++ = '\0';
        curr = next;

        if (next = strchr(curr, '|'), !next) {
            mdebug1("Invalid Process query syntax.");
            mdebug2("Process query: %s", cmd);
            snprintf(output, OS_MAXSTR + 1, "err Invalid Process query syntax, near '%.32s'", cmd);
            return -1;
        }

        if (!strcmp(cmd, "NULL"))
            cmd = NULL;

        argvs = curr;
        *next++ = '\0';
        curr = next;

        if (next = strchr(curr, '|'), !next) {
            mdebug1("Invalid Process query syntax.");
            mdebug2("Process query: %s", argvs);
            snprintf(output, OS_MAXSTR + 1, "err Invalid Process query syntax, near '%.32s'", argvs);
            return -1;
        }

        if (!strcmp(argvs, "NULL"))
            argvs = NULL;

        euser = curr;
        *next++ = '\0';
        curr = next;

        if (next = strchr(curr, '|'), !next) {
            mdebug1("Invalid Process query syntax.");
            mdebug2("Process query: %s", euser);
            snprintf(output, OS_MAXSTR + 1, "err Invalid Process query syntax, near '%.32s'", euser);
            return -1;
        }

        if (!strcmp(euser, "NULL"))
            euser = NULL;

        ruser = curr;
        *next++ = '\0';
        curr = next;

        if (next = strchr(curr, '|'), !next) {
            mdebug1("Invalid Process query syntax.");
            mdebug2("Process query: %s", ruser);
            snprintf(output, OS_MAXSTR + 1, "err Invalid Process query syntax, near '%.32s'", ruser);
            return -1;
        }

        if (!strcmp(ruser, "NULL"))
            ruser = NULL;

        suser = curr;
        *next++ = '\0';
        curr = next;

        if (next = strchr(curr, '|'), !next) {
            mdebug1("Invalid Process query syntax.");
            mdebug2("Process query: %s", suser);
            snprintf(output, OS_MAXSTR + 1, "err Invalid Process query syntax, near '%.32s'", suser);
            return -1;
        }

        if (!strcmp(suser, "NULL"))
            suser = NULL;

        egroup = curr;
        *next++ = '\0';
        curr = next;

        if (next = strchr(curr, '|'), !next) {
            mdebug1("Invalid Process query syntax.");
            mdebug2("Process query: %s", egroup);
            snprintf(output, OS_MAXSTR + 1, "err Invalid Process query syntax, near '%.32s'", egroup);
            return -1;
        }

        if (!strcmp(egroup, "NULL"))
            egroup = NULL;

        rgroup = curr;
        *next++ = '\0';
        curr = next;

        if (next = strchr(curr, '|'), !next) {
            mdebug1("Invalid Process query syntax.");
            mdebug2("Process query: %s", rgroup);
            snprintf(output, OS_MAXSTR + 1, "err Invalid Process query syntax, near '%.32s'", rgroup);
            return -1;
        }

        if (!strcmp(rgroup, "NULL"))
            rgroup = NULL;

        sgroup = curr;
        *next++ = '\0';
        curr = next;

        if (next = strchr(curr, '|'), !next) {
            mdebug1("Invalid Process query syntax.");
            mdebug2("Process query: %s", sgroup);
            snprintf(output, OS_MAXSTR + 1, "err Invalid Process query syntax, near '%.32s'", sgroup);
            return -1;
        }

        if (!strcmp(sgroup, "NULL"))
            sgroup = NULL;

        fgroup = curr;
        *next++ = '\0';
        curr = next;

        if (next = strchr(curr, '|'), !next) {
            mdebug1("Invalid Process query syntax.");
            mdebug2("Process query: %s", fgroup);
            snprintf(output, OS_MAXSTR + 1, "err Invalid Process query syntax, near '%.32s'", fgroup);
            return -1;
        }

        if (!strcmp(fgroup, "NULL"))
            fgroup = NULL;

        if (!strncmp(curr, "NULL", 4))
            priority = -1;
        else
            priority = strtol(curr,NULL,10);

        *next++ = '\0';
        curr = next;

        if (next = strchr(curr, '|'), !next) {
            mdebug1("Invalid Process query syntax.");
            mdebug2("Process query: %d", priority);
            snprintf(output, OS_MAXSTR + 1, "err Invalid Process query syntax, near '%.32s'", curr);
            return -1;
        }

        if (!strncmp(curr, "NULL", 4))
            nice = 0;
        else
            nice = strtol(curr,NULL,10);

        *next++ = '\0';
        curr = next;

        if (next = strchr(curr, '|'), !next) {
            mdebug1("Invalid Process query syntax.");
            mdebug2("Process query: %d", nice);
            snprintf(output, OS_MAXSTR + 1, "err Invalid Process query syntax, near '%.32s'", curr);
            return -1;
        }

        if (!strncmp(curr, "NULL", 4))
            size = -1;
        else
            size = strtol(curr,NULL,10);

        *next++ = '\0';
        curr = next;

        if (next = strchr(curr, '|'), !next) {
            mdebug1("Invalid Process query syntax.");
            mdebug2("Process query: %d", size);
            snprintf(output, OS_MAXSTR + 1, "err Invalid Process query syntax, near '%.32s'", curr);
            return -1;
        }

        if (!strncmp(curr, "NULL", 4))
            vm_size = -1;
        else
            vm_size = strtol(curr,NULL,10);

        *next++ = '\0';
        curr = next;

        if (next = strchr(curr, '|'), !next) {
            mdebug1("Invalid Process query syntax.");
            mdebug2("Process query: %d", vm_size);
            snprintf(output, OS_MAXSTR + 1, "err Invalid Process query syntax, near '%.32s'", curr);
            return -1;
        }

        if (!strncmp(curr, "NULL", 4))
            resident = -1;
        else
            resident = strtol(curr,NULL,10);

        *next++ = '\0';
        curr = next;

        if (next = strchr(curr, '|'), !next) {
            mdebug1("Invalid Process query syntax.");
            mdebug2("Process query: %d", resident);
            snprintf(output, OS_MAXSTR + 1, "err Invalid Process query syntax, near '%.32s'", curr);
            return -1;
        }

        if (!strncmp(curr, "NULL", 4))
            share = -1;
        else
            share = strtol(curr,NULL,10);

        *next++ = '\0';
        curr = next;

        if (next = strchr(curr, '|'), !next) {
            mdebug1("Invalid Process query syntax.");
            mdebug2("Process query: %d", share);
            snprintf(output, OS_MAXSTR + 1, "err Invalid Process query syntax, near '%.32s'", curr);
            return -1;
        }

        if (!strncmp(curr, "NULL", 4))
            start_time = -1;
        else
            start_time = strtol(curr,NULL,10);

        *next++ = '\0';
        curr = next;

        if (next = strchr(curr, '|'), !next) {
            mdebug1("Invalid Process query syntax.");
            mdebug2("Process query: %d", start_time);
            snprintf(output, OS_MAXSTR + 1, "err Invalid Process query syntax, near '%.32s'", curr);
            return -1;
        }

        if (!strncmp(curr, "NULL", 4))
            pgrp = -1;
        else
            pgrp = strtol(curr,NULL,10);

        *next++ = '\0';
        curr = next;

        if (next = strchr(curr, '|'), !next) {
            mdebug1("Invalid Process query syntax.");
            mdebug2("Process query: %d", pgrp);
            snprintf(output, OS_MAXSTR + 1, "err Invalid Process query syntax, near '%.32s'", curr);
            return -1;
        }

        if (!strncmp(curr, "NULL", 4))
            session = -1;
        else
            session = strtol(curr,NULL,10);

        *next++ = '\0';
        curr = next;

        if (next = strchr(curr, '|'), !next) {
            mdebug1("Invalid Process query syntax.");
            mdebug2("Process query: %d", session);
            snprintf(output, OS_MAXSTR + 1, "err Invalid Process query syntax, near '%.32s'", curr);
            return -1;
        }

        if (!strncmp(curr, "NULL", 4))
            nlwp = -1;
        else
            nlwp = strtol(curr,NULL,10);

        *next++ = '\0';
        curr = next;

        if (next = strchr(curr, '|'), !next) {
            mdebug1("Invalid Process query syntax.");
            mdebug2("Process query: %d", nlwp);
            snprintf(output, OS_MAXSTR + 1, "err Invalid Process query syntax, near '%.32s'", curr);
            return -1;
        }

        if (!strncmp(curr, "NULL", 4))
            tgid = -1;
        else
            tgid = strtol(curr,NULL,10);

        *next++ = '\0';
        curr = next;

        if (next = strchr(curr, '|'), !next) {
            mdebug1("Invalid Process query syntax.");
            mdebug2("Process query: %d", tgid);
            snprintf(output, OS_MAXSTR + 1, "err Invalid Process query syntax, near '%.32s'", curr);
            return -1;
        }

        if (!strncmp(curr, "NULL", 4))
            tty = -1;
        else
            tty = strtol(curr,NULL,10);

        *next++ = '\0';
        if (!strncmp(next, "NULL", 4))
            processor = -1;
        else
            processor = strtol(next,NULL,10);

        if (result = wdb_process_save(wdb, scan_id, scan_time, pid, name, state, ppid, utime, stime, cmd, argvs, euser, ruser, suser, egroup, rgroup, sgroup, fgroup, priority, nice, size, vm_size, resident, share, start_time, pgrp, session, nlwp, tgid, tty, processor), result < 0) {
            mdebug1("Cannot save Process information.");
            snprintf(output, OS_MAXSTR + 1, "err Cannot save Process information.");
        } else {
            snprintf(output, OS_MAXSTR + 1, "ok");
        }

        return result;
    } else if (strcmp(curr, "del") == 0) {

        if (!strcmp(next, "NULL"))
            scan_id = NULL;
        else
            scan_id = next;

        if (result = wdb_process_delete(wdb, scan_id), result < 0) {
            mdebug1("Cannot delete old Process information.");
            snprintf(output, OS_MAXSTR + 1, "err Cannot delete old Process information.");
        } else {
            snprintf(output, OS_MAXSTR + 1, "ok");
        }

        return result;

    } else {
        mdebug1("Invalid Process query syntax.");
        mdebug2("DB query error near: %s", curr);
        snprintf(output, OS_MAXSTR + 1, "err Invalid Process query syntax, near '%.32s'", curr);
        return -1;
    }
}

int wdb_parse_ciscat(wdb_t * wdb, char * input, char * output) {
    char * curr;
    char * next;
    char * scan_id;
    char * scan_time;
    char * benchmark;
    char * profile;
    int pass, fail, error, notchecked, unknown, score;
    int result;

    if (next = strchr(input, ' '), !next) {
        mdebug1("Invalid CISCAT query syntax.");
        mdebug2("CISCAT query: %s", input);
        snprintf(output, OS_MAXSTR + 1, "err Invalid CISCAT query syntax, near '%.32s'", input);
        return -1;
    }

    curr = input;
    *next++ = '\0';

    if (strcmp(curr, "save") == 0) {
        curr = next;

        if (next = strchr(curr, '|'), !next) {
            mdebug1("Invalid CISCAT query syntax.");
            mdebug2("CISCAT query: %s", curr);
            snprintf(output, OS_MAXSTR + 1, "err Invalid CISCAT query syntax, near '%.32s'", curr);
            return -1;
        }

        scan_id = curr;
        *next++ = '\0';
        curr = next;

        if (!strcmp(scan_id, "NULL"))
            scan_id = NULL;

        if (next = strchr(curr, '|'), !next) {
            mdebug1("Invalid CISCAT query syntax.");
            mdebug2("CISCAT query: %s", curr);
            snprintf(output, OS_MAXSTR + 1, "err Invalid CISCAT query syntax, near '%.32s'", curr);
            return -1;
        }

        scan_time = curr;
        *next++ = '\0';
        curr = next;

        if (next = strchr(curr, '|'), !next) {
            mdebug1("Invalid CISCAT query syntax.");
            mdebug2("CISCAT query: %s", scan_time);
            snprintf(output, OS_MAXSTR + 1, "err Invalid CISCAT query syntax, near '%.32s'", scan_time);
            return -1;
        }

        if (!strcmp(scan_time, "NULL"))
            scan_time = NULL;

        benchmark = curr;
        *next++ = '\0';
        curr = next;

        if (next = strchr(curr, '|'), !next) {
            mdebug1("Invalid CISCAT query syntax.");
            mdebug2("CISCAT query: %s", benchmark);
            snprintf(output, OS_MAXSTR + 1, "err Invalid CISCAT query syntax, near '%.32s'", benchmark);
            return -1;
        }

        if (!strcmp(benchmark, "NULL"))
            benchmark = NULL;

        profile = curr;
        *next++ = '\0';
        curr = next;

        if (next = strchr(curr, '|'), !next) {
            mdebug1("Invalid CISCAT query syntax.");
            mdebug2("CISCAT query: %s", profile);
            snprintf(output, OS_MAXSTR + 1, "err Invalid CISCAT query syntax, near '%.32s'", profile);
            return -1;
        }

        if (!strcmp(profile, "NULL"))
            profile = NULL;

        if (!strncmp(curr, "NULL", 4))
            pass = -1;
        else
            pass = strtol(curr,NULL,10);

        *next++ = '\0';
        curr = next;

        if (next = strchr(curr, '|'), !next) {
            mdebug1("Invalid CISCAT query syntax.");
            mdebug2("CISCAT query: %d", pass);
            snprintf(output, OS_MAXSTR + 1, "err Invalid CISCAT query syntax, near '%.32s'", curr);
            return -1;
        }

        if (!strncmp(curr, "NULL", 4))
            fail = -1;
        else
            fail = strtol(curr,NULL,10);

        *next++ = '\0';
        curr = next;

        if (next = strchr(curr, '|'), !next) {
            mdebug1("Invalid CISCAT query syntax.");
            mdebug2("CISCAT query: %d", fail);
            snprintf(output, OS_MAXSTR + 1, "err Invalid CISCAT query syntax, near '%.32s'", curr);
            return -1;
        }

        if (!strncmp(curr, "NULL", 4))
            error = -1;
        else
            error = strtol(curr,NULL,10);

        *next++ = '\0';
        curr = next;

        if (next = strchr(curr, '|'), !next) {
            mdebug1("Invalid CISCAT query syntax.");
            mdebug2("CISCAT query: %d", error);
            snprintf(output, OS_MAXSTR + 1, "err Invalid CISCAT query syntax, near '%.32s'", curr);
            return -1;
        }

        if (!strncmp(curr, "NULL", 4))
            notchecked = -1;
        else
            notchecked = strtol(curr,NULL,10);

        *next++ = '\0';
        curr = next;

        if (next = strchr(curr, '|'), !next) {
            mdebug1("Invalid CISCAT query syntax.");
            mdebug2("CISCAT query: %d", notchecked);
            snprintf(output, OS_MAXSTR + 1, "err Invalid CISCAT query syntax, near '%.32s'", curr);
            return -1;
        }

        if (!strncmp(curr, "NULL", 4))
            unknown = -1;
        else
            unknown = strtol(curr,NULL,10);

        *next++ = '\0';
        if (!strncmp(next, "NULL", 4))
            score = -1;
        else
            score = strtol(next,NULL,10);

        if (result = wdb_ciscat_save(wdb, scan_id, scan_time, benchmark, profile, pass, fail, error, notchecked, unknown, score), result < 0) {
            mdebug1("Cannot save CISCAT information.");
            snprintf(output, OS_MAXSTR + 1, "err Cannot save CISCAT information.");
        } else {
            snprintf(output, OS_MAXSTR + 1, "ok");
        }

        return result;
    } else {
        mdebug1("Invalid CISCAT query syntax.");
        mdebug2("DB query error near: %s", curr);
        snprintf(output, OS_MAXSTR + 1, "err Invalid CISCAT query syntax, near '%.32s'", curr);
        return -1;
    }
}

// Function to get values from MITRE database

int wdb_parse_mitre_get(wdb_t * wdb, char * input, char * output) {
    char * next;
    char * id;
    int result;

    if (next = wstr_chr(input, ' '), !next) {
        mdebug1("Invalid DB query syntax.");
        mdebug2("DB query error near: %s", input);
        snprintf(output, OS_MAXSTR + 1, "err Invalid DB query syntax, near '%.32s'", input);
        return -1;
    }
    *next++ = '\0';

    if (strcmp(input, "name") == 0) {
        if (!next) {
            mdebug1("Mitre DB Invalid DB query syntax.");
            mdebug2("Mitre DB query error near: %s", input);
            snprintf(output, OS_MAXSTR + 1, "err Invalid DB query syntax, near '%.32s'", input);
            return -1;
        } else {
            id = next;
            char result_found[OS_MAXSTR - WDB_RESPONSE_BEGIN_SIZE] = {0};
            result = wdb_mitre_name_get(wdb, id, result_found);
            switch (result) {
                case 0:
                    snprintf(output, OS_MAXSTR + 1, "err not found");
                    break;
                case 1:
                    snprintf(output, OS_MAXSTR + 1, "ok %s", result_found);
                    break;
                default:
                    mdebug1("Cannot query MITRE technique's name.");
                    snprintf(output, OS_MAXSTR + 1, "err Cannot query name of MITRE technique '%s'", id);
            }

            return result;
        }
    } else {
        mdebug1("Invalid DB query syntax.");
        mdebug2("DB query error near: %s", input);
        snprintf(output, OS_MAXSTR + 1, "err Invalid DB query syntax, near '%.32s'", input);
        return -1;
    }
}

int wdb_parse_global_get_agent_labels(wdb_t * wdb, char * input, char * output) {
    int agent_id = 0;
    cJSON *labels = NULL;
    char *out = NULL;

    agent_id = atoi(input);

    if (labels = wdb_global_get_agent_labels(wdb, agent_id), !labels) {
        mdebug1("Error getting agent labels from global.db.");
        snprintf(output, OS_MAXSTR + 1, "err Error getting agent labels from global.db.");
        return OS_INVALID;
    }

    out = cJSON_PrintUnformatted(labels);
    snprintf(output, OS_MAXSTR + 1, "ok %s", out);
    os_free(out);
    cJSON_Delete(labels);

    return OS_SUCCESS;
}

int wdb_parse_global_set_agent_labels(wdb_t * wdb, char * input, char * output) {
    char *next = NULL;
    char *labels = NULL;
    char *label = NULL;
    char *value = NULL;
    char *savedptr = NULL;
    char sdelim[] = { '\n', '\0' };

    if (next = wstr_chr(input, ' '), !next) {
        mdebug1("Invalid DB query syntax.");
        mdebug2("DB query error near: %s", input);
        snprintf(output, OS_MAXSTR + 1, "err Invalid DB query syntax, near '%.32s'", input);
        return OS_INVALID;
    }
    *next++ = '\0';

    int agent_id = atoi(input);

    if (!next) {
        mdebug1("Global DB Invalid query syntax.");
        mdebug2("Global DB query error near: %s", input);
        snprintf(output, OS_MAXSTR + 1, "err Invalid DB query syntax, near '%.32s'", input);
        return OS_INVALID;
    } else {
        // Removing old labels from the labels table
        if (OS_SUCCESS != wdb_global_del_agent_labels(wdb, agent_id)) {
            mdebug1("Global DB Cannot execute SQL query; err database %s/%s.db: %s", WDB2_DIR, WDB2_GLOB_NAME, sqlite3_errmsg(wdb->db));
            snprintf(output, OS_MAXSTR + 1, "err Cannot execute Global database query; %s", sqlite3_errmsg(wdb->db));
            return OS_INVALID;
        }

        labels = next;

        // Parsing the labes string "key1:value1\nkey2:value2"
        for (label = strtok_r(labels, sdelim, &savedptr); label; label = strtok_r(NULL, sdelim, &savedptr)) {
            if (value = strstr(label, ":"), value) {
                *value = '\0';
                value++;
            }
            else {
                continue;
            }

            // Inserting new labels in the database
            if (OS_SUCCESS != wdb_global_set_agent_label(wdb, agent_id, label, value)) {
                mdebug1("Global DB Cannot execute SQL query; err database %s/%s.db: %s", WDB2_DIR, WDB2_GLOB_NAME, sqlite3_errmsg(wdb->db));
                snprintf(output, OS_MAXSTR + 1, "err Cannot execute Global database query; %s", sqlite3_errmsg(wdb->db));
                return OS_INVALID;
            }

            value = NULL;
        }

        snprintf(output, OS_MAXSTR + 1, "ok");
    }

    return OS_SUCCESS;
}

<<<<<<< HEAD
int wdb_parse_global_sync_agent_info_get(wdb_t* wdb, char* input, char* output) {
    static int start_id = 0; 
    char* agent_info_sync = NULL;

    char *next = wstr_chr(input, ' ');
    if(next) {
        *next++ = '\0';
        if (strcmp(input, "start_id") == 0) {
            start_id = atoi(next);
        }   
    }
    
    wdb_chunks_status_t status = wdb_sync_agent_info_get(wdb, &start_id, &agent_info_sync);  
    if (status == WDB_CHUNKS_COMPLETE || status == WDB_CHUNKS_ERROR) {
        start_id = 0;
    }  
    snprintf(output, OS_MAXSTR + 1, "%1d %s", status, agent_info_sync);
    os_free(agent_info_sync)
=======
int wdb_parse_global_sync_agent_info_set(wdb_t * wdb, char * input, char * output){
    const char *error = NULL;
    int agent_id = 0;
    cJSON *root = NULL;
    cJSON *json_agent = NULL;
    cJSON *json_field = NULL;
    cJSON *json_label = NULL;
    cJSON *json_labels = NULL;
    cJSON *json_key = NULL;
    cJSON *json_value = NULL;
    cJSON *json_id = NULL;

    /* 
    * The cJSON_GetErrorPtr() method is not thread safe, using cJSON_ParseWithOpts() instead,
    * error indicates where the string caused an error.
    * The third arguments is TRUE and it will give an error if the input string 
    * contains data after the JSON command
    */ 
    root = cJSON_ParseWithOpts(input, &error, TRUE);
    if (!root) {
        mdebug1("Global DB Invalid JSON syntax updating unsynced agents.");
        mdebug2("Global DB JSON error near: %s", error);
        snprintf(output, OS_MAXSTR + 1, "err Invalid JSON syntax, near '%.32s'", input);
        return OS_INVALID;

    } else {
        cJSON_ArrayForEach(json_agent, root){
            // Inserting new agent information in the database
            if (OS_SUCCESS != wdb_global_sync_agent_info_set(wdb, json_agent)) {
                mdebug1("Global DB Cannot execute SQL query; err database %s/%s.db: %s", WDB2_DIR, WDB2_GLOB_NAME, sqlite3_errmsg(wdb->db));
                snprintf(output, OS_MAXSTR + 1, "err Cannot execute Global database query; %s", sqlite3_errmsg(wdb->db));
                cJSON_Delete(root);
                return OS_INVALID;
            }
            // Checking for labels
            json_labels = cJSON_GetObjectItemCaseSensitive(json_agent, "labels");
            if(cJSON_IsArray(json_labels)){
                // The JSON has a label array
                // Removing old labels from the labels table before inserting
                json_field = cJSON_GetObjectItemCaseSensitive(json_agent, "id");
                agent_id = cJSON_IsNumber(json_field) ? json_field->valueint : -1; 

                if (agent_id == -1){
                    mdebug1("Global DB Cannot execute SQL query; incorrect agent id in labels array");
                    snprintf(output, OS_MAXSTR + 1, "err Cannot update labels due to invalid id;");
                    cJSON_Delete(root);
                    return OS_INVALID;
                }

                else if (OS_SUCCESS != wdb_global_del_agent_labels(wdb, agent_id)) {
                    mdebug1("Global DB Cannot execute SQL query; err database %s/%s.db: %s", WDB2_DIR, WDB2_GLOB_NAME, sqlite3_errmsg(wdb->db));
                    snprintf(output, OS_MAXSTR + 1, "err Cannot execute Global database query; %s", sqlite3_errmsg(wdb->db));
                    cJSON_Delete(root);
                    return OS_INVALID;
                }
                // For every label in array, insert it in the database
                cJSON_ArrayForEach(json_label, json_labels){
                    json_key = cJSON_GetObjectItemCaseSensitive(json_label, "key");
                    json_value = cJSON_GetObjectItemCaseSensitive(json_label, "value");
                    json_id = cJSON_GetObjectItemCaseSensitive(json_label, "id");

                    if(cJSON_IsString(json_key) && json_key->valuestring != NULL && cJSON_IsString(json_value) && 
                        json_value->valuestring != NULL && cJSON_IsNumber(json_id)){
                        // Inserting labels in the database
                        if (OS_SUCCESS != wdb_global_set_agent_label(wdb, json_id->valueint, json_key->valuestring, json_value->valuestring)) {
                            mdebug1("Global DB Cannot execute SQL query; err database %s/%s.db: %s", WDB2_DIR, WDB2_GLOB_NAME, sqlite3_errmsg(wdb->db));
                            snprintf(output, OS_MAXSTR + 1, "err Cannot execute Global database query; %s", sqlite3_errmsg(wdb->db));
                            cJSON_Delete(root);
                            return OS_INVALID;
                        }

                    }
                }
            }
        }
    }

    snprintf(output, OS_MAXSTR + 1, "ok");
    cJSON_Delete(root);
>>>>>>> d5f9c7a9

    return OS_SUCCESS;
}<|MERGE_RESOLUTION|>--- conflicted
+++ resolved
@@ -448,14 +448,15 @@
             } else {
                 result = wdb_parse_global_set_agent_labels(wdb, next, output);
             }
-<<<<<<< HEAD
-        } 
-        else if (strcmp(query, "sync-agent-info-get") == 0) { 
-            result = wdb_parse_global_sync_agent_info_get(wdb, next, output);
-        }
-        
-        else {
-=======
+        } else if (strcmp(query, "sync-agent-info-get") == 0) { 
+            if (!next) {
+                mdebug1("Global DB Invalid DB query syntax.");
+                mdebug2("Global DB query error near: %s", query);
+                snprintf(output, OS_MAXSTR + 1, "err Invalid DB query syntax, near '%.32s'", query);
+                result = OS_INVALID;
+            } else {
+                result = wdb_parse_global_sync_agent_info_get(wdb, next, output);
+            }
         } else if (strcmp(query, "sync-agent-info-set") == 0) {
             if (!next) {
                 mdebug1("Global DB Invalid DB query syntax.");
@@ -466,7 +467,6 @@
                 result = wdb_parse_global_sync_agent_info_set(wdb, next, output);
             }
         } else {
->>>>>>> d5f9c7a9
             mdebug1("Invalid DB query syntax.");
             mdebug2("Global DB query error near: %s", query);
             snprintf(output, OS_MAXSTR + 1, "err Invalid DB query syntax, near '%.32s'", query);
@@ -3964,9 +3964,8 @@
     return OS_SUCCESS;
 }
 
-<<<<<<< HEAD
 int wdb_parse_global_sync_agent_info_get(wdb_t* wdb, char* input, char* output) {
-    static int start_id = 0; 
+    static int start_id = 0;
     char* agent_info_sync = NULL;
 
     char *next = wstr_chr(input, ' ');
@@ -3974,16 +3973,19 @@
         *next++ = '\0';
         if (strcmp(input, "start_id") == 0) {
             start_id = atoi(next);
-        }   
+        }
     }
-    
-    wdb_chunks_status_t status = wdb_sync_agent_info_get(wdb, &start_id, &agent_info_sync);  
+
+    wdb_chunks_status_t status = wdb_sync_agent_info_get(wdb, &start_id, &agent_info_sync);
     if (status == WDB_CHUNKS_COMPLETE || status == WDB_CHUNKS_ERROR) {
         start_id = 0;
-    }  
+    }
     snprintf(output, OS_MAXSTR + 1, "%1d %s", status, agent_info_sync);
     os_free(agent_info_sync)
-=======
+
+    return OS_SUCCESS;
+}
+
 int wdb_parse_global_sync_agent_info_set(wdb_t * wdb, char * input, char * output){
     const char *error = NULL;
     int agent_id = 0;
@@ -4024,7 +4026,7 @@
                 // The JSON has a label array
                 // Removing old labels from the labels table before inserting
                 json_field = cJSON_GetObjectItemCaseSensitive(json_agent, "id");
-                agent_id = cJSON_IsNumber(json_field) ? json_field->valueint : -1; 
+                agent_id = cJSON_IsNumber(json_field) ? json_field->valueint : -1;
 
                 if (agent_id == -1){
                     mdebug1("Global DB Cannot execute SQL query; incorrect agent id in labels array");
@@ -4054,7 +4056,6 @@
                             cJSON_Delete(root);
                             return OS_INVALID;
                         }
-
                     }
                 }
             }
@@ -4063,7 +4064,6 @@
 
     snprintf(output, OS_MAXSTR + 1, "ok");
     cJSON_Delete(root);
->>>>>>> d5f9c7a9
 
     return OS_SUCCESS;
 }