/* Copyright (C) 2015-2021, Wazuh Inc.
 * Copyright (C) 2009 Trend Micro Inc.
 * All rights reserved.
 *
 * This program is free software; you can redistribute it
 * and/or modify it under the terms of the GNU General Public
 * License (version 2) as published by the FSF - Free Software
 * Foundation
 */

#include "cJSON.h"
#include "shared.h"
#include "os_crypto/sha256/sha256_op.h"
#include "../os_net/os_net.h"
#include "../addagent/manage_agents.h"
#include "syscheckd/syscheck.h"
#include "config/authd-config.h"
#include "os_auth/auth.h"

#ifdef WAZUH_UNIT_TESTING
#define static
#endif

static pthread_mutex_t restart_mutex = PTHREAD_MUTEX_INITIALIZER;
/// Pending restart bit field
static struct {
    unsigned syscheck:1;
    unsigned rootcheck:1;
} os_restart;

#ifndef WIN32

//Alloc and create an agent removal command payload
static cJSON* w_create_agent_remove_payload(const char *id, const int purge);

//Parse an agent removal response
static int w_parse_agent_remove_response(const char* buffer,
                                         char *err_response,
                                         const int json_format,
                                         const int exit_on_error);
#endif

//Parse an agent addition response
static int w_parse_agent_add_response(const char* buffer,
                                      char *err_response,
                                      char* id,
                                      char* key,
                                      const int json_format,
                                      const int exit_on_error);

//Alloc and create an agent addition command payload
static cJSON* w_create_agent_add_payload(const char *name,
                                         const char *ip,
                                         const char *groups,
                                         const char *key_hash,
                                         const char *key,
                                         const char *id,
                                         authd_force_options_t *force_options);


/* Check if syscheck is to be executed/restarted
 * Returns 1 on success or 0 on failure (shouldn't be executed now)
 */
int os_check_restart_syscheck()
{
    w_mutex_lock(&restart_mutex);
    int current = os_restart.syscheck;
    os_restart.syscheck = 0;
    w_mutex_unlock(&restart_mutex);
    return current;
}

/* Check if rootcheck is to be executed/restarted
 * Returns 1 on success or 0 on failure (shouldn't be executed now)
 */
int os_check_restart_rootcheck()
{
    w_mutex_lock(&restart_mutex);
    int current = os_restart.rootcheck;
    os_restart.rootcheck = 0;
    w_mutex_unlock(&restart_mutex);
    return current;
}

/* Set syscheck and rootcheck to be restarted */
void os_set_restart_syscheck()
{
    w_mutex_lock(&restart_mutex);
    os_restart.syscheck = 1;
    os_restart.rootcheck = 1;
    w_mutex_unlock(&restart_mutex);
}

/* Read the agent name for the current agent
 * Returns NULL on error
 */
char *os_read_agent_name()
{
    char buf[1024 + 1];
    FILE *fp = NULL;

    mdebug2("Calling os_read_agent_name().");

    fp = fopen(AGENT_INFO_FILE, "r");

    /* We give 1 second for the file to be created */
    if (!fp) {
        sleep(1);
        fp = fopen(AGENT_INFO_FILE, "r");
    }

    if (!fp) {
        mdebug1(FOPEN_ERROR, AGENT_INFO_FILE, errno, strerror(errno));
        return (NULL);
    }

    buf[1024] = '\0';

    /* Get name */
    if (fgets(buf, 1024, fp)) {
        char *ret = NULL;
        int len;

        // strip the newlines
        len = strlen(buf) - 1;
        while (len > 0 && buf[len] == '\n')
            buf[len--] = '\0';

        os_strdup(buf, ret);
        fclose(fp);

        mdebug2("os_read_agent_name returned (%s).", ret);

        return (ret);
    }

    fclose(fp);
    return (NULL);
}

/* Read the agent ip for the current agent
 * Returns NULL on error
 */
char *os_read_agent_ip()
{
    char buf[1024 + 1];
    FILE *fp;

    mdebug2("Calling os_read_agent_ip().");

    fp = fopen(AGENT_INFO_FILE, "r");
    if (!fp) {
        merror(FOPEN_ERROR, AGENT_INFO_FILE, errno, strerror(errno));
        return (NULL);
    }

    buf[1024] = '\0';

    /* Get IP */
    if (fgets(buf, 1024, fp) && fgets(buf, 1024, fp)) {
        char *ret = NULL;
        os_strdup(buf, ret);
        fclose(fp);

        return (ret);
    }

    fclose(fp);
    return (NULL);
}

/* Read the agent id for the current agent
 * Returns NULL on error
 */
char *os_read_agent_id()
{
    char buf[1024 + 1];
    FILE *fp;

    mdebug2("Calling os_read_agent_id().");

    fp = fopen(AGENT_INFO_FILE, "r");
    if (!fp) {
        merror(FOPEN_ERROR, AGENT_INFO_FILE, errno, strerror(errno));
        return (NULL);
    }

    buf[1024] = '\0';

    /* Get id */
    if (fgets(buf, 1024, fp) && fgets(buf, 1024, fp) && fgets(buf, 1024, fp)) {
        char *ret = NULL;
        os_strdup(buf, ret);
        fclose(fp);

        return (ret);
    }

    fclose(fp);
    return (NULL);
}

/*  Read the agent profile name for the current agent
 *  Returns NULL on error
 *
 *  Description:
 *  Comma separated list of strings that used to identify what type
 *  of configuration is used for this agent.
 *  The profile name is set in the agent's etc/ossec.conf file
 *  It is matched with the ossec manager's agent.conf file to read
 *  configuration only applicable to this profile name.
 */
char *os_read_agent_profile()
{
    char buf[1024 + 1];
    FILE *fp;

    mdebug2("Calling os_read_agent_profile().");
    fp = fopen(AGENT_INFO_FILE, "r");

    if (!fp) {
        merror(FOPEN_ERROR, AGENT_INFO_FILE, errno, strerror(errno));
        return (NULL);
    }

    buf[1024] = '\0';

    /* Get profile */
    if (fgets(buf, 1024, fp) && fgets(buf, 1024, fp) &&
            fgets(buf, 1024, fp) && fgets(buf, 1024, fp)) {
        char *ret = NULL;

        /* Trim the /n and/or /r at the end of the string */
        os_trimcrlf(buf);

        os_strdup(buf, ret);
        mdebug2("os_read_agent_profile() = [%s]", ret);

        fclose(fp);

        return (ret);
    }

    fclose(fp);
    return (NULL);
}

/* Write the agent info to the queue, for the other processes to read
 * Returns 1 on success or <= 0 on failure
 */
int os_write_agent_info(const char *agent_name, __attribute__((unused)) const char *agent_ip,
                        const char *agent_id, const char *cfg_profile_name)
{
    FILE *fp;

    fp = fopen(AGENT_INFO_FILE, "w");
    if (!fp) {
        merror(FOPEN_ERROR, AGENT_INFO_FILE, errno, strerror(errno));
        return (0);
    }

    fprintf(
        fp,
        "%s\n-\n%s\n%s\n",
        agent_name,
        agent_id,
        (cfg_profile_name) ? cfg_profile_name : "-"
    );
    fclose(fp);
    return (1);
}

#ifndef CLIENT
/* Read group. Returns 0 on success or -1 on failure. */
int get_agent_group(const char *id, char *group, size_t size) {
    char path[PATH_MAX];
    int result = 0;
    FILE *fp;

    if (snprintf(path, PATH_MAX, GROUPS_DIR "/%s", id) >= PATH_MAX) {
        merror("At get_agent_group(): file path too large for agent '%s'.", id);
        return -1;
    }

    if (!(fp = fopen(path, "r"))) {
        mdebug2("At get_agent_group(): file '%s' not found.", path);
        return -1;
    }

    if (fgets(group, size, fp)) {
        char *endl = strchr(group, '\n');

        if (endl) {
            *endl = '\0';
        }
    } else {
        mwarn("Empty group for agent ID '%s'.", id);
        result = -1;
    }

    fclose(fp);
    return result;
}

/* Set agent group. Returns 0 on success or -1 on failure. */
int set_agent_group(const char * id, const char * group) {
    char path[PATH_MAX];
    FILE *fp;
    mode_t oldmask;
    int r = 0;

    if (snprintf(path, PATH_MAX, GROUPS_DIR "/%s", id) >= PATH_MAX) {
        merror("At set_agent_group(): file path too large for agent '%s'.", id);
        return -1;
    }

    oldmask = umask(0006);
    fp = fopen(path, "w");
    umask(oldmask);

    if (!fp) {
        merror("At set_agent_group(): open(%s): %s", path, strerror(errno));
        return -1;
    }

    if (fchmod(fileno(fp), 0660) < 0) {
        merror(CHMOD_ERROR, path, errno, strerror(errno));
    }

    if (fprintf(fp, "%s\n", group) < 0) {
        merror(FWRITE_ERROR, path, errno, strerror(errno));
        r = -1;
    }

    if (fclose(fp) != 0) {
        merror(FCLOSE_ERROR, path, errno, strerror(errno));
        r = -1;
    }

    if (r == -1) {
        unlink(path);
    }

    return r;
}

int set_agent_multigroup(char * group) {
    int oldmask;
    char *multigroup = strchr(group,MULTIGROUP_SEPARATOR);

    if (!multigroup) {
        return 0;
    }

    char *endl = strchr(group, '\n');

    if (endl) {
        *endl = '\0';
    }

    /* Remove multigroup if it's not used on any other agent */
    w_remove_multigroup(group);

    /* Check if the multigroup dir is created */
    os_sha256 multi_group_hash;
    char multigroup_path[PATH_MAX + 1] = {0};
    OS_SHA256_String(group,multi_group_hash);
    char _hash[9] = {0};

    strncpy(_hash,multi_group_hash,8);
    snprintf(multigroup_path, PATH_MAX, "%s/%s" , MULTIGROUPS_DIR, _hash);
    DIR *dp;
    dp = opendir(multigroup_path);

    if (!dp) {
        if (errno == ENOENT) {
            oldmask = umask(0002);
            int retval = mkdir(multigroup_path, 0770);
            umask(oldmask);

            if (retval == -1) {
                mdebug1("At read_controlmsg(): couldn't create directory '%s'", multigroup_path);
                return -1;
            }
        } else {
            mwarn("Could not create directory '%s': %s (%d)", multigroup_path, strerror(errno), errno);
        }
    } else {
        closedir(dp);
    }

    return 0;
}

/* Create multigroup dir. Returns 0 on success or -1 on failure. */
int create_multigroup_dir(const char * multigroup) {
    char path[PATH_MAX];
    DIR *dp;
    char *has_multigroup =  strchr(multigroup,MULTIGROUP_SEPARATOR);

    if (!has_multigroup) {
        return 0;
    }
    mdebug1("Attempting to create multigroup dir: '%s'",multigroup);

    if (snprintf(path, PATH_MAX, MULTIGROUPS_DIR "/%s", multigroup) >= PATH_MAX) {
        merror("At create_multigroup_dir(): path too large for multigroup '%s'.", multigroup);
        return -1;
    }

    dp = opendir(path);

    /* Multigroup doesnt exists, create the directory */
    if (!dp) {
       if (mkdir(path, 0770) == -1) {
            merror("At create_multigroup_dir(): couldn't create directory '%s'", path);
            return -1;
        }

        if (chmod(path,0770) < 0) {
            merror("At create_multigroup_dir(): Error in chmod setting permissions for path: %s",path);
        }

        uid_t uid = Privsep_GetUser(USER);
        gid_t gid = Privsep_GetGroup(GROUPGLOBAL);

        if (chown(path, uid, gid) == -1) {
            merror(CHOWN_ERROR, path, errno, strerror(errno));
            return -1;
        }
        mdebug1("Multigroup dir created: '%s'",multigroup);
    } else {
        closedir(dp);
    }

    return 0;
}
#endif

int w_validate_group_name(const char *group, char *response) {

    unsigned int i = 0;
    char valid_chars[] = "abcdefghijklmnopqrstuvwxyzABCDEFGHIJKLMNOPQRSTUVWXYZ0123456789.:;_-=+!@(),";
    int offset = 0;
    int valid_chars_length = strlen(valid_chars);
    char *multigroup = strchr(group,MULTIGROUP_SEPARATOR);
    char *multi_group_cpy = NULL;
    char *save_ptr = NULL;

    os_calloc(OS_SIZE_65536,sizeof(char),multi_group_cpy);
    snprintf(multi_group_cpy,OS_SIZE_65536,"%s",group);

    if (strlen(group) == 0) {
        free(multi_group_cpy);
        mdebug1("At w_validate_group_name(): Group length is 0");
        if (response) {
            snprintf(response, 2048, "ERROR: Invalid group name: Empty Group");
        }
        return -8;
    }

    if (!multigroup && (strlen(group) > MAX_GROUP_NAME)) {
        free(multi_group_cpy);
        mdebug1("At w_validate_group_name(): Group length is over %d characters",MAX_GROUP_NAME);
        if (response) {
            snprintf(response, 2048, "ERROR: Invalid group name: %.255s... group is too large", group);
        }
        return -2;
    }
    else if (multigroup && strlen(group) > OS_SIZE_65536 -1 ) {
        free(multi_group_cpy);
        mdebug1("At w_validate_group_name(): Multigroup length is over %d characters",OS_SIZE_65536);
        if (response) {
            snprintf(response, 2048, "ERROR: Invalid group name: %.255s... multigroup is too large", group);
        }
        return -3;
    }

    /* Check if the group is only composed by ',' */
    unsigned int comas = 0;
    for (i = 0; i < strlen(group); i++) {
        if (group[i] == MULTIGROUP_SEPARATOR) {
            comas++;
        }
    }

    if (!multigroup) {
        offset = 1;
        valid_chars[valid_chars_length - offset] = '\0';
    }

    /* Check if the multigroups are empty or have consecutive ',' */
    if (multigroup) {

        const char delim[2] = ",";
        char *individual_group = strtok_r(multi_group_cpy, delim, &save_ptr);

        while( individual_group != NULL ) {

            /* Spaces are not allowed */
            if (strchr(individual_group,' ')) {
                free(multi_group_cpy);
                if (response) {
                    snprintf(response, 2048, "ERROR: Invalid group name: %.255s... white spaces are not allowed", group);
                }
                return -4;
            }

            /* Validate the individual group length */
            if (strlen(individual_group) > MAX_GROUP_NAME) {
                free(multi_group_cpy);
                if (response) {
                    snprintf(response, 2048, "ERROR: Invalid group name: %.255s... group is too large", individual_group);
                }
                return -7;
            }

            individual_group = strtok_r(NULL, delim, &save_ptr);
        }

        /* Look for consecutive ',' */
        if (strstr(group,",,")) {
            free(multi_group_cpy);
            if (response) {
                snprintf(response, 2048, "ERROR: Invalid group name: %.255s... consecutive ',' are not allowed", group);
            }
            return -5;
        }
    }

    /* Check if the group is only composed by ',' */
    if (comas == strlen(group)) {
        free(multi_group_cpy);
        if (response) {
            snprintf(response, 2048, "ERROR: Invalid group name: %.255s... characters '\\/:*?\"<>|,' are prohibited", group);
        }
        return -1;
    }

    /* Check if the group starts or ends with ',' */
    if (group[0] == ',' || group[strlen(group) - 1] == ',' ) {
        free(multi_group_cpy);
        if (response) {
            snprintf(response, 2048, "ERROR: Invalid group name: %.255s... cannot start or end with ','", group);
        }
        return -6;
    }

    if (strspn(group,valid_chars) != strlen(group)) {
        free(multi_group_cpy);
        if (response) {
            snprintf(response, 2048, "ERROR: Invalid group name: %.255s... characters '\\/:*?\"<>|,' are prohibited", group);
        }
        return -1;
    }

    free(multi_group_cpy);
    return 0;
}

#ifndef CLIENT
void w_remove_multigroup(const char *group) {
    char *multigroup = strchr(group,MULTIGROUP_SEPARATOR);
    char path[PATH_MAX + 1] = {0};

    if (multigroup) {
        sprintf(path, "%s", GROUPS_DIR);

        if (wstr_find_in_folder(path,group,1) < 0) {
            /* Remove the DIR */
            os_sha256 multi_group_hash;
            OS_SHA256_String(group,multi_group_hash);
            char _hash[9] = {0};

            /* We only want the 8 first bytes of the hash */
            multi_group_hash[8] = '\0';

            strncpy(_hash,multi_group_hash,8);

            sprintf(path, "%s/%s", MULTIGROUPS_DIR, _hash);

            if (rmdir_ex(path) != 0) {
                mdebug1("At w_remove_multigroup(): Directory '%s' couldn't be deleted. ('%s')",path, strerror(errno));
            }
        }
    }
}
#endif

// Connect to Agentd. Returns socket or -1 on error.
int auth_connect() {
#ifndef WIN32
    return OS_ConnectUnixDomain(AUTH_LOCAL_SOCK, SOCK_STREAM, OS_MAXSTR);
#else
    return -1;
#endif
}

// Close socket if valid.
int auth_close(int sock) {
    return (sock >= 0) ? close(sock) : 0;
}

static cJSON* w_create_agent_add_payload(const char *name,
                                         const char *ip,
                                         const char *groups,
                                         const char *key_hash,
                                         const char *key,
                                         const char *id,
                                         authd_force_options_t *force_options) {
    cJSON* request = cJSON_CreateObject();
    cJSON* arguments = cJSON_CreateObject();

    cJSON_AddItemToObject(request, "arguments", arguments);
    cJSON_AddStringToObject(request, "function", "add");
    cJSON_AddStringToObject(arguments, "name", name);
    cJSON_AddStringToObject(arguments, "ip", ip);

    if (groups) {
        cJSON_AddStringToObject(arguments, "groups", groups);
    }

    if (key_hash) {
        cJSON_AddStringToObject(arguments, "key_hash", key_hash);
    }

    if (key) {
        cJSON_AddStringToObject(arguments, "key", key);
    }

    if (id) {
        cJSON_AddStringToObject(arguments, "id", id);
    }

    cJSON* j_force = w_force_options_to_json(force_options);
    if(j_force){
        cJSON_AddItemToObject(arguments, "force", j_force);
    }

    return request;
}

static int w_parse_agent_add_response(const char* buffer, char *err_response, char* id, char* key, const int json_format, const int exit_on_error) {
    int result = 0;
    cJSON* response = NULL;
    cJSON * error = NULL;
    cJSON * message = NULL;
    cJSON * data = NULL;
    cJSON * data_id = NULL;
    cJSON * data_key = NULL;

    // Parse response
    const char *jsonErrPtr;
    if (response = cJSON_ParseWithOpts(buffer, &jsonErrPtr, 0), !response) {
        if (exit_on_error) {
            merror_exit("Parsing JSON response.");
        }
        result = -2;
    } else {
        // Get error field
        if (error = cJSON_GetObjectItem(response, "error"), !error) {
            if (exit_on_error) {
                merror_exit("No such status from response.");
            }
            result = -2;
        }
        else {
            // Error response
            if (error->valueint > 0) {
                message = cJSON_GetObjectItem(response, "message");
                if (json_format) {
                    printf("%s", buffer);
                }
                else {
                    mwarn("%d: %s", error->valueint, message ? message->valuestring : "(undefined)");
                }
                result = -1;
            }
            //Success response
            else {
                // Get data field
                if (data = cJSON_GetObjectItem(response, "data"), !data) {
                    if (exit_on_error) {
                        merror_exit("No data received.");
                    }
                    result = -2;
                }
                else {
                    // Get data information if required
                    if (id) {
                        if (data_id = cJSON_GetObjectItem(data, "id"), !data_id) {
                            if (exit_on_error) {
                                merror_exit("No id received.");
                            }
                            result = -2;
                        }
                        else {
                            strncpy(id, data_id->valuestring, FILE_SIZE);
                            id[FILE_SIZE] = '\0';
                        }
                    }
                    if (key && result == 0) {
                        if (data_key = cJSON_GetObjectItem(data, "key"), !data_key) {
                            if (exit_on_error) {
                                merror_exit("No key received.");
                            }
                            result = -2;
                        }
                        else {
                            strncpy(key, data_key->valuestring, KEYSIZE);
                            key[KEYSIZE] = '\0';
                        }
                    }
                }
            }
        }
    }

    // Create an error response if needed
    if (err_response) {
        if (result == -1) {
            snprintf(err_response, 2048, "ERROR: %s", message ? message->valuestring : "(undefined)");
        }
        else if (result == -2) {
            snprintf(err_response, 2048, "ERROR: Invalid message format");
        }
    }

    cJSON_Delete(response);

    return result;
}

#ifndef WIN32
cJSON* w_create_sendsync_payload(const char *daemon_name, cJSON *message) {
    cJSON * request = cJSON_CreateObject();

    cJSON_AddStringToObject(request, "daemon_name", daemon_name);
    cJSON_AddItemToObject(request, "message", message);

    return request;
}

static cJSON* w_create_agent_remove_payload(const char *id, const int purge) {
    cJSON* request = cJSON_CreateObject();
    cJSON* arguments = cJSON_CreateObject();

    cJSON_AddItemToObject(request, "arguments", arguments);
    cJSON_AddStringToObject(request, "function", "remove");
    cJSON_AddStringToObject(arguments, "id", id);
    if (purge >= 0) {
        cJSON_AddNumberToObject(arguments, "purge", purge);
    }

    return request;
}

static int w_parse_agent_remove_response(const char* buffer, char *err_response, const int json_format, const int exit_on_error) {
    int result = 0;
    cJSON* response = NULL;
    cJSON * error = NULL;
    cJSON * message = NULL;

    // Parse response
    const char *jsonErrPtr;
    if (response = cJSON_ParseWithOpts(buffer, &jsonErrPtr, 0), !response) {
        if (exit_on_error) {
            merror_exit("Parsing JSON response.");
        }
        result = -2;
        return result;
    }

    // Detect error field
    if (error = cJSON_GetObjectItem(response, "error"), !error) {
        if (exit_on_error) {
            merror_exit("No such status from response.");
        }
        result = -2;
    }
    // Error response
    else if (error->valueint > 0) {
        message = cJSON_GetObjectItem(response, "message");
        if (json_format) {
            printf("%s", buffer);
        } else {
            merror("%d: %s", error->valueint, message ? message->valuestring : "(undefined)");
        }
        result = -1;
    }

    // Create an error response if needed
    if (err_response) {
        if (result == -1) {
            snprintf(err_response, 2048, "ERROR: %s", message ? message->valuestring : "(undefined)");
        }
        else if (result == -2) {
            snprintf(err_response, 2048, "ERROR: Invalid message format");
        }
    }

    cJSON_Delete(response);

    return result;
}

int w_send_clustered_message(const char* command, const char* payload, char* response) {
    char sockname[PATH_MAX + 1] = {0};
    int sock = -1;
    int result = 0;
    int response_length = 0;

    strcpy(sockname, CLUSTER_SOCK);

    if (sock = OS_ConnectUnixDomain(sockname, SOCK_STREAM, OS_MAXSTR), sock >= 0) {
        if (OS_SendSecureTCPCluster(sock, command, payload, strlen(payload)) >= 0) {
            if (response_length = OS_RecvSecureClusterTCP(sock, response, OS_MAXSTR), response_length <= 0) {
                switch (response_length) {
                case -2:
                    merror("Cluster error detected");
                    break;
                case -1:
                    merror("OS_RecvSecureClusterTCP(): %s", strerror(errno));
                    break;

                case 0:
                    mdebug1("Empty message from local client.");
                    break;


                case OS_MAXLEN:
                    merror("Received message > %i", OS_MAXSTR);
                    break;
                }
                result = -1;
            }
        }
        else{
            merror("OS_SendSecureTCPCluster(): %s", strerror(errno));
            result = -2;
        }
        close(sock);
    }
    else {
        merror("Could not connect to socket '%s': %s (%d).", sockname, strerror(errno), errno);
        result = -2;
    }

    return result;
}

//Send a clustered agent add request.
int w_request_agent_add_clustered(char *err_response,
                                  const char *name,
                                  const char *ip,
                                  const char *groups,
                                  const char *key_hash,
                                  char **id,
                                  char **key,
                                  authd_force_options_t *force_options,
                                  const char *agent_id) {
    int result;
    char response[OS_MAXSTR + 1];
    char new_id[FILE_SIZE+1] = { '\0' };
    char new_key[KEYSIZE+1] = { '\0' };
    cJSON* message;

    if (agent_id){
<<<<<<< HEAD
        // Create agent key request
        message = w_create_agent_add_payload(name, ip, groups, NULL, key_hash, agent_id, force);
=======
        // Create key polling request
        message = w_create_agent_add_payload(name, ip, groups, NULL, key_hash, agent_id, force_options);
>>>>>>> fa4c8213
    } else {
        // Create dispatching request
        message = w_create_agent_add_payload(name, ip, groups, key_hash, *key, agent_id, force_options);
    }
    cJSON* payload = w_create_sendsync_payload("authd", message);
    char* output = cJSON_PrintUnformatted(payload);
    cJSON_Delete(payload);

    if (result = w_send_clustered_message("sendsync", output, response), result == 0) {
        result = w_parse_agent_add_response(response, err_response, new_id, new_key, FALSE, FALSE);
    }
    else if (err_response) {
        snprintf(err_response, 2048, "ERROR: Cannot comunicate with master");
    }

    free(output);
    if (0 == result) {
        os_strdup(new_id, *id);
        os_strdup(new_key, *key);
    }


    return result;
}

//Send a clustered agent remove request.
int w_request_agent_remove_clustered(char *err_response, const char* agent_id, int purge) {
    int result;
    char response[OS_MAXSTR + 1];

    cJSON* message = w_create_agent_remove_payload(agent_id, purge);
    cJSON* payload = w_create_sendsync_payload("authd", message);
    char* output = cJSON_PrintUnformatted(payload);
    cJSON_Delete(payload);

    if (result = w_send_clustered_message("sendsync", output, response), result == 0) {
        result = w_parse_agent_remove_response(response, err_response, FALSE, FALSE);
    }
    else if (err_response) {
        snprintf(err_response, 2048, "ERROR: Cannot comunicate with master");
    }

    free(output);

    return result;
}
#endif //!WIN32

//Send a local agent add request.
int w_request_agent_add_local(int sock, char *id, const char *name, const char *ip, const char *groups, const char *key, authd_force_options_t *force_options, const int json_format, const char *agent_id, int exit_on_error) {
    int result;

    cJSON* payload = w_create_agent_add_payload(name, ip, groups, NULL, key, agent_id, force_options);
    char* output = cJSON_PrintUnformatted(payload);
    cJSON_Delete(payload);

    if (OS_SendSecureTCP(sock, strlen(output), output) < 0) {
        if (exit_on_error) {
            merror_exit("OS_SendSecureTCP(): %s", strerror(errno));
        }
        free(output);
        result = -2;
        return result;
    }
    free(output);

    char response[OS_MAXSTR + 1];
    ssize_t length;
    if (length = OS_RecvSecureTCP(sock, response, OS_MAXSTR), length < 0) {
        if (exit_on_error) {
            merror_exit("OS_RecvSecureTCP(): %s", strerror(errno));
        }
        result = -1;
        return result;
    } else if (length == 0) {
        if (exit_on_error) {
            merror_exit("Empty message from local server.");
        }
        result = -1;
        return result;
    } else {
        response[length] = '\0';
        result = w_parse_agent_add_response(response, NULL, id, NULL, json_format, exit_on_error);
    }

    return result;
}


char * get_agent_id_from_name(const char *agent_name) {

    FILE *fp;
    char *path = NULL;
    char *buffer = NULL;

    os_calloc(PATH_MAX,sizeof(char),path);
    os_calloc(OS_SIZE_65536 + 1,sizeof(char),buffer);

    snprintf(path,PATH_MAX,"%s", KEYS_FILE);

    fp = fopen(path, "r");

    if (!fp) {
        mdebug1("Couldnt open file '%s'", KEYS_FILE);
        os_free(path);
        os_free(buffer);
        return NULL;
    }

    os_free(path);

    while(fgets (buffer, OS_SIZE_65536, fp) != NULL) {

        char **parts;

        parts = OS_StrBreak(' ',buffer,4);

        if (!parts) {
            continue;
        }

        // Make sure we have 4 parts
        int count = 0;
        int j;
        for (j = 0; parts[j]; j++) {
            count++;
        }

        if (count < 3) {
            free_strarray(parts);
            os_free(buffer);
            fclose(fp);
            return NULL;
        }

        // If the agent name is the same, return its ID
        if (strcmp(parts[1],agent_name) == 0) {
            char *id = strdup(parts[0]);
            fclose(fp);
            free_strarray(parts);
            os_free(buffer);
            return id;
        }

        free_strarray(parts);
    }

    fclose(fp);
    os_free(buffer);

    return NULL;
}

cJSON* w_force_options_to_json(authd_force_options_t *force_options){
    if(!force_options){
        return NULL;
    }

    cJSON* j_force_options = cJSON_CreateObject();
    cJSON* j_disconnected_time = cJSON_CreateObject();

    cJSON_AddBoolToObject(j_disconnected_time, "enabled", force_options->disconnected_time_enabled);
    cJSON_AddNumberToObject(j_disconnected_time, "value", force_options->disconnected_time);
    cJSON_AddItemToObject(j_force_options, "disconnected_time", j_disconnected_time);

    cJSON_AddBoolToObject(j_force_options, "enabled", force_options->enabled);
    cJSON_AddBoolToObject(j_force_options, "key_mismatch", force_options->key_mismatch);
    cJSON_AddNumberToObject(j_force_options, "after_registration_time", force_options->after_registration_time);

    return j_force_options;
}

/* Connect to the control socket if available */
#if defined (__linux__) || defined (__MACH__) || defined(sun) || defined(FreeBSD) || defined(OpenBSD)
int control_check_connection() {
    int sock = OS_ConnectUnixDomain(CONTROL_SOCK, SOCK_STREAM, OS_SIZE_128);

    if (sock < 0) {
        return -1;
    } else {
        return sock;
    }
}
#endif<|MERGE_RESOLUTION|>--- conflicted
+++ resolved
@@ -866,13 +866,8 @@
     cJSON* message;
 
     if (agent_id){
-<<<<<<< HEAD
         // Create agent key request
-        message = w_create_agent_add_payload(name, ip, groups, NULL, key_hash, agent_id, force);
-=======
-        // Create key polling request
         message = w_create_agent_add_payload(name, ip, groups, NULL, key_hash, agent_id, force_options);
->>>>>>> fa4c8213
     } else {
         // Create dispatching request
         message = w_create_agent_add_payload(name, ip, groups, key_hash, *key, agent_id, force_options);
