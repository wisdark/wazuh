/* Copyright (C) 2015-2020, Wazuh Inc.
 * Copyright (C) 2009 Trend Micro Inc.
 * All rights reserved.
 *
 * This program is free software; you can redistribute it
 * and/or modify it under the terms of the GNU General Public
 * License (version 2) as published by the FSF - Free Software
 * Foundation
 */

/*
 *  The stack smashing protector defeats some BoF via: gcc -fstack-protector
 *  Reference: http://gcc.gnu.org/onlinedocs/gcc-4.1.2/cpp.pdf
 */

#if defined(__GNUC__) && (((__GNUC__ == 4) && (__GNUC_MINOR__ >= 1) && (__GNUC_PATCHLEVEL__ >= 2)) || \
                          ((__GNUC__ == 4) && (__GNUC_MINOR__ >= 2)) || \
                           (__GNUC__ >= 5))

/* Heuristically enable the stack protector on sensitive functions */
#define __SSP__ 1

/* FORTIFY_SOURCE is RedHat / Fedora specific */
#define FORTIFY_SOURCE
#endif

#ifndef SHARED_H
#define SHARED_H

#ifndef LARGEFILE64_SOURCE
#define LARGEFILE64_SOURCE
#endif /* LARGEFILE64_SOURCE */

#ifndef FILE_OFFSET_BITS
#define FILE_OFFSET_BITS 64
#endif /* FILE_OFFSET_BITS */

/* Global headers */
#include <sys/types.h>
#include <sys/stat.h>
#include <sys/time.h>
#include <sys/param.h>
#include <stdint.h>
#include <inttypes.h>
#include <assert.h>

#ifndef WIN32
#include <sys/wait.h>
#include <sys/resource.h>

// Only Linux and FreeBSD need mount.h */
#if defined(Linux) || defined(FreeBSD)
#include <sys/mount.h>
#endif

/* HPUX does not have select.h */
#ifndef HPUX
#include <sys/select.h>
#endif

#include <sys/utsname.h>
#endif /* WIN32 */

#include <stdio.h>
#include <unistd.h>
#include <stdlib.h>
#include <string.h>
#include <stdarg.h>
#include <fcntl.h>
#include <dirent.h>
#include <ctype.h>
#include <signal.h>
#include <stdbool.h>
#include <pthread.h>

/* The mingw32 builder used by travis.ci can't find glob.h
 * Yet glob must work on actual win32.
 */
#ifndef __MINGW32__
#include <glob.h>
#endif

#ifndef WIN32
#include <netdb.h>
#include <netinet/in.h>
#include <netinet/tcp.h>
#include <arpa/inet.h>
#include <sys/socket.h>
#include <sys/un.h>
#else
#include <winsock2.h>
#include <windows.h>
#include <io.h>
#include <ws2tcpip.h>
#include <shlwapi.h>
#include <direct.h>
#endif

#include <time.h>
#include <errno.h>
#include <libgen.h>

#include "defs.h"
#include "help.h"

#include "os_err.h"

#ifndef LARGEFILE64_SOURCE
#define LARGEFILE64_SOURCE
#endif /* LARGEFILE64_SOURCE */

#ifndef FILE_OFFSET_BITS
#define FILE_OFFSET_BITS 64
#endif /* FILE_OFFSET_BITS */

/* Global portability code */

#ifdef SOLARIS
#include <limits.h>
typedef uint32_t u_int32_t;
typedef uint16_t u_int16_t;
typedef uint8_t u_int8_t;

#ifndef va_copy
#define va_copy __va_copy
#endif

#endif /* SOLARIS */

#if defined(HPUX) || defined(DOpenBSD)
#include <limits.h>
typedef uint64_t u_int64_t;
typedef int int32_t;
typedef uint32_t u_int32_t;
typedef uint16_t u_int16_t;
typedef uint8_t u_int8_t;

#define MSG_DONTWAIT 0
#endif

#ifdef Darwin
typedef int sock2len_t;
#endif

#ifndef WIN32
#define CloseSocket(x) close(x)
#endif

#ifdef WIN32
typedef int uid_t;
typedef int gid_t;
typedef int socklen_t;
#define sleep(x) Sleep((x) * 1000)
#define srandom(x) srand(x)
#define lstat(x,y) stat(x,y)
#define CloseSocket(x) closesocket(x)
void WinSetError();
typedef uint32_t u_int32_t;
typedef uint16_t u_int16_t;
typedef uint8_t u_int8_t;

#define MSG_DONTWAIT    0

#ifndef PROCESSOR_ARCHITECTURE_AMD64
#define PROCESSOR_ARCHITECTURE_AMD64 9
#endif
#endif /* WIN32 */

#ifdef AIX
#define MSG_DONTWAIT MSG_NONBLOCK
#endif

#if defined(__GNUC__) && __GNUC__ >= 7
#define fallthrough __attribute__ ((fallthrough))
#else
#define fallthrough ((void) 0)
#endif

extern const char *__local_name;
/*** Global prototypes ***/
/*** These functions will exit on error. No need to check return code ***/

/* for calloc: x = calloc(4,sizeof(char)) -> os_calloc(4,sizeof(char),x) */
#define os_calloc(x,y,z) ((z = (__typeof__(z)) calloc(x,y)))?(void)1:merror_exit(MEM_ERROR, errno, strerror(errno))

#define os_strdup(x,y) ((y = strdup(x)))?(void)1:merror_exit(MEM_ERROR, errno, strerror(errno))

#define os_malloc(x,y) ((y = (__typeof__(y)) malloc(x)))?(void)1:merror_exit(MEM_ERROR, errno, strerror(errno))

#define os_free(x) if(x){free(x);x=NULL;}

#define os_realloc(x,y,z) ((z = (__typeof__(z))realloc(x,y)))?(void)1:merror_exit(MEM_ERROR, errno, strerror(errno))

#define os_clearnl(x,p) if((p = strrchr(x, '\n')))*p = '\0';

#define w_fclose(x) if (x) { fclose(x); x=NULL; }

#define w_strdup(x,y) ({ int retstr = 0; if (x) { os_strdup(x, y);} else retstr = 1; retstr;})

#define sqlite_strdup(x,y) ({ if (x) { os_strdup(x, y); } else (void)0; })

#define w_strlen(x) ({ size_t ret = 0; if (x) ret = strlen(x); ret;})

#ifdef CLIENT
#define isAgent 1
#else
#define isAgent 0
#endif

#include "debug_op.h"
#include "wait_op.h"
#include "agent_op.h"
#include "file_op.h"
#include "fs_op.h"
#include "mem_op.h"
#include "math_op.h"
#include "mq_op.h"
#include "privsep_op.h"
#include "pthreads_op.h"
#include "regex_op.h"
#include "sig_op.h"
#include "list_op.h"
#include "dirtree_op.h"
#include "hash_op.h"
#include "rbtree_op.h"
#include "queue_op.h"
#include "store_op.h"
#include "rc.h"
#include "ar.h"
#include "validate_op.h"
#include "file-queue.h"
#include "json-queue.h"
#include "read-agents.h"
#include "report_op.h"
#include "string_op.h"
#include "randombytes.h"
#include "labels_op.h"
#include "time_op.h"
#include "vector_op.h"
#include "exec_op.h"
#include "json_op.h"
#include "notify_op.h"
#include "version_op.h"
#include "utf8_op.h"
#include "shared.h"
#include "log_builder.h"

#include "os_xml/os_xml.h"
#include "os_regex/os_regex.h"

#include "error_messages/error_messages.h"
#include "error_messages/debug_messages.h"
#include "error_messages/information_messages.h"
#include "error_messages/warning_messages.h"
#include "custom_output_search.h"
#include "url.h"
#include "yaml2json.h"
#include "cluster_utils.h"
#include "auth_client.h"
#include "os_utils.h"
<<<<<<< HEAD
#include "schedule_scan.h"
=======
#include "bzip2_op.h"
>>>>>>> d7d0a1a5

#endif /* SHARED_H */<|MERGE_RESOLUTION|>--- conflicted
+++ resolved
@@ -258,10 +258,7 @@
 #include "cluster_utils.h"
 #include "auth_client.h"
 #include "os_utils.h"
-<<<<<<< HEAD
 #include "schedule_scan.h"
-=======
 #include "bzip2_op.h"
->>>>>>> d7d0a1a5
 
 #endif /* SHARED_H */