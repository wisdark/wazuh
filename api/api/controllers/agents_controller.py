--- conflicted
+++ resolved
@@ -19,14 +19,8 @@
 loop = asyncio.get_event_loop()
 logger = logging.getLogger('wazuh')
 
-<<<<<<< HEAD
 @exception_handler
 def delete_agents(pretty=False, wait_for_complete=False, list_agents_ids='all', purge=None, status=None, older_than=None):  # noqa: E501
-=======
-
-@exception_handler
-def delete_agents(pretty=False, wait_for_complete=False, list_agents=None, purge=None, status=None, older_than=None):  # noqa: E501
->>>>>>> 9ef79226
     """Delete agents
 
     Removes agents, using a list of them or a criterion based on the status or time of the last connection. The Wazuh API must be restarted after removing an agent.  # noqa: E501
@@ -65,10 +59,6 @@
 
     return data, 200
 
-<<<<<<< HEAD
-=======
-
->>>>>>> 9ef79226
 @exception_handler
 def get_all_agents(pretty=False, wait_for_complete=False, offset=0, limit=None, select=None, sort=None, search=None,
                    status=None, q='', older_than=None, os_platform=None, os_version=None, os_name=None, manager=None,
@@ -175,10 +165,6 @@
 
     return data, 200
 
-<<<<<<< HEAD
-=======
-
->>>>>>> 9ef79226
 @exception_handler
 def add_agent(pretty=False, wait_for_complete=False):  # noqa: E501
     """
@@ -218,10 +204,6 @@
 
     return data, 200
 
-<<<<<<< HEAD
-=======
-
->>>>>>> 9ef79226
 @exception_handler
 def delete_agent(agent_id, pretty=False, wait_for_complete=False, purge=False):  # noqa: E501
     """Get an agent
@@ -255,10 +237,6 @@
 
     return data, 200
 
-<<<<<<< HEAD
-=======
-
->>>>>>> 9ef79226
 @exception_handler
 def get_agent(agent_id, pretty=False, wait_for_complete=False, select=None):  # noqa: E501
     """Get an agent
@@ -292,10 +270,6 @@
 
     return data, 200
 
-<<<<<<< HEAD
-=======
-
->>>>>>> 9ef79226
 @exception_handler
 def get_agent_config(agent_id, component, configuration, pretty=False, wait_for_complete=False):  # noqa: E501
     """Get active configuration
@@ -334,10 +308,6 @@
 
     return data, 200
 
-<<<<<<< HEAD
-=======
-
->>>>>>> 9ef79226
 @exception_handler
 def delete_agent_group(agent_id, pretty=False, wait_for_complete=False):  # noqa: E501
     """Remove all agent groups.
@@ -367,10 +337,6 @@
 
     return data, 200
 
-<<<<<<< HEAD
-=======
-
->>>>>>> 9ef79226
 @exception_handler
 def get_sync_agent(agent_id, pretty=False, wait_for_complete=False):  # noqa: E501
     """Get agent configuration sync status.
@@ -401,10 +367,6 @@
 
     return data, 200
 
-<<<<<<< HEAD
-=======
-
->>>>>>> 9ef79226
 @exception_handler
 def delete_agent_single_group(agent_id, group_id, pretty=False, wait_for_complete=False):  # noqa: E501
     """Remove a single group of an agent.
@@ -672,10 +634,6 @@
 
     return data, 200
 
-<<<<<<< HEAD
-=======
-
->>>>>>> 9ef79226
 @exception_handler
 def delete_multiple_agent_group(list_agents, group_id, pretty=False, wait_for_complete=False):  # noqa: E501
     """Remove multiple agents from a specified group. 
@@ -748,10 +706,6 @@
 
     return data, 200
 
-<<<<<<< HEAD
-=======
-
->>>>>>> 9ef79226
 @exception_handler
 def delete_list_group(list_groups, pretty=False, wait_for_complete=False):  # noqa: E501
     """Removes a list of groups. 
@@ -825,10 +779,6 @@
 
     return data, 200
 
-<<<<<<< HEAD
-=======
-
->>>>>>> 9ef79226
 @exception_handler
 def delete_group(group_id, pretty=False, wait_for_complete=False):  # noqa: E501
     """Remove group. 
