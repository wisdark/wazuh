--- conflicted
+++ resolved
@@ -390,12 +390,7 @@
     return web.json_response(data=data, status=200, dumps=dumps)
 
 
-<<<<<<< HEAD
-@exception_handler
-def set_user_role(username, role_ids, position=None, pretty=False, wait_for_complete=False):
-=======
-async def set_user_role(request, username, role_ids, pretty=False, wait_for_complete=False):
->>>>>>> 7691b13a
+async def set_user_role(request, username, role_ids, position=None, pretty=False, wait_for_complete=False):
     """Add a list of roles to one specified user
 
     Parameters
@@ -456,12 +451,7 @@
     return web.json_response(data=data, status=200, dumps=dumps)
 
 
-<<<<<<< HEAD
-@exception_handler
-def set_role_policy(role_id, policy_ids, position=None, pretty=False, wait_for_complete=False):
-=======
-async def set_role_policy(request, role_id, policy_ids, pretty=False, wait_for_complete=False):
->>>>>>> 7691b13a
+async def set_role_policy(request, role_id, policy_ids, position=None pretty=False, wait_for_complete=False):
     """Add a list of policies to one specified role
 
     Parameters
