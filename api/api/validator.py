# Copyright (C) 2015-2019, Wazuh Inc.
# Created by Wazuh, Inc. <info@wazuh.com>.
# This program is a free software; you can redistribute it and/or modify it under the terms of GPLv2


<<<<<<< HEAD
=======
from typing import Dict, List, Tuple
>>>>>>> d713f440
from xml.etree import ElementTree as ET
import os
import re
from jsonschema import draft4_format_checker

from wazuh import common


_alphanumeric_param = re.compile(r'^[\w,\-\.\+\s\:]+$')
_array_numbers = re.compile(r'^\d+(,\d+)*$')
_array_names = re.compile(r'^[\w\-\.]+(,[\w\-\.]+)*$')
_base64 = re.compile(r'^(?:[A-Za-z0-9+/]{4})*(?:[A-Za-z0-9+/]{2}==|[A-Za-z0-9+/]{3}=)?$')
_boolean = re.compile(r'^true$|^false$')
_cdb_list = re.compile(r'^#?[\w\s-]+:{1}(#?[\w\s-]+|)$')
_dates = re.compile(r'^\d{8}$')
_empty_boolean = re.compile(r'^$|(^true$|^false$)')
_hashes = re.compile(r'^[\da-fA-F]{32}(?:[\da-fA-F]{8})?$|(?:[\da-fA-F]{32})?$')
_ips = re.compile(r'^(?:(?:25[0-5]|2[0-4][0-9]|[01]?[0-9][0-9]?)\.){3}(?:25[0-5]|2[0-4][0-9]|[01]?[0-9][0-9]?)(?:\/(?:[0-9]|[1-2][0-9]|3[0-2])){0,1}$|^any$|^ANY$')
_names = re.compile(r'^[\w\-\.]+$')
_numbers = re.compile(r'^\d+$')
_wazuh_key = re.compile(r'[a-zA-Z0-9]+$')
_paths = re.compile(r'^[\w\-\.\\\/:]+$')
_query_param = re.compile(r'[\w ]+$')
_ranges = re.compile(r'[\d]+$|^[\d]{1,2}\-[\d]{1,2}$')
_relative_paths = re.compile(r'(^etc\/ossec.conf$)|((^etc\/rules\/|^etc\/decoders\/)[\w\-\/]+\.{1}xml$|(^etc\/lists\/)[\w\-\.\/]+)$')
_search_param = re.compile(r'^[^;\|&\^*>]+$')
_sort_param = re.compile(r'^[\w_\-\,\s\+\.]+$')
_timeframe_type = re.compile(r'^(\d{1,}[d|h|m|s]?){1}$')
_type_format = re.compile(r'^xml$|^json$')
_yes_no_boolean = re.compile(r'^yes$|^no$')


<<<<<<< HEAD
def check_exp(exp, regex):
=======
def check_exp(exp: str, regex: str) -> bool:
>>>>>>> d713f440
    """
    Function to check if an expression matches a regex
    :param exp: Expression to check
    :param regex: regular expression to do the matching
    :return: True if expression is matched, False otherwise
    """
    if not isinstance(exp, str):
        return True
    return re.match(regex, exp)


<<<<<<< HEAD
def check_xml(xml_string):
=======
def check_xml(xml_string: str) -> bool:
>>>>>>> d713f440
    """
    Function to check if a XML string is right
    :param xml_string: XML string to check
    :return: True if XML is OK, False otherwise
    """
    try:
        ET.fromstring(xml_string)
    except ET.ParseError:
        return False
    
    return True


def check_cdb_list(cdb_list: str) -> bool:
    """
    Function to check if a CDB list is well formed
    :param cdb_list: CDB list to check
    :return: True if CDB list is OK, False otherwise
    """
    cdb_list_splitted = cdb_list.split('\n')
    line = 1

    for elem in cdb_list_splitted:
        if not _cdb_list.match(elem):
            return False
        line += 1
    
    return True


def allowed_fields(filters: Dict) -> List:
    """
    Returns a list with allowed fields
    :param filters: Dictionary with valid filters
    :return: List with allowed filters
    """
    return [field for field in filters]


def is_safe_path(path: str, basedir: str = common.ossec_path, follow_symlinks: bool = True) -> bool:
    """
    Checks if a path is correct
    :param path: Path to be checked
    :param basedir: Wazuh installation directory
    :param follow_symlinks: True if path is relative, False if it is absolute
    :return: True if path is correct, False otherwise
    """
    # resolves symbolic links
    if follow_symlinks:
        full_path = common.ossec_path + path
        return os.path.realpath(full_path).startswith(basedir)

    return os.path.abspath(path).startswith(basedir)


@draft4_format_checker.checks("alphanumeric")
def format_alphanumeric(value):
    return check_exp(value, _names)


@draft4_format_checker.checks("base64")
def format_base64(value):
    return check_exp(value, _base64)


@draft4_format_checker.checks("hash")
def format_hash(value):
    return check_exp(value, _hashes)


@draft4_format_checker.checks("names")
def format_names(value):
    return check_exp(value, _names)


@draft4_format_checker.checks("numbers")
def format_numbers(value):
    return check_exp(value, _numbers)


@draft4_format_checker.checks("path")
def format_path(relative_path):
    """
    Function to check if a relative path is allowed (for uploading files)
    :param relative_path: XML string to check
    :return: True if XML is OK, False otherwise
    """
    if not is_safe_path(relative_path):
        return False

    return check_exp(relative_path, _paths)


@draft4_format_checker.checks("query")
def format_query(value):
    return check_exp(value, _query_param)


@draft4_format_checker.checks("range")
def format_range(value):
    return check_exp(value, _ranges)


@draft4_format_checker.checks("search")
def format_search(value):
    return check_exp(value, _search_param)


@draft4_format_checker.checks("sort")
def format_sort(value):
    return check_exp(value, _sort_param)


@draft4_format_checker.checks("timeframe")
def format_timeframe(value):
    return check_exp(value, _timeframe_type)


@draft4_format_checker.checks("wazuh_key")
def format_wazuh_key(value):
    return check_exp(value, _wazuh_key)<|MERGE_RESOLUTION|>--- conflicted
+++ resolved
@@ -3,10 +3,7 @@
 # This program is a free software; you can redistribute it and/or modify it under the terms of GPLv2
 
 
-<<<<<<< HEAD
-=======
 from typing import Dict, List, Tuple
->>>>>>> d713f440
 from xml.etree import ElementTree as ET
 import os
 import re
@@ -39,11 +36,7 @@
 _yes_no_boolean = re.compile(r'^yes$|^no$')
 
 
-<<<<<<< HEAD
-def check_exp(exp, regex):
-=======
 def check_exp(exp: str, regex: str) -> bool:
->>>>>>> d713f440
     """
     Function to check if an expression matches a regex
     :param exp: Expression to check
@@ -55,11 +48,7 @@
     return re.match(regex, exp)
 
 
-<<<<<<< HEAD
-def check_xml(xml_string):
-=======
 def check_xml(xml_string: str) -> bool:
->>>>>>> d713f440
     """
     Function to check if a XML string is right
     :param xml_string: XML string to check
