--- conflicted
+++ resolved
@@ -3,18 +3,11 @@
 # This program is a free software; you can redistribute it and/or modify it under the terms of GPLv2
 
 
-<<<<<<< HEAD
-=======
 from typing import Dict, List, Tuple
->>>>>>> d713f440
 from xml.etree import ElementTree as ET
 import os
 import re
 from jsonschema import draft4_format_checker
-<<<<<<< HEAD
-from typing import Dict, List
-=======
->>>>>>> d713f440
 
 from wazuh import common
 
