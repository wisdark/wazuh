--- conflicted
+++ resolved
@@ -40,13 +40,11 @@
 * Changed parameter **ids** name to **list_groups**
 * Changed request parameters **ids** and **failed_ids** to **affected_groups** and **failed_groups**
 
-<<<<<<< HEAD
 ### PUT /agents/{agent_id}/upgrade
 * Changed parameter type **force** from integer to boolean
-=======
+
 ### POST/agents/insert
-* `force` parameter set to boolean.
->>>>>>> 66abf8e2
+* Parameter **force** renamed to **force_after**
 
 ## Cache
 ### DELETE /cache (Clear group cache)
@@ -55,18 +53,10 @@
 ### GET /lists
 * Parameter **status** renamed to **list_status**
 
-<<<<<<< HEAD
 ## Cluster
 ### GET /cluster/{node_id}/stats
 * Changed date format from YYYYMMDD to YYYY-MM-DD
-=======
-## Manager/Cluster
-### GET/manager/info
-* Parameter `openssl_support` is now a boolean.
 
-### GET/manager/stats/weekly
-* Parameter **hours** changed to **averages**.
->>>>>>> 66abf8e2
 
 ## Experimental
 ### General
@@ -85,6 +75,12 @@
 ### GET /manager/stats
 * Changed date format from YYYYMMDD to YYYY-MM-DD
 
+### GET/manager/info
+* Parameter `openssl_support` is now a boolean.
+
+### GET/manager/stats/weekly
+* Parameter **hours** changed to **averages**.
+
 ## Syscollectior
 ### /syscollector/:agent_id/netaddr
 * Added **agent_id** parameter.
