openapi: '3.0.0'
info:
  description: "The Wazuh API is an open source RESTful API that allows for interaction\
    \ with the Wazuh manager from a web browser, command line tool like cURL or any\
    \ script or program that can make web requests. The Wazuh Kibana app relies on\
    \ this heavily and Wazuh’s goal is to accommodate complete remote management of\
    \ the Wazuh infrastructure via the Wazuh Kibana app. Use the API to easily perform\
    \ everyday actions like adding an agent, restarting the manager(s) or agent(s)\
    \ or looking up syscheck details.\n"
  version: '4.0.0'
  x-revision: 4000
  title: 'Wazuh API'
  license:
    name: 'GPL 2.0'
    url: 'https://github.com/wazuh/wazuh/blob/master/LICENSE'

components:
  responses:
    ResponseError:
      description: Response to report a result error
      content:
        application/json:
          schema:
            $ref: '#/components/schemas/ApiError'

  schemas:
    ## Common models
    ApiResponse:
      type: object
      properties:
        message:
          type: string
          description: Human readable description to explain the result of the request

    ListMetadata:
      type: object
      required:
      - totalItems
      properties:
        totalItems:
          type: integer
          format: int32
          minimum: 0
          description: Total elements available. It can be used to implement pagination over results.

    SimpleApiError:
      type: object
      required:
        - error
      properties:
        error:
          type: object
          additionalProperties:
            properties:
              code:
                type: integer
                format: int32
              message:
                type: string
              remediation:
                type: string
        id:
          type: string


    ApiError:
      type: object
      nullable: true
      required:
        - type
        - title
        - detail
      properties:
        type:
          type: string
          format: uri
        title:
          type: string
        detail:
          type: string
        instance:
          type: string
          format: uri
        code:
          type: integer
          format: int32
        remediation:
          type: string
        dapi_errors:
          type: object
          additionalProperties:
            type: object
            properties:
              error:
                type: string
              logfile:
                type: string
                format: path

    ScanIdTime:
      type: object
      properties:
        id:
          type: integer
          format: int64
          description: Scan ID.
        time:
          type: string
          format: date-time
          description: Date when the scan was performed.

    ItemAffected:
      type: object
      required:
      - affected_items
      properties:
        affected_items:
          type: array
          description: Items that successfully applied the API call action.
          items:
            type: string
        failed_items:
          type: array
          description: List of items that have failed when doing the requested operation. It's not returned when it's empty.
          items:
            $ref: '#/components/schemas/SimpleApiError'

    AllItemsAffected:
      type: object
      required:
        - older_than
        - total_affected_items
      allOf:
        - $ref: '#/components/schemas/ItemAffected'
      properties:
        older_than:
          type: string
          format: timeframe
          default: 7d
          description: Returns older than parameter used. It can be the default value or the parameter send by the user.
        total_affected_items:
          type: integer
          format: int32
          description: Number of items that have successfully did the requested operation.
        total_failed_items:
          type: integer
          format: int32
          minimum: 1
          description: Number of items that couldn't do the requested operation. Only returned when it's higher than 0.

    BasicInfo:
      type: object
      properties:
        title:
          type: string
          description: API title name.
        api_version:
          type: string
          description: API version installed in the node.
        revision:
          type: integer
          format: int32
        license_name:
          type: string
          description: API license name.
        license_url:
          type: string
          description: API license url.
        hostname:
          type: string
          description: Server hostname.
        timestamp:
          type: string

    GroupId:
      type: string
      format: alphanumeric

    ## Agents models
    ExtraAgentFields:
      type: object
      properties:
        status:
          $ref: '#/components/schemas/AgentStatus'
        configSum:
          type: string
          description: MD5 checksum of agent configuration file.
        group:
          type: array
          description: List of groups that the agent belongs to.
          items:
            type: string
        mergedSum:
          type: string
          description: MD5 checksum of all agent shared configuration files merged.
        ip:
          type: string
          description: IP where the agent communicates with the manager. If the manager can't get this information, it will be the same as registerIP field.
        registerIP:
          type: string
          description: IP used at agent registration process.
        manager:
          type: string
          description: Hostname of the manager where the agent is reporting to.
        node_name:
          type: string
          description: Node ID where the agent is reporting to.
        dateAdd:
          type: string
          format: date-time
          description: Date when the agent was registered.
        lastKeepAlive:
          type: string
          format: date-time
          description: Date when the last keep alive was received from the agent.

        os:
          type: object
          properties:
            major:
              type: string
            name:
              type: string
            uname:
              type: string
            platform:
              type: string
            version:
              type: string
            codename:
              type: string
            arch:
              type: string
            minor:
              type: string
          description: Agent OS information.

    Agent:
      allOf:
      - $ref: '#/components/schemas/AgentSimple'
      - $ref: '#/components/schemas/ExtraAgentFields'

    AgentGroup:
      type: object
      required:
      - count
      - name
      - configSum
      properties:
        count:
          type: integer
          minimum: 0
          description: Number of agents belonging to that group.
        name:
          type: string
        mergedSum:
          type: string
          format: hash
          description: MD5 checksum of all group shared files merged in a single one (merged.mg)
        configSum:
          type: string
          format: hash
          description: MD5 checksum of the group configuration file (agent.conf).

    AgentGroupDeleted:
      type: object
      required:
      - affected_agents
      allOf:
        - $ref: '#/components/schemas/ItemAffected'
      properties:
        affected_agents:
          type: array
          description: List of agents which belonged to the group but were moved to the default one.
          items:
            $ref: '#/components/schemas/AgentID'

    AgentIdKey:
      type: object
      required:
        - id
        - key
      properties:
        id:
          $ref: '#/components/schemas/AgentID'
        key:
          type: string
          format: base64

    AgentSimple:
      type: object
      properties:
        version:
          type: string
          description: Wazuh version the agent has intalled.
        id:
          $ref: '#/components/schemas/AgentID'
        name:
          type: string
          description: Agent name used at registration process.

    AgentSimpleResponse:
      type: object
      required:
      - id
      - name
      $ref: '#/components/schemas/AgentSimple'
      

    AgentStatus:
      type: string
      enum:
      - active
      - pending
      - neverconnected
      - disconnected
      description: Agent status. It is calculated based on the last keep alive and the Wazuh version.

    AgentID:
      type: string
      minLength: 3
      description: Agent ID.
      format: numbers

    AgentConfiguration:
      type: object
      description: Configuration the agent is currently using. The output of this API call depends on the component requested and the agent configuration.

    CDBList:
      type: object
      properties:
        items:
          type: array
          items:
            type: object
            properties:
              key:
                type: string
              value:
                type: string
        path:
          type: string
          description: Filepath that contains the returned CDB definitions.

    GroupConfiguration:
      type: object
      required:
      - filters
      - config
      properties:
        filters:
          type: object
          properties:
            os:
              type: string
              description: OS family where the configuration is being applied.
            name:
              type: string
              description: The name of the agent where that configuration is being applied.
            profile:
              type: string
              description: Profile name. Any agent configured to use the defined profile may use the block.
        config:
          type: object
          description: Group configuration. The fields on this object depend on the actual group configuration.

    ## CisCat models
    CiscatResults:
      type: object
      properties:
        profile:
          type: string
          description: CIS-CAT profile scanned.
        score:
          type: integer
          format: int32
          description: Percentage of passed checks.
        error:
          type: integer
          format: int32
          description: "Number of checks that CIS-CAT wasn't able to run."
        scan:
          $ref: '#/components/schemas/ScanIdTime'
        fail:
          type: integer
          format: int32
          description: Number of failed checks. If this number is higher than 0 the host will probably have a vulnerability.
        benchmark:
          type: string
          description: CIS-CAT benchmark where the profile is defined.
        pass:
          type: integer
          format: int32
          description: Number of passed checks.
        notchecked:
          type: integer
          format: int32
          description: Number of not passed checks.
        unknown:
          type: integer
          format: int32
          description: Number of checks which status CIS-CAT wasn't able to determine.

    ## Cluster models
    ClusterNodeBasic:
      type: object
      properties:
        type:
          type: string
          enum:
          - worker
          - master
          description: Node type.
        version:
          type: string
          format: \d+\.\d+\.\d+
          description: Wazuh version installed in the node.
        ip:
          type: string
          description: IP the node is using to communicate with other nodes in the cluster.

    ClusterNodeName:
      type: string
      description: Node ID.

    ClusterNode:
      allOf:
        - $ref: '#/components/schemas/ClusterNodeBasic'
        - type: object
          properties:
            name:
              $ref: '#/components/schemas/ClusterNodeName'
        
    Healthcheck:
      type: object
      properties:
        name:
          $ref: '#/components/schemas/ClusterNodeName'
        info:
          allOf:
            - $ref: '#/components/schemas/ClusterNodeBasic'
            - type: object
              properties:
                totalActiveAgents:
                  type: integer
                  format: int32
                  minimum: 0
                  description: Number of agents currently reporting to that node.
        status:
          type: array
          description: Field only available in worker nodes. Shows information regarding synchronized data with the master node.
          items:
            type: object
            properties:
              type:
                type: string
                description: Type of synchronization.
                enum:
                  - Agent status
                  - Extra valid
                  - Integrity
                  - Last keep alive
              date_start:
                type: string
                format: date-time
                description: Date when the synchronization process started.
              date_end:
                type: string
                format: date-time
                description: Date when the synchronization process finished.
              synchronized_files:
                type: integer
                format: int32
                description: Number of synchronized files.
              free:
                type: boolean
                description: Whether there is a synchronization process in progress or not.

    DaemonStatus:
      type: string
      enum:
      - stopped
      - running

    # Cluster and manager models
    WazuhDaemonsStatus:
      type: object
      properties:
        ossec-agentlessd:
          $ref: '#/components/schemas/DaemonStatus'
        ossec-analysisd:
          $ref: '#/components/schemas/DaemonStatus'
        ossec-authd:
          $ref: '#/components/schemas/DaemonStatus'
        ossec-csyslogd:
          $ref: '#/components/schemas/DaemonStatus'
        ossec-dbd:
          $ref: '#/components/schemas/DaemonStatus'
        ossec-monitord:
          $ref: '#/components/schemas/DaemonStatus'
        ossec-execd:
          $ref: '#/components/schemas/DaemonStatus'
        ossec-integratord:
          $ref: '#/components/schemas/DaemonStatus'
        ossec-logcollector:
          $ref: '#/components/schemas/DaemonStatus'
        ossec-maild:
          $ref: '#/components/schemas/DaemonStatus'
        ossec-remoted:
          $ref: '#/components/schemas/DaemonStatus'
        ossec-reportd:
          $ref: '#/components/schemas/DaemonStatus'
        ossec-syscheckd:
          $ref: '#/components/schemas/DaemonStatus'
        wazuh-clusterd:
          $ref: '#/components/schemas/DaemonStatus'
        wazuh-modulesd:
          $ref: '#/components/schemas/DaemonStatus'

    WazuhInfo:
      type: object
      properties:
        path:
          type: string
          description: Wazuh install path.
        version:
          type: string
          description: Wazuh version.
        compilation_date:
          type: string
          format: date-time
        type:
          type: string
          description: "Wazuh install type. Since the API can only be installed in managers, this value will always return that."
          enum:
          - manager
        max_agents:
          type: integer
          format: int32
          minimum: 0
          description: Maximum number of agents that can be registered. This variable is defined at compilation time.
        openssl_support:
          type: boolean
        ruleset_version:
          type: string
        tz_offset:
          type: string
        tz_name:
          type: string

    WazuhConfiguration:
      type: object
      properties:
        active-response:
          type: object
        command:
          type: array
          items:
            type: object
        agentless:
          type: object
        localfile:
          type: array
          items:
            type: object
        remote:
          type: array
          items:
            type: object
        syslog_output:
          type: object
        integration:
          type: object
        alerts:
          type: object
        client:
          type: object
        database_output:
          type: object
        email_alerts:
          type: object
        reports:
          type: object
        global:
          type: object
        open-scap:
          type: object
        cis-cat:
          type: object
        syscollector:
          type: object
        rootcheck:
          type: object
        ruleset:
          type: object
        syscheck:
          type: object
        auth:
          type: object
        cluster:
          type: object
        vulnerability-detector:
          type: object
        osquery:
          type: object
        labels:
          type: object

    WazuhStats:
      type: array
      items:
        type: object
        properties:
          hour:
            type: integer
            format: int32
            description: Hour of the day in 24h format.
          alerts:
            type: array
            items:
              type: object
              properties:
                sigid:
                  type: integer
                  format: int32
                  description: Rule ID that matched the event.
                level:
                  type: integer
                  format: int32
                  minimum: 3
                  maximum: 15
                  description: Alert level
                times:
                  type: integer
                  format: int32
                  description: Number of times the alert was raised during the specified hour.
          totalAlerts:
            type: integer
            format: int32
            description: Number of alerts raised during the specified hour.
          events:
            type: integer
            format: int32
            description: Number of events procesed during the specified hour.
          syscheck:
            type: integer
            format: int32
            description: Number of syscheck alerts raised during the specified hour.
          firewall:
            type: integer
            format: int32
            description: Number of firewall alerts raised during the specified hour.

    WazuhHourlyStats:
      type: object
      properties:
        averages:
          type: array
          maxLength: 24
          minLength: 24
          description: Array containing the number of alerts for every hour.
          items:
            type: integer
        iterations:
          type: integer
          format: int32

    WazuhWeeklyStats:
      type: object
      properties:
        Sun:
          $ref: '#/components/schemas/WazuhHourlyStats'
        Mon:
          $ref: '#/components/schemas/WazuhHourlyStats'
        Tue:
          $ref: '#/components/schemas/WazuhHourlyStats'
        Wed:
          $ref: '#/components/schemas/WazuhHourlyStats'
        Thu:
          $ref: '#/components/schemas/WazuhHourlyStats'
        Fri:
          $ref: '#/components/schemas/WazuhHourlyStats'
        Sat:
          $ref: '#/components/schemas/WazuhHourlyStats'

    WazuhAnalysisdStats:
      type: object
      properties:
        total_events_decoded:
          type: integer
          format: int32
          description: Total events decoded in the last 5 seconds. This number is not accumulative, the number in the following 5 seconds can be lower than the previous one.
        syscheck_events_decoded:
          type: integer
          format: int32
          description: Same as `total_events_decoded` but for FIM events.
        syscheck_edps:
          type: integer
          format: int32
          description: FIM events decoded per second (EDPS = Events Decoded Per Second).
        syscollector_events_decoded:
          type: integer
          format: int32
          description: Same as `total_events_decoded` but for system inventory events.
        syscollector_edps:
          type: integer
          format: int32
          description: System inventory events decoded per second.
        rootcheck_events_decoded:
          type: integer
          format: int32
          description: Same as `total_events_decoded` but for rootcheck events.
        rootcheck_edps:
          type: integer
          format: int32
          description: Rootcheck events decoded per second.
        sca_events_decoded:
          type: integer
          format: int32
          description: Same as `total_events_decoded` but for policy monitoring events.
        sca_edps:
          type: integer
          format: int32
          description: Policy monitoring events decoded per second.
        hostinfo_events_decoded:
          type: integer
          format: int32
          description: Same as `total_events_decoded` but for hostinfo events.
        hostinfo_edps:
          type: integer
          format: int32
          description: Hostinfo events decoded per second.
        winevt_events_decoded:
          type: integer
          format: int32
          description: Same as `total_events_decoded` but for Windows events.
        winevt_edps:
          type: integer
          format: int32
          description: Windows events decoded per second.
        other_events_decoded:
          type: integer
          format: int32
          description: Same as `total_events_decoded` but for non catalogued events.
        other_events_edps:
          type: integer
          format: int32
          description: Non catalogued events decoded per second.
        events_processed:
          type: integer
          format: int32
          description: Total of events processed (i.e. matched against Wazuh ruleset) in the last 5 seconds.
        events_edps:
          type: integer
          format: int32
          description: Same as `events_processed` but per second.
        events_received:
          type: integer
          format: int32
          description: Events received in `analysisd` from the rest of modules in the last 5 seconds.
        events_dropped:
          type: integer
          format: int32
          description: "Discarded events because they didn't match any rule in the ruleset."
        alerts_written:
          type: integer
          format: int32
          description: Total of alerts written in disk during the last 5 seconds.
        firewall_written:
          type: integer
          format: int32
          description: Same as `alerts_written` but focusing in firewall alerts.
        fts_written:
          type: integer
          format: int32
          description: "Same as `alerts_written` but focusing in [FTS alerts](https://documentation.wazuh.com/current/user-manual/ruleset/ruleset-xml-syntax/decoders.html?highlight=fts#fts)."
        syscheck_queue_usage:
          type: integer
          format: int32
          description: Percentage of use in the syscheck events queue pending to be decoded. Events are discarded when the queue is full.
        syscheck_queue_size:
          type: integer
          format: int32
          description: Syscheck events queue size.
        syscollector_queue_usage:
          type: integer
          format: int32
          description: Same as `syscheck_queue_usage` but for system inventory events.
        syscollector_queue_size:
          type: integer
          format: int32
          description: System inventory events queue size.
        rootcheck_queue_usage:
          type: integer
          format: int32
          description: Same as `syscheck_queue_usage` but for rootcheck events.
        rootcheck_queue_size:
          type: integer
          format: int32
          description: Rootcheck events queue size.
        sca_queue_usage:
          type: integer
          format: int32
          description: Same as `syscheck_queue_usage` but for policy monitoring events.
        sca_queue_size:
          type: integer
          format: int32
          description: Policy monitoring events queue size.
        hostinfo_queue_usage:
          type: integer
          format: int32
          description: Same as `syscheck_queue_usage` but for hostinfo events.
        hostinfo_queue_size:
          type: integer
          format: int32
          description: Hostinfo events queue size.
        winevt_queue_usage:
          type: integer
          format: int32
          description: Same as `syscheck_queue_usage` but for Windows events.
        winevt_queue_size:
          type: integer
          format: int32
          description: Windows events queue size.
        event_queue_usage:
          type: integer
          format: int32
          description: Same as `syscheck_queue_usage` but for events not catalogued in any of the previously mentioned queues.
        event_queue_size:
          type: integer
          format: int32
          description: Non catalogued events queue size.
        rule_matching_queue_usage:
          type: integer
          format: int32
          description: After decoding, events are pushed to a _pending to process_ queue which will match the events against the Wazuh ruleset to raise alerts. This variable shows usage of that queue.
        rule_matching_queue_size:
          type: integer
          format: int32
          description: Pending to process events queue size.
        alerts_queue_usage:
          type: integer
          format: int32
          description: If an event matches a rule, an alert is raised. The alerts are pushed to a _pending to write in disk alerts_ queue. This variable shows usage of that queue.
        alerts_queue_size:
          type: integer
          format: int32
          description: Pending to write in disk alerts queue size.
        firewall_queue_usage:
          type: integer
          format: int32
          description: Percentage of use in the queue of events to write in the firewall log.
        firewall_queue_size:
          type: integer
          format: int32
          description: _Events to write in the firewall log_ queue size.
        statistical_queue_usage:
          type: integer
          format: int32
          description: Stats log queue usage.
        statistical_queue_size:
          type: integer
          format: int32
          description: Stats log queue size.
        archives_queue_usage:
          type: integer
          format: int32
          description: _Events to write in the archives.log_ queue usage.
        archives_queue_size:
          type: integer
          format: int32
          description: _Events to write in the archives.log_ queue size.

    WazuhRemotedStats:
      type: object
      properties:
        queue_size:
          type: integer
          format: int32
          description: Usage of the queue to storage events from agents.
        total_queue_size:
          type: integer
          format: int32
          description: Total queue size to store events from agents.
        tcp_sessions:
          type: integer
          format: int32
          description: Number of TCP active sessions during the last five seconds.
        evt_count:
          type: integer
          format: int32
          description: Number of events sent to Analysisd during the last five seconds.
        ctrl_msg_count:
          type: integer
          format: int32
          description: Number of control messages received from all agents during the last five seconds.
        discarded_count:
          type: integer
          format: int32
          description: Number of discarded events received from agents during the last five seconds.
        msg_sent:
          type: integer
          format: int32
          description: Number of messages sent to the agents during the last five seconds.
        recv_bytes:
          type: integer
          format: int32
          description: Number of received bytes from all agents during the last five seconds.

    WazuhLogs:
      type: object
      properties:
        timestamp:
          type: string
          format: date-time
        tag:
          type: string
          description: Wazuh component that logged the event.
          enum:
          - ossec-analysisd
          - ossec-remoted
          - sca
          - ossec-authd
          - wazuh-db
          - ossec-execd
          - ossec-maild
          - ossec-monitord
          - ossec-logcollector
          - ossec-rootcheck
          - ossec-syscheckd
          - wazuh-modulesd
          - wazuh-modulesd:agent-key-polling
          - wazuh-modulesd:aws-s3
          - wazuh-modulesd:azure-logs
          - wazuh-modulesd:ciscat
          - wazuh-modulesd:command
          - wazuh-modulesd:database
          - wazuh-modulesd:docker-listener
          - wazuh-modulesd:download
          - wazuh-modulesd:oscap
          - wazuh-modulesd:osquery
          - wazuh-modulesd:syscollector
          - wazuh-modulesd:vulnerability-detector
          - ossec-agentlessd
          - ossec-testrule
          - ossec-csyslogd
          - ossec-dbd
          - ossec-integratord
          - ossec-reportd
        level:
          type: string
          description: Log level.
          enum:
          - error
          - info
          - warning
          - debug
          - debug2
          - critical
        description:
          type: string
          description: Log message.

    LogSummary:
      type: object
      properties:
        info:
          type: integer
          format: int32
          minimum: 0
        all:
          type: integer
          format: int32
          minimum: 0
        critical:
          type: integer
          format: int32
          minimum: 0
        error:
          type: integer
          format: int32
          minimum: 0
        debug:
          type: integer
          format: int32
          minimum: 0
        warning:
          type: integer
          format: int32
          minimum: 0

    WazuhLogsSummary:
      type: object
      properties:
          ossec-analysisd:
            $ref: '#/components/schemas/LogSummary'
          ossec-remoted:
            $ref: '#/components/schemas/LogSummary'
          sca:
            $ref: '#/components/schemas/LogSummary'
          ossec-authd:
            $ref: '#/components/schemas/LogSummary'
          wazuh-db:
            $ref: '#/components/schemas/LogSummary'
          ossec-execd:
            $ref: '#/components/schemas/LogSummary'
          ossec-maild:
            $ref: '#/components/schemas/LogSummary'
          ossec-monitord:
            $ref: '#/components/schemas/LogSummary'
          ossec-logcollector:
            $ref: '#/components/schemas/LogSummary'
          ossec-rootcheck:
            $ref: '#/components/schemas/LogSummary'
          ossec-syscheckd:
            $ref: '#/components/schemas/LogSummary'
          wazuh-modulesd:
            $ref: '#/components/schemas/LogSummary'
          wazuh-modulesd:agent-key-polling:
            $ref: '#/components/schemas/LogSummary'
          wazuh-modulesd:aws-s3:
            $ref: '#/components/schemas/LogSummary'
          wazuh-modulesd:azure-logs:
            $ref: '#/components/schemas/LogSummary'
          wazuh-modulesd:ciscat:
            $ref: '#/components/schemas/LogSummary'
          wazuh-modulesd:command:
            $ref: '#/components/schemas/LogSummary'
          wazuh-modulesd:database:
            $ref: '#/components/schemas/LogSummary'
          wazuh-modulesd:docker-listener:
            $ref: '#/components/schemas/LogSummary'
          wazuh-modulesd:download:
            $ref: '#/components/schemas/LogSummary'
          wazuh-modulesd:oscap:
            $ref: '#/components/schemas/LogSummary'
          wazuh-modulesd:osquery:
            $ref: '#/components/schemas/LogSummary'
          wazuh-modulesd:syscollector:
            $ref: '#/components/schemas/LogSummary'
          wazuh-modulesd:vulnerability-detector:
            $ref: '#/components/schemas/LogSummary'
          ossec-agentlessd:
            $ref: '#/components/schemas/LogSummary'
          ossec-testrule:
            $ref: '#/components/schemas/LogSummary'
          ossec-csyslogd:
            $ref: '#/components/schemas/LogSummary'
          ossec-dbd:
            $ref: '#/components/schemas/LogSummary'
          ossec-integratord:
            $ref: '#/components/schemas/LogSummary'
          ossec-reportd:
            $ref: '#/components/schemas/LogSummary'

    ConfigurationValidation:
      type: object
      properties:
        status:
          type: string
          description: "Configuration status. If the returned value is KO, the configuration isn't valid."
          enum:
          - OK
          - KO
        details:
          type: array
          description: "Errors found reading the configuration. If the status is `OK` this field isn't returned."
          items:
            type: string

    # Rootcheck models
    RootcheckDatabase:
      type: object
      properties:
        status:
          type: string
          description: Status of the check, respecting to the previous scan.
          enum:
          - outstanding
          - solved
        readDay:
          type: string
          format: date-time
          description: Lastest scan date.
        oldDay:
          type: string
          format: date-time
          description: Previous scan date.
        pci:
          type: string
          description: PCI DSS requirement level.
        cis:
          type: string
          description: CIS compliance requirement level.
        event:
          type: string
          description: Brief description of what is being checked.

    LastScan:
      type: object
      properties:
        end:
          type: string
          format: date-time
          description: 'Date when the latest scan finished. If it is in progress, "n/a" will be returned.'
        start:
          type: string
          format: date-time
          description: 'Date when the latest scan started. If no scans have been run, "n/a" will be returned.'

    # Rules models
    RulesFiles:
      type: object
      properties:
        file:
          type: string
          description: Filename where the rule is defined.
        path:
          type: string
          description: Path where the file defining the rule is located. The path is relative to the Wazuh install path.
        status:
          type: string
          description: Rule status.
          enum:
          - enabled
          - disabled

    Rules:
      allOf:
        - $ref: '#/components/schemas/RulesFiles'
        - type: object
          properties:
            id:
              type: integer
              format: int32
              description: Rule ID.
            level:
              type: integer
              format: int32
              minimum: 0
              maximum: 15
              description: Rule level.
            description:
              type: string
              description: Rule description. This description is shown when an alert matching the rule is raised.
            groups:
              type: array
              description: Groups the rule belongs to.
              items:
                type: string
            pci:
              type: array
              description: PCI DSS checks the rule is checking.
              items:
                type: string
            gdpr:
              type: array
              description: GDPR checks the rule is checking.
              items:
                type: string
            details:
              type: object
              description: Rule definition details.

    # SCA models
    SCAChecks:
      type: object
      properties:
        file:
          type: string
          description: Analyzed file path.
        policy_id:
          type: string
          description: Scanned policy ID.
        id:
          type: integer
          format: int32
          description: Policy check ID. A policy contains multiple checks.
        title:
          type: string
          description: A brief description of what is being checked.
        description:
          type: string
          description: A description of what is being checked.
        rationale:
          type: string
          description: Explains why this check is necessary.
        remediation:
          type: string
          description: Explains how to fix the check, this field is very useful in case the check failed.
        process:
          type: string
          description: Checks whether a process is running or not. It's only returned when the checked process it's running.
        directory:
          type: string
          description: Analyzed directories.
        registry:
          type: string
          description: Analyzed registry.
        references:
          type: string
          description: A link to a documentation page about the check.
        result:
          type: string
          description: Check result.
          enum:
            - "passed"
            - "failed"

    SCADatabase:
      type: object
      properties:
        policy_id:
          type: string
          description: Policy ID. This value must be used in `GET/sca/{agent_id}/checks/{policy_id}` API call.
        name:
          type: string
          description: Policy name.
        description:
          type: string
          description: Brief description of what the policy is checking.
        references:
          type: string
          description: A link to a documentation page about the policy.
        pass:
          type: integer
          format: int32
          description: Number of passed checks.
        fail:
          type: integer
          format: int32
          description: Number of failed checks. If this number is higher than 0 the host has a vulnerability.
        score:
          type: integer
          format: int32
          description: Percentage of passed checks.
        end_scan:
          type: string
          format: date-time
          description: When the last scan finished.
        start_scan:
          type: string
          format: date-time
          description: When the last scan started.

    # Syscheck models
    SyscheckDatabase:
      type: object
      properties:
        sha1:
          type: string
          format: hash
          description: SHA1 checksum of the file.
        file:
          type: string
          description: File name that raised the alert.
        md5:
          type: string
          format: hash
          description: MD5 checksum of the file.
        inode:
          type: integer
          format: int32
          description: inode of the file. Only available in Linux agents.
        uid:
          type: string
          format: numbers
          description: UID of the file.
        date:
          type: string
          format: date-time
          description: Date when the alert was raised.
        perm:
          type: string
          format: numbers
          description: File permissions.
        type:
          type: string
          description: File type. Registry type only available in Windows agents.
          enum:
          - file
          - registry
        gname:
          type: string
          format: names
          description: Group name. Only available in Linux agents.
        uname:
          type: string
          format: names
          description: User name of the file.
        size:
          type: integer
          format: int64
          description: File size in bytes.
        gid:
          type: string
          format: numbers
          description: GID of the file. Only available in Linux agents.
        mtime:
          type: string
          format: date-time
          description: Last modification date of the file.
        sha256:
          type: string
          format: hash
          description: SHA256 checksum of the file.

    # Decoders models
    Decoder:
      type: object
      allOf:
        - $ref: '#/components/schemas/DecoderFile'
      properties:
        name:
          type: string
          description: Decoder name
        position:
          type: integer
          format: int32
          minimum: 0
          description: Position of this decoder in the decoder file. The parent decoder will have position 0, the following defined decoder will have position 1, and so on.
        details:
          type: object
          description: Decoder definition fields.
          properties:
            program_name:
              type: string
              nullable: true
            parent:
              type: string
            prematch:
              type: string
            regex:
              type: array
              items:
                type: string
            order:
              type: string
            accumulate:
              type: boolean
              nullable: true

    DecoderFile:
      type: object
      required:
      - file
      - status
      - path
      properties:
        file:
          type: string
          description: Filename containing decoder definitions.
        status:
          type: string
          description: Whether the decoders defined in that file are used by Wazuh or not.
        path:
          type: string
          format: ruleset_path
          description: Decoder file path.

    # Syscollector models
    SyscollectorHardware:
      type: object
      properties:
        cpu:
          type: object
          properties:
            cores:
              type: integer
              format: int32
              minimum: 0
              description: Number of cores the CPU has.
            mhz:
              type: number
              format: float
              minimum: 0
              description: Mhz the CPU has.
            name:
              type: string
              description: CPU name.
        ram:
          type: object
          properties:
            free:
              type: integer
              format: int32
              minimum: 0
              description: Current free RAM memory.
            total:
              type: integer
              format: int32
              minimum: 0
              description: Total RAM memory.
            usage:
              type: integer
              format: int32
              minimum: 0
              maximum: 100
              description: RAM memory currently used.
        scan:
          $ref: '#/components/schemas/ScanIdTime'
        board_serial:
          type: string
          description: Motherboard serial number. This value will be empty in virtual machines.
        agent_id:
          $ref: '#/components/schemas/AgentID'

    SyscollectorNetwork:
      type: object
      properties:
        iface:
          type: string
          description: Network interface name.
        scan_id:
          type: integer
          format: int64
          description: Scan ID.
        address:
          type: string
          description: IP address associated with the network interface.
        netmask:
          type: string
          description: Netmask associated with the network interface.
        agent_id:
          $ref: '#/components/schemas/AgentID'

    NetworkInterfacePackets:
      type: object
      properties:
        bytes:
          type: integer
          format: int32
          minimum: 0
          description: Number of bytes in the network interface.
        dropped:
          type: integer
          format: int32
          minimum: 0
          description: Number of dropped packages in the network interface.
        error:
          type: integer
          format: int32
          minimum: 0
          description: Number of packages containing any error in the network interface.
        packets:
          type: integer
          format: int32
          minimum: 0
          description: Number of packages in the network interface.

    SyscollectorInterface:
      type: object
      properties:
        rx:
          description: Information related to received packets in the network interface.
          $ref: '#/components/schemas/NetworkInterfacePackets'
        scan:
          $ref: '#/components/schemas/ScanIdTime'
        tx:
          description: Information related to sent packets in the network interface.
          $ref: '#/components/schemas/NetworkInterfacePackets'
        mac:
          type: string
          description: MAC Address of the network interface.
        name:
          type: string
          description: Network interface name.
        type:
          type: string
          description: Network interface type.
        mtu:
          type: integer
          format: int32
          minimum: 0
          description: "Network interface's Maximum Transfer Unit"
        state:
          type: string
          description: Network interface state.
          enum:
          - up
          - down
        agent_id:
          $ref: '#/components/schemas/AgentID'

    SyscollectorProtocol:
      type: object
      properties:
        iface:
          description: Network interface name.
          type: string
        scan_id:
          type: integer
          format: int64
          description: Scan ID.
        type:
          type: string
          description: Protocol of the interface data
          enum:
          - ipv4
          - ipv6
        dhcp:
          type: string
          description: DHCP status.
          enum:
          - enabled
          - disabled
          - unknown
          - BOOTP
        agent_id:
          $ref: '#/components/schemas/AgentID'

    SyscollectorOS:
      type: object
      properties:
        os:
          type: object
          properties:
            codename:
              type: string
              description: OS version codename.
            major:
              type: string
              description: Major release version.
            minor:
              type: string
              description: Minor release version
            name:
              type: string
              description: OS name.
            platform:
              type: string
              description: OS platform name.
            version:
              type: string
              description: Full version name.
        scan:
          $ref: '#/components/schemas/ScanIdTime'
        release:
          type: string
          description: Release name.
        architecture:
          type: string
          description: OS arquitecture.
        version:
          type: string
          description: Release version.
        sysname:
          type: string
          description: System name.
        hostname:
          type: string
          description: Machine's hostname.
        agent_id:
          $ref: '#/components/schemas/AgentID'

    SyscollectorPackages:
      type: object
      properties:
        scan:
          $ref: '#/components/schemas/ScanIdTime'
        name:
          type: string
          description: Package name.
        section:
          type: string
          description: Package section.
        priority:
          type: string
          description: Package priority.
        size:
          type: string
          description: Installed package size in bytes.
        description:
          type: string
          description: Brief package description.
        architecture:
          type: string
          description: Package architecture.
        multiarch:
          type: string
          description: Whether the package has multiarchitecture support.
          enum:
          - allowed
          - same
          - foreign
        vendor:
          type: string
          description: Vendor name.
        version:
          type: string
          description: Release version installed.
        format:
          type: string
          description: Package format.
          enum:
          - deb
          - rpm
          - win
          - pkg
        agent_id:
          $ref: '#/components/schemas/AgentID'

    PortInfo:
      type: object
      properties:
        ip:
          type: string
          description: Bind IP.
        port:
          type: integer
          minimum: 0
          format: int32
          description: Port used.

    SyscollectorPorts:
      type: object
      properties:
        local:
          $ref: '#/components/schemas/PortInfo'
          description: Information regarding local opened port.
        remote:
          $ref: '#/components/schemas/PortInfo'
          description: Information regarding the remote port the machine is connected to.
        scan:
          $ref: '#/components/schemas/ScanIdTime'
        state:
          type: string
          description: Communication status.
          enum:
          - established
          - syn_sent
          - syn_recv
          - fin_wait1
          - fin_wait2
          - time_wait
          - close
          - close_wait
          - last_ack
          - listening
          - closing
          - delete_tcp
          - unknown
        tx_queue:
          type: integer
          format: int32
          minimum: 0
          description: Packets pending to be transmitted.
        rx_queue:
          type: integer
          format: int32
          minimum: 0
          description: Packets at the receiver queue.
        inode:
          type: integer
          format: int64
          description: Port inode.
        protocol:
          type: string
          description: Protocol used in the communication.
          enum:
          - tcp
          - udp
          - tcp6
          - udp6
        agent_id:
          $ref: '#/components/schemas/AgentID'
        pid:
          type: integer
          format: int32
          description: PID owner of the opened port.
        process:
          type: string
          format: alphanumeric
          description: Name of the PID.

    SyscollectorProcess:
      type: object
      properties:
        scan:
          $ref: '#/components/schemas/ScanIdTime'
        fgroup:
          type: string
          description: Filesystem group name.
        state:
          type: string
          description: Process state.
        priority:
          type: integer
          format: int32
          description: Kernel scheduling priority.
        suser:
          type: string
          description: Saved-set user.
        ppid:
          type: integer
          format: int32
          minimum: 0
          description: Process parent PID.
        vm_size:
          type: integer
          format: int32
          minimum: 0
          description: Total VM size (KB)
        session:
          type: integer
          format: int32
          description: Process session.
        pid:
          type: string
          description: Process PID.
        nlwp:
          type: integer
          format: int32
          description: Number of light weight processes.
        name:
          type: string
          description: Process name.
        euser:
          type: string
          description: Effective user.
        sgroup:
          type: string
          description: Saved-set group
        size:
          type: integer
          format: int32
          minimum: 0
          description: Process size in bytes.
        stime:
          type: integer
          format: int32
          minimum: 0
          description: Time spent executing system code.
        nice:
          type: integer
          format: int32
          description: Nice value of the process
        argvs:
          type: string
          description: Process received arguments.
        share:
          type: integer
          format: int32
          minimum: 0
          description: Shared memory.
        processor:
          type: integer
          format: int32
          minimum: 0
          description: Processor number which is running the process.
        ruser:
          type: string
          description: Real user.
        cmd:
          type: string
          description: Executed command.
        egroup:
          type: string
          description: Effective group.
        rgroup:
          type: string
          description: Real group.
        pgrp:
          type: integer
          format: int32
          description: Process group.
        resident:
          type: integer
          format: int32
          description: Process resident size in bytes.
        utime:
          type: integer
          format: int32
          description: Time spent executing user code.
        tgid:
          type: integer
          format: int32
          description: Thread Group ID.
        start_time:
          type: integer
          format: int64
          description: Time when the process started.
        tty:
          type: integer
          format: int32
          description: Process TTY number.
        agent_id:
          $ref: '#/components/schemas/AgentID'

  securitySchemes:
    basicAuth:
      type: http
      scheme: basic
      description: "Intended method to get a token"
      x-basicInfoFunc: api.authentication.check_user
    jwt:
      type: http
      scheme: bearer
      bearerFormat: JWT
      x-bearerInfoFunc: api.authentication.decode_token

  parameters:
    agent_id:
      in: path
      name: agent_id
      description: Agent ID. All posible values since 000 onwards.
      required: true
      schema:
        $ref: '#/components/schemas/AgentID'
    agent_name:
      in: path
      name: agent_name
      description: Agent name used when the agent was registered.
      required: true
      schema:
        type: string
        format: names
    benchmark:
      in: query
      name: benchmark
      description: Filters by benchmark type.
      schema:
        type: string
        format: alphanumeric
    component:
      in: path
      name: component
      description: Selected agent's component.
      required: true
      schema:
        type: string
        enum:
        - agent
        - agentless
        - analysis
        - auth
        - com
        - csyslog
        - integrator
        - logcollector
        - mail
        - monitor
        - request
        - syscheck
        - wmodules
    configuration:
      in: path
      name: configuration
      description: |
        <p>Selected agent's configuration to read. The configuration to read depends on the selected component. The following table shows all available combinations of component and configuration values:</p>
        <table class="table table-striped table-bordered">
        <thead>
        <tr>
        <th>Component</th>
        <th>Configuration</th>
        <th>Tag</th>
        </tr>
        </thead>
        <tbody>
        <tr>
        <td>agent</td>
        <td>client</td>
        <td><code>&lt;client&gt;</code></td>
        </tr>
        <tr>
        <td>agent</td>
        <td>buffer</td>
        <td><code>&lt;client_buffer&gt;</code></td>
        </tr>
        <tr>
        <td>agent</td>
        <td>labels</td>
        <td><code>&lt;labels&gt;</code></td>
        </tr>
        <tr>
        <td>agent</td>
        <td>internal</td>
        <td>agent, monitord, remoted</td>
        </tr>
        <tr>
        <td>agentless</td>
        <td>agentless</td>
        <td><code>&lt;agentless&gt;</code></td>
        </tr>
        <tr>
        <td>analysis</td>
        <td>global</td>
        <td><code>&lt;global&gt;</code></td>
        </tr>
        <tr>
        <td>analysis</td>
        <td>active_response</td>
        <td><code>&lt;active-response&gt;</code></td>
        </tr>
        <tr>
        <td>analysis</td>
        <td>alerts</td>
        <td><code>&lt;alerts&gt;</code></td>
        </tr>
        <tr>
        <td>analysis</td>
        <td>command</td>
        <td><code>&lt;command&gt;</code></td>
        </tr>
        <tr>
        <td>analysis</td>
        <td>rules</td>
        <td><code>&lt;rule&gt;</code></td>
        </tr>
        <tr>
        <td>analysis</td>
        <td>decoders</td>
        <td><code>&lt;decoder&gt;</code></td>
        </tr>
        <tr>
        <td>analysis</td>
        <td>internal</td>
        <td>analysisd</td>
        </tr>
        <tr>
        <td>auth</td>
        <td>auth</td>
        <td><code>&lt;auth&gt;</code></td>
        </tr>
        <tr>
        <td>com</td>
        <td>active-response</td>
        <td><code>&lt;active-response&gt;</code></td>
        </tr>
        <tr>
        <td>com</td>
        <td>internal</td>
        <td>execd</td>
        </tr>
        <tr>
        <td>com</td>
        <td>cluster</td>
        <td>cluster</td>
        </tr>
        <tr>
        <td>csyslog</td>
        <td>csyslog</td>
        <td><code>&lt;csyslog_output&gt;</code></td>
        </tr>
        <tr>
        <td>integrator</td>
        <td>integration</td>
        <td><code>&lt;integration&gt;</code></td>
        </tr>
        <tr>
        <td>logcollector</td>
        <td>localfile</td>
        <td><code>&lt;localfile&gt;</code></td>
        </tr>
        <tr>
        <td>logcollector</td>
        <td>socket</td>
        <td><code>&lt;socket&gt;</code></td>
        </tr>
        <tr>
        <td>logcollector</td>
        <td>internal</td>
        <td>logcollector</td>
        </tr>
        <tr>
        <td>mail</td>
        <td>global</td>
        <td><code>&lt;global&gt;&lt;email...&gt;</code></td>
        </tr>
        <tr>
        <td>mail</td>
        <td>alerts</td>
        <td><code>&lt;email_alerts&gt;</code></td>
        </tr>
        <tr>
        <td>mail</td>
        <td>internal</td>
        <td>maild</td>
        </tr>
        <tr>
        <td>monitor</td>
        <td>internal</td>
        <td>monitord</td>
        </tr>
        <tr>
        <td>request</td>
        <td>remote</td>
        <td><code>&lt;remote&gt;</code></td>
        </tr>
        <tr>
        <td>request</td>
        <td>internal</td>
        <td>remoted</td>
        </tr>
        <tr>
        <td>syscheck</td>
        <td>syscheck</td>
        <td><code>&lt;syscheck&gt;</code></td>
        </tr>
        <tr>
        <td>syscheck</td>
        <td>rootcheck</td>
        <td><code>&lt;rootcheck&gt;</code></td>
        </tr>
        <tr>
        <td>syscheck</td>
        <td>internal</td>
        <td>syscheck, rootcheck</td>
        </tr>
        <tr>
        <td>wmodules</td>
        <td>wmodules</td>
        <td><code>&lt;wodle&gt;</code></td>
        </tr>
        </tbody>
        </table>
      required: true
      schema:
        type: string
        enum:
        - client
        - buffer
        - labels
        - internal
        - agentless
        - global
        - active_response
        - alerts
        - command
        - rules
        - decoders
        - auth
        - active-response
        - cluster
        - csyslog
        - integration
        - localfile
        - socket
        - remote
        - syscheck
        - rootcheck
        - wmodules
    decoder_name:
      in: path
      name: decoder_name
      description: Decoder name.
      required: true
      schema:
        type: string
        format: names
    description:
      in: query
      name: description
      description: Filters by policy description.
      schema:
        type: string
        format: alphanumeric
    directory:
      in: query
      name: directory
      description: Filters by directory.
      schema:
        type: string
        format: path
    downloadFile:
      in: path
      name: file
      required: True
      description: File name to download.
      schema:
        type: string
        format: alphanumeric
    error:
      in: query
      name: error
      description: Filters by encountered errors.
      schema:
        type: integer
        format: int32
        minimum: 0
    fail:
      in: query
      name: fail
      description: Filters by failed checks.
      schema:
        type: integer
        format: int32
        minimum: 0
    fields:
      in: query
      name: fields
      description: List of fields affecting the operation.
      schema:
        type: array
        items:
          type: string
          format: names
    file:
      in: query
      name: file
      description: Filters by filename.
      schema:
        type: string
        format: alphanumeric
    file_name:
      in: path
      name: file_name
      description: Filename.
      required: true
      schema:
        type: string
        format: alphanumeric
    format:
      in: query
      name: format
      description: Select output format to return the file. JSON will format the file in JSON format and XML will return the XML raw file in a string.
      schema:
        type: string
        enum:
        - json
        - xml
    group_id:
      in: path
      name: group_id
      description: Group ID.
      required: true
      schema:
        $ref: '#/components/schemas/GroupId'
    agent_group:
      in: query
      name: group
      description: Filters by group of agents.
      schema:
        $ref: '#/components/schemas/GroupId'
    hash:
      in: query
      name: hash
      description: Select algorithm to generate the returned checksums.
      schema:
        type: string
        enum:
          - md5
          - sha1
          - sha224
          - sha256
          - sha384
          - sha512
          - blake2b
          - blake2s
          - sha3_224
          - sha3_256
          - sha3_384
          - sha3_512
    limit:
      in: query
      name: limit
      description: Maximum number of elements to return
      schema:
        type: integer
        format: int32
        default: 500
        minimum: 1
    list_agents_ids:
      in: query
      name: list_agents_ids
      description: Array of agent's IDs
      schema:
        type: array
        items:
          $ref: '#/components/schemas/AgentID'
    list_agents:
      in: query
      name: list_agents
      description: Array of agent's IDs
      required: true
      schema:
        type: array
        items:
          $ref: '#/components/schemas/AgentID'
    list_groups:
      in: query
      name: list_groups
      description: Array of group's IDs
      required: true
      schema:
        type: array
        items:
          $ref: '#/components/schemas/GroupId'
    manager_host:
      in: query
      name: manager
      description: Filters by manager hostname which agents are connected to.
      schema:
        type: string
        format: alphanumeric
    name:
      in: query
      name: name
      description: Filters by agent name.
      schema:
        type: string
        format: alphanumeric
    notchecked:
      in: query
      name: notchecked
      description: Filters by not checked.
      schema:
        type: integer
        format: int32
        minimum: 0
    offset:
      in: query
      name: offset
      description: First element to return in the collection
      schema:
        type: integer
        format: int32
        default: 0
        minimum: 0
    olderThanParam:
      in: query
      name: older_than
      description: |
        Filters out agents which time lapse from last keep alive signal is longer than specified. Time in seconds, ‘[n_days]d’, ‘[n_hours]h’, ‘[n_minutes]m’ or ‘[n_seconds]s’. For never connected agents, uses the register date. For example, `7d`, `10s` and `10` are valid values. When no time unit is specified, seconds are used.
      schema:
        type: string
        format: timeframe
    pass:
      in: query
      name: pass
      description: Filters by passed checks.
      schema:
        type: integer
        format: int32
        minimum: 0
    pathFilter:
      in: query
      name: path
      description: Filters by path
      schema:
        type: string
        format: etc_path
    pretty:
      in: query
      name: pretty
      description: Show results in human-readable format
      schema:
        type: boolean
        default: false
    process:
      in: query
      name: process
      description: Filters by process name.
      schema:
        type: string
        format: alphanumeric
    profile:
      in: query
      name: profile
      description: Filters by evaluated profile.
      schema:
        type: string
        format: alphanumeric
    policy_id:
      in: path
      name: policy_id
      description: Filters by policy id.
      required: true
      schema:
        type: string
        format: alphanumeric
    purge:
      in: query
      name: purge
      description: Delete an agent from the key store
      schema:
        type: boolean
        default: false
    query:
      in: query
      name: q
      description: Query to filter results by. For example q=&quot;status=Active&quot;
      schema:
        type: string
        format: query
    rationale:
      in: query
      name: rationale
      description: Filters by rationale.
      schema:
        type: string
        format: alphanumeric
    registry:
      in: query
      name: registry
      description: Filters by registry.
      schema:
        type: string
        format: alphanumeric
    references:
      in: query
      name: references
      description: Filters by references.
      schema:
        type: string
        format: alphanumeric
    remediation:
      in: query
      name: remediation
      description: Filters by remediation.
      schema:
        type: string
        format: alphanumeric
    result:
      in: query
      name: result
      description: Filters by result.
      schema:
        type: string
        format: alphanumeric
    rulesetPath:
      in: query
      name: path
      description: Filters by path.
      schema:
        type: string
        format: ruleset_path
    score:
      in: query
      name: score
      description: Filters by final score.
      schema:
        type: integer
        format: int32
        minimum: 0
    search:
      in: query
      name: search
      description: Looks for elements with the specified string
      schema:
        type: string
        format: search
    select:
      in: query
      name: select
      description: Select which fields to return (separated by comma)
      schema:
        type: array
        items:
          type: string
          format: names
    # It'd be more appropriate to be an array of strings, and separate the ascending or descending order in another param
    sort:
      in: query
      name: sort
      description: |
            Sorts the collection by a field or fields (separated by comma). Use +/- at the beginning to list in ascending or descending order.
      schema:
        type: string
        format: sort
    statusAgentParam:
      in: query
<<<<<<< HEAD
      name: status
      description: Filters by agent status. Use commas to enter multiple statuses.
=======
      name: agent_status
      description: Filters by agent status.
>>>>>>> d76df773
      schema:
        type: array
        items:
          type: string
          enum:
          - active
          - pending
          - neverconnected
          - disconnected
        minItems: 1
    statusRLDParam:
      in: query
      name: status
      description: Filters by list status. Use commas to enter multiple statuses.
      schema:
        type: string
        enum:
        - enabled
        - disabled
        - all
        minItems: 1
    title:
      in: query
      name: title
      description: Filters by title.
      schema:
        type: string
        format: alphanumeric
    type:
      in: query
      name: type
      description: Type of file.
      schema:
        type: string
        enum:
        - conf
        - rootkit_files
        - rootkit_trojans
        - rcl
    unknown:
      in: query
      name: unknown
      description: Filters by unknown results.
      schema:
        type: integer
        format: int32
    version:
      in: query
      name: version
      description: Filters by agents version.
      schema:
        type: string
        format: alphanumeric
    wait_for_complete:
      in: query
      name: wait_for_complete
      description: Disable timeout response
      schema:
        type: boolean
        default: false
    node_type:
      in: query
      name: type
      description: Filters by node type.
      schema:
        type: string
        enum:
        - worker
        - master
    node_id:
      in: path
      name: node_id
      description: Cluster node name.
      required: true
      schema:
        type: string
        format: names
    node_name:
      in: query
      name: node_name
      description: Filters by node name.
      schema:
        type: string
        format: names
    section:
      in: query
      name: section
      description: Indicates the wazuh configuration section
      schema:
        type: string
        enum:
        - active-response
        - command
        - agentless
        - localfile
        - remote
        - syslog_output
        - integration
        - alerts
        - client
        - database_output
        - email_alerts
        - reports
        - global
        - open-scap
        - cis-cat
        - syscollector
        - rootcheck
        - ruleset
        - syscheck
        - auth
        - cluster
        - vulnerability-detector
        - osquery
        - labels
    field:
      in: query
      name: field
      description: Indicates a section child, e.g, fields for rule section are include, decoder_dir, etc.
      schema:
        type: string
        format: names
    date:
      in: query
      name: date
      description: Selects the date for getting the statistical information. Format YYYY-MM-DD.
      schema:
        type: string
        format: date
    category:
      in: query
      name: category
      description: Filter by category of log.
      schema:
        type: string
        enum:
        - ossec-analysisd
        - ossec-remoted
        - sca
        - ossec-authd
        - wazuh-db
        - ossec-execd
        - ossec-maild
        - ossec-monitord
        - ossec-logcollector
        - ossec-rootcheck
        - ossec-syscheckd
        - wazuh-modulesd
        - wazuh-modulesd:agent-key-polling
        - wazuh-modulesd:aws-s3
        - wazuh-modulesd:azure-logs
        - wazuh-modulesd:ciscat
        - wazuh-modulesd:command
        - wazuh-modulesd:database
        - wazuh-modulesd:docker-listener
        - wazuh-modulesd:download
        - wazuh-modulesd:oscap
        - wazuh-modulesd:osquery
        - wazuh-modulesd:syscollector
        - wazuh-modulesd:vulnerability-detector
        - ossec-agentlessd
        - ossec-testrule
        - ossec-csyslogd
        - ossec-dbd
        - ossec-integratord
        - ossec-reportd
    type_log:
      in: query
      name: type_log
      description: Filters by log level.
      schema:
        type: string
        enum:
          - all
          - error
          - warning
          - info
          - debug
          - debug2
          - critical
    path:
      in: query
      name: path
      description: Filepath to return.
      required: true
      schema:
        type: string
        format: etc_path
    overwrite:
      in: query
      name: overwrite
      description: If set to false, an exception will be raised when updating contents of an already existing filename.
      schema:
        type: boolean
        default: false
    group:
      in: query
      name: group
      description: Filters by rule group.
      schema:
        type: string
        format: alphanumeric
    level:
      in: query
      name: level
      description: Filters by rule level. Can be a single level (4) or an interval (2-4)
      schema:
        type: string
        format: range
    pci:
      in: query
      name: pci
      description: Filters by PCI requirement name.
      schema:
        type: string
        format: alphanumeric
    gdpr:
      in: query
      name: gdpr
      description: Filters by GDPR requirement.
      schema:
        type: string
        format: alphanumeric
    rule_id:
      in: path
      name: rule_id
      description: Filters by rule ID.
      required: true
      schema:
        type: integer
        format: int32
    rootcheck_status:
      in: query
      name: status
      description: Filter by scan status
      schema:
        type: string
        enum:
        - all
        - outstanding
        - solved
    cis:
      in: query
      name: cis
      description: Filters by CIS requirement.
      schema:
        type: string
        format: alphanumeric
    filetype:
      in: query
      name: type
      description: Filters by file type.
      schema:
        type: string
        enum:
        - file
        - registry
    summary:
      in: query
      name: summary
      description: Returns a summary grouping by filename.
      schema:
        type: boolean
        default: false
    md5:
      in: query
      name: md5
      description: Filters files with the specified MD5 checksum.
      schema:
        type: string
        format: hash
    sha1:
      in: query
      name: sha1
      description: Filters files with the specified SHA1 checksum.
      schema:
        type: string
        format: hash
    sha256:
      in: query
      name: sha256
      description: Filters files with the specified SHA256 checksum.
      schema:
        type: string
        format: hash
    hashfilter:
      in: query
      name: hash
      description: Filters files with the specified hash (md5, sha256 or sha1)
      schema:
        type: string
        enum:
          - md5
          - sha256
          - sha1
    ram_free:
      in: query
      name: ram_free
      description: Filters by ram_free.
      schema:
        type: integer
        format: int64
        minimum: 0
    ram_total:
      in: query
      name: ram_total
      description: Filters by ram_total.
      schema:
        type: integer
        format: int64
        minimum: 0
    cpu_cores:
      in: query
      name: cpu_cores
      description: Filters by cpu_cores.
      schema:
        type: integer
        format: int32
        minimum: 1
    cpu_mhz:
      in: query
      name: cpu_mhz
      description: Filters by cpu_mhz.
      schema:
        type: number
        format: float
        minimum: 1
    cpu_name:
      in: query
      name: cpu_name
      description: Filters by cpu_name.
      schema:
        type: string
        format: alphanumeric
    board_serial:
      in: query
      name: board_serial
      description: Filters by board_serial.
      schema:
        type: string
        format: alphanumeric
    proto:
      in: query
      name: proto
      description: Filters by IP protocol.
      schema:
        type: string
        format: alphanumeric
    address:
      in: query
      name: address
      description: Filters by IP address.
      schema:
        type: string
        format: alphanumeric
    broadcast:
      in: query
      name: broadcast
      description: Filters by broadcast direction.
      schema:
        type: string
        format: alphanumeric
    netmask:
      in: query
      name: netmask
      description: Filters by netmask.
      schema:
        type: string
        format: alphanumeric
    adapter:
      in: query
      name: adapter
      description: Filters by adapter.
      schema:
        type: string
        format: alphanumeric
    state:
      in: query
      name: state
      description: Filters by state.
      schema:
        type: string
        format: alphanumeric
    mtu:
      in: query
      name: mtu
      description: Filters by mtu.
      schema:
        type: integer
        format: int32
        minimum: 0
    tx_packets:
      in: query
      name: tx_packets
      description: Filters by tx_packets.
      schema:
        type: integer
        format: int32
        minimum: 0
    rx_packets:
      in: query
      name: rx_packets
      description: Filters by rx_packets.
      schema:
        type: integer
        format: int32
        minimum: 0
    tx_bytes:
      in: query
      name: tx_bytes
      description: Filters by tx_bytes.
      schema:
        type: integer
        format: int32
        minimum: 0
    rx_bytes:
      in: query
      name: rx_bytes
      description: Filters by rx_bytes.
      schema:
        type: integer
        format: int32
        minimum: 0
    tx_errors:
      in: query
      name: tx_errors
      description: Filters by tx_errors.
      schema:
        type: integer
        format: int32
        minimum: 0
    rx_errors:
      in: query
      name: rx_errors
      description: Filters by rx_errors.
      schema:
        type: integer
        format: int32
        minimum: 0
    tx_dropped:
      in: query
      name: tx_dropped
      description: Filters by tx_dropped.
      schema:
        type: integer
        format: int32
        minimum: 0
    rx_dropped:
      in: query
      name: rx_dropped
      description: Filters by rx_dropped.
      schema:
        type: integer
        format: int32
        minimum: 0
    iface:
      in: query
      name: iface
      description: Filters by network interface.
      schema:
        type: string
        format: alphanumeric
    gateway:
      in: query
      name: gateway
      description: Filters by network gateway.
      schema:
        type: string
        format: alphanumeric
    dhcp:
      in: query
      name: dhcp
      description: Filters by network dhcp (enabled or disabled).
      schema:
        type: string
        enum:
          - enabled
          - disabled
    os_name:
      in: query
      name: os_name
      description: "Filters by os_name. Example: Ubuntu, Windows..."
      schema:
        type: string
        format: alphanumeric
    os_platform:
      in: query
      name: os_platform
      description: Filters by OS platform.
      schema:
        type: string
        format: alphanumeric
    architecture:
      in: query
      name: architecture
      description: Filters by architecture.
      schema:
        type: string
        format: alphanumeric
    os_version:
      in: query
      name: os_version
      description: Filters by os_version.
      schema:
        type: string
        format: alphanumeric
    release:
      in: query
      name: release
      description: Filters by release.
      schema:
        type: string
        format: alphanumeric
    vendor:
      in: query
      name: vendor
      description: Filters by vendor.
      schema:
        type: string
        format: alphanumeric
    pid:
      in: query
      name: pid
      description: Filters by pid.
      schema:
        type: string
        format: numbers
    protocol:
      in: query
      name: protocol
      description: Filters by protocol.
      schema:
        type: string
        format: alphanumeric
    local_ip:
      in: query
      name: local_ip
      description: Filters by Local IP.
      schema:
        type: string
        format: alphanumeric
    local_port:
      in: query
      name: local_port
      description: Filters by Local Port.
      schema:
        type: string
        format: numbers
    remote_ip:
      in: query
      name: remote_ip
      description: Filters by Remote IP.
      schema:
        type: string
        format: alphanumeric
    tx_queue:
      in: query
      name: tx_queue
      description: Filters by tx_queue.
      schema:
        type: string
        format: numbers
    process_pid:
      in: query
      name: process_pid
      description: Filters by process pid.
      schema:
        type: string
        format: numbers
    process_state:
      in: query
      name: process_status
      description: Filters by process state.
      schema:
        type: string
        format: alphanumeric
    ppid:
      in: query
      name: ppid
      description: Filters by process parent pid.
      schema:
        type: string
        format: numbers
    egroup:
      in: query
      name: egroup
      description: Filters by process egroup.
      schema:
        type: string
        format: alphanumeric
    euser:
      in: query
      name: euser
      description: Filters by process euser.
      schema:
        type: string
        format: alphanumeric
    fgroup:
      in: query
      name: fgroup
      description: Filters by process fgroup.
      schema:
        type: string
        format: alphanumeric
    process_name:
      in: query
      name: process_name
      description: Filters by process name.
      schema:
        type: string
        format: alphanumeric
    nlwp:
      in: query
      name: nlwp
      description: Filters by process nlwp.
      schema:
        type: string
        format: numbers
    pgrp:
      in: query
      name: pgrp
      description: Filters by process pgrp.
      schema:
        type: string
        format: numbers
    priority:
      in: query
      name: priority
      description: Filters by process priority.
      schema:
        type: string
        format: numbers
    rgroup:
      in: query
      name: rgroup
      description: Filters by process rgroup.
      schema:
        type: string
        format: alphanumeric
    ruser:
      in: query
      name: ruser
      description: Filters by process ruser.
      schema:
        type: string
        format: alphanumeric
    sgroup:
      in: query
      name: sgroup
      description: Filters by process sgroup.
      schema:
        type: string
        format: alphanumeric
    suser:
      in: query
      name: suser
      description: Filters by process suser.
      schema:
        type: string
        format: alphanumeric
    iface_name:
      in: query
      name: iface_name
      description: Filters by interface name.
      schema:
        type: string
        format: alphanumeric
    package_version:
      in: query
      name: package_version
      description: Filters by version name.
      schema:
        type: string
        format: alphanumeric

tags:
  - name: active-response
    description: 'Agents Active Response'
  - name: agents
    description: 'Agents management related operations'
  - name: ciscat
    description: 'Retrieve information from CIS-CAT scans.'
  - name: cluster
    description: 'Wazuh cluster and nodes management'
  - name: sca
    description: 'Policy monitoring'
  - name: decoders
    description: 'Wazuh decoders management'
  - name: experimental
    description: 'Not ready for production endpoints. Use with caution'
  - name: lists
    description: 'CDB lists'
  - name: login
    description: 'User authentication'
  - name: manager
    description: 'Wazuh manager information, status and logs'
  - name: rootcheck
    description: 'Detection of rootkit, ports and hidden processes and many other scans.'
  - name: rules
    description: 'Wazuh ruleset management'
  - name: syscheck
    description: 'File integrity monitoring.'
  - name: syscollector
    description: 'Capability to collect interesting information for each agent'

#security:
#  - jwt: []

paths:
  /:
    get:
      summary: 'Root-endpoint info'
      description: 'Returns various basic information about the API'
      operationId: api.controllers.default_controller.default_info
      responses:
        '200':
          description: 'API default info'
          content:
            application/json:
              schema:
                type: object
                properties:
                  data:
                    $ref: '#/components/schemas/BasicInfo'
              example:
                title: "Wazuh API"
                api_version: "v4.0.0"
                revision: 4000
                license_name: "GPL 2.0"
                license_url: "https://github.com/wazuh/wazuh/blob/master/LICENSE"
                hostname: "wazuh"
                timestamp: "2019-04-02T08:08:11+0000"
 
  /active-response/{agent_id}:
    put:
      tags:
        - active-response
      summary: 'Run an AR command in the agent'
      description: 'Runs an Active Response command on a specified agent'
      operationId: api.controllers.active_response_controller.active_response
      parameters:
        - $ref: '#/components/parameters/agent_id'

      requestBody:
        content:
          application/json:
              schema:
                properties:
                  command:
                    description: Command running in the agent. If this value starts by `!`, then it refers to a script name instead of a command name.
                    type: string

                  custom:
                    description: Whether the specified command is a custom command or not.
                    type: boolean
                    default: false

                  arguments:
                    description: Command arguments.
                    type: array
                    items:
                      type: string
                required:
                  - command
      responses:
        '200':
          description: 'Command send to agent'
          content:
            application/json:
              schema:
                $ref: '#/components/schemas/ApiResponse'
              example:
                message: "Command sent."
        default:
          $ref: '#/components/responses/ResponseError'

  /agents:
    delete:
      tags:
      - agents
      summary: Delete agents
      description: |
        Removes agents, using a list of them or a criterion based on the status or time of the last connection. The Wazuh API must be restarted after removing an agent.
      operationId: api.controllers.agents_controller.delete_agents
      parameters:
        - $ref: '#/components/parameters/pretty'
        - $ref: '#/components/parameters/wait_for_complete'
        - $ref: '#/components/parameters/list_agents_ids'
        - $ref: '#/components/parameters/purge'
        - $ref: '#/components/parameters/statusAgentParam'
        - in: query
          name: older_than
          description: |
            Consider only agents which last keep alive is older than the specified time frame. For never connected agents, register date is considered instead of last keep alive. For example, `7d`, `10s` and `10` are valid values. When no time unit is specified, seconds are assumed.
          schema:
            type: string
            format: timeframe
            default: 7d
      responses:
        '200':
          description: Delete agents
          content:
            application/json:
              schema:
                allOf:
                - $ref: '#/components/schemas/ApiResponse'
                - type: object
                  properties:
                    data:
                      $ref: '#/components/schemas/AllItemsAffected'
              example:
                message: All selected agents were removed
                data:
                  affected_agents:
                  - '003'
                  - '005'
                  older_than: 10s
                  total_affected_agents: 2
        default:
          $ref: '#/components/responses/ResponseError'
    get:
      tags:
      - agents
      summary: 'Get all agents'
      description: 'Returns a list with the available agents.'
      operationId: api.controllers.agents_controller.get_all_agents
      parameters:
        - $ref: '#/components/parameters/pretty'
        - $ref: '#/components/parameters/wait_for_complete'
        - $ref: '#/components/parameters/offset'
        - $ref: '#/components/parameters/limit'
        - $ref: '#/components/parameters/select'
        - $ref: '#/components/parameters/sort'
        - $ref: '#/components/parameters/search'
        - $ref: '#/components/parameters/statusAgentParam'
        - $ref: '#/components/parameters/query'
        - $ref: '#/components/parameters/olderThanParam'
        - $ref: '#/components/parameters/os_platform'
        - $ref: '#/components/parameters/os_version'
        - $ref: '#/components/parameters/os_name'
        - $ref: '#/components/parameters/manager_host'
        - $ref: '#/components/parameters/version'
        - $ref: '#/components/parameters/agent_group'
        - $ref: '#/components/parameters/node_name'
        - $ref: '#/components/parameters/name'
        - in: query
          name: ip
          description: Filters by the IP used by the agent to communicate with the manager. If it's not available, it will have the same value as registerIP.
          schema:
            type: string
            format: alphanumeric
        - in: query
          name: registerIp
          description: Filters by the IP used when registering the agent.
          schema:
            type: string
            format: alphanumeric
      responses:
        '200':
          description: 'List of agents or error description'
          content:
            application/json:
              schema:
                allOf:
                - $ref: '#/components/schemas/ApiResponse'
                - type: object
                  properties:
                    data:
                      allOf:
                        - $ref: '#/components/schemas/ListMetadata'
                        - type: object
                          properties:
                            items:
                              type: array
                              items:
                                $ref: '#/components/schemas/Agent'
              example:
                data:
                  totalItems: 7
                  items:
                  - status: Active
                    configSum: ab73af41699f13fdd81903b5f23d8d00
                    group:
                    - default
                    name: agent1
                    mergedSum: f1a9e24e02ba4cc5ea80a9d3feb3bb9a
                    ip: 192.168.185.7
                    registerIP: any
                    manager: manager
                    node_name: node02
                    dateAdd: '2018-10-11T09:38:47Z'
                    version: Wazuh v3.8.0
                    lastKeepAlive: '2018-10-11T13:58:08Z'
                    os:
                      major: '16'
                      name: Ubuntu
                      uname: Linux |ubuntu |4.4.0-135-generic |#161-Ubuntu SMP Mon Aug 27 10:45:01
                        UTC 2018 |x86_64
                      platform: ubuntu
                      version: 16.04.5 LTS
                      codename: Xenial Xerus
                      arch: x86_64
                      minor: '04'
                    id: '001'
                  - status: Active
                    name: manager
                    ip: 127.0.0.1
                    registerIP: 127.0.0.1
                    manager: manager
                    node_name: node01
                    dateAdd: '2018-10-11T09:37:23Z'
                    version: Wazuh v3.8.0
                    lastKeepAlive: '9999-12-31T23:59:59Z'
                    os:
                      major: '18'
                      name: Ubuntu
                      uname: Linux |manager |4.15.0-36-generic |#39-Ubuntu SMP Mon Sep 24 16:19:09
                        UTC 2018 |x86_64
                      platform: ubuntu
                      version: 18.04.1 LTS
                      codename: Bionic Beaver
                      arch: x86_64
                      minor: '04'
                    id: '000'
                  - status: Never connected
                    dateAdd: '2018-10-11T13:58:23Z'
                    name: NewHost_2
                    ip: 10.0.10.10
                    registerIP: any
                    id: '123'
                    node_name: unknown
                  - status: Never connected
                    dateAdd: '2018-10-11T13:58:22Z'
                    name: NewHost
                    ip: 10.0.0.9
                    registerIP: 10.0.0.9
                    id: '007'
                    node_name: unknown
                  - status: Never connected
                    dateAdd: '2018-10-11T13:58:10Z'
                    group:
                    - default
                    name: server001
                    ip: 10.0.0.62
                    registerIP: any
                    id: '002'
                    node_name: unknown
        default:
          $ref: '#/components/responses/ResponseError'
    post:
      tags:
      - agents
      summary: 'Add agent'
      description: 'Add a new agent.'
      operationId: api.controllers.agents_controller.add_agent
      parameters:
        - $ref: '#/components/parameters/pretty'
        - $ref: '#/components/parameters/wait_for_complete'

      requestBody:
        content:
          application/json:
              schema:
                properties:
                  name:
                    description: Agent name.
                    type: string
                  ip:
                    description: "If this is not included, the API will get the IP automatically. If you are behind a proxy, you must set the option BehindProxyServer to yes at API configuration. Allowed values: IP, IP/NET, ANY"
                    type: string
                  force_time:
                    description: Remove the old agent with the same IP if disconnected since <force_time> seconds.
                    type: integer
                    minimum: 1
                required:
                - name
      responses:
        '200':
          description: 'Add an agent'
          content:
            application/json:
              schema:
                allOf:
                - $ref: '#/components/schemas/ApiResponse'
                - type: object
                  properties:
                    data:
                      $ref: '#/components/schemas/AgentIdKey'
              example:
                data:
                  id: "007"
                  key: MDA3IE5ld0hvc3QgMTAuMC4wLjkgZTk5MDE2ZTkzMjMyZDBjZDYyMGIyZTZmMTM2ZjMzMDQxMjY3M2E0NGRmOTNmODk1NzFjMGQyYzczY2VlYzRhZQ==
        default:
          $ref: '#/components/responses/ResponseError'

  /agents/{agent_id}:
    delete:
      tags:
        - agents
      summary: 'Removes an agent'
      description: 'Removes an agent.'
      operationId: api.controllers.agents_controller.delete_agent
      parameters:
        - $ref: '#/components/parameters/pretty'
        - $ref: '#/components/parameters/wait_for_complete'
        - $ref: '#/components/parameters/agent_id'
        - $ref: '#/components/parameters/purge'
      responses:
        '200':
          description: 'Delete agent'
          content:
            application/json:
              schema:
                allOf:
                - $ref: '#/components/schemas/ApiResponse'
                - type: object
                  properties:
                    data:
                      $ref: '#/components/schemas/ItemAffected'
              example:
                message: All selected agents were removed
                data:
                  affected_agents:
                  - '008'
        default:
          $ref: '#/components/responses/ResponseError'
    get:
      tags:
        - agents
      summary: 'Get an agent'
      description: 'Returns various information from an agent.'
      operationId: api.controllers.agents_controller.get_agent
      parameters:
        - $ref: '#/components/parameters/pretty'
        - $ref: '#/components/parameters/wait_for_complete'
        - $ref: '#/components/parameters/agent_id'
        - $ref: '#/components/parameters/select'
      responses:
        '200':
          description: 'Get agent'
          content:
            application/json:
              schema:
                allOf:
                - $ref: '#/components/schemas/ApiResponse'
                - type: object
                  properties:
                    data:
                      $ref: '#/components/schemas/Agent'
              example:
                data:
                  configSum: "ab73af41699f13fdd81903b5f23d8d00"
                  dateAdd: '2018-10-11T09:37:23Z'
                  group:
                    - default
                  id: "002"
                  ip: "172.18.0.6"
                  lastKeepAlive: "2019-03-14T11:36:55Z"
                  manager: "9f393e777dfb"
                  mergedSum: "f8d49771911ed9d5c45b03a40babd065"
                  name: "176772c37776"
                  node_name: "worker1"
                  os:
                    arch: "x86_64"
                    codename: "Bionic Beaver"
                    major: "18"
                    minor: "04"
                    name: "Ubuntu"
                    platform: "ubuntu"
                    uname: "Linux |176772c37776 |4.15.0-46-generic |#49~16.04.1-Ubuntu SMP Tue Feb 12 17:45:24 UTC 2019 |x86_64"
                    version: "18.04.2 LTS"
                  registerIP: "172.18.0.6"
                  status: "Active"
                  version: "Wazuh v3.8.2"
        default:
          $ref: '#/components/responses/ResponseError'

  /agents/{agent_id}/config/{component}/{configuration}:
    get:
      tags:
        - agents
      summary: 'Get active configuration'
      description: 'Returns the active configuration the agent is currently using. This can be different from the configuration present in the configuration file, if it has been modified and the agent has not been restarted yet.'
      operationId: api.controllers.agents_controller.get_agent_config
      parameters:
        - $ref: '#/components/parameters/pretty'
        - $ref: '#/components/parameters/wait_for_complete'
        - $ref: '#/components/parameters/agent_id'
        - $ref: '#/components/parameters/component'
        - $ref: '#/components/parameters/configuration'
      responses:
        '200':
          description: 'Get agent configuration'
          content:
            application/json:
              schema:
                allOf:
                - $ref: '#/components/schemas/ApiResponse'
                - type: object
                  properties:
                    data:
                      $ref: '#/components/schemas/AgentConfiguration'
              example:
                data:
                    localfile:
                      - logformat: command
                        command: df -P
                        alias: df -P
                        target:
                          - agent
                        frequency: 360
                      - logformat: full_command
                        command: netstat -tulpn | sed 's/\\([[:alnum:]]\\+\\)\\ \\+[[:digit:]]\\+\\ \\+[[:digit:]]\\+\\ \\+\\(.*\\):\\([[:digit:]]*\\)\\ \\+\\([0-9\\.\\:\\*]\\+\\).\\+\\ \\([[:digit:]]*\\/[[:alnum:]\\-]*\\).*/\\1 \\2 == \\3 == \\4 \\5/' | sort -k 4 -g | sed 's/ == \\(.*\\) ==/:\\1/' | sed 1,2d
                        alias: netstat listening ports
                        target:
                          - agent
                        frequency: 360
                      - logformat: full_command
                        command: last -n 20
                        alias: last -n 20
                        target:
                          - agent
                        frequency: 360
                      - file: /var/ossec/logs/active-responses.log
                        logformat: syslog
                        target:
                          - agent
                      - file: /var/log/auth.log
                        logformat: syslog
                        target:
                          - agent
                      - file: /var/log/syslog
                        logformat: syslog
                        target:
                          - agent
                      - file: /var/log/dpkg.log
                        logformat: syslog
                        target:
                          - agent
                      - file: /var/log/kern.log
                        logformat: syslog
                        target:
                          - agent
        default:
          $ref: '#/components/responses/ResponseError'

  /agents/{agent_id}/group:
    delete:
      tags:
        - agents
      summary: 'Remove all agent groups.'
      description: 'Removes the group of the agent. The agent will automatically revert to the "default" group.'
      operationId: api.controllers.agents_controller.delete_agent_group
      parameters:
        - $ref: '#/components/parameters/pretty'
        - $ref: '#/components/parameters/wait_for_complete'
        - $ref: '#/components/parameters/agent_id'
      responses:
        '200':
          description: 'Remove the group of the agent'
          content:
            application/json:
              schema:
                $ref: '#/components/schemas/ApiResponse'
              example:
                message: "Group unset for agent '004'."
        default:
          $ref: '#/components/responses/ResponseError'

  /agents/{agent_id}/group/is_sync:
    get:
      tags:
        - agents
      summary: 'Get agent configuration sync status'
      description: 'Returns whether the agent configuration has been synchronized with the agent or not. This can be useful to check after updating a group configuration.'
      operationId: api.controllers.agents_controller.get_sync_agent
      parameters:
        - $ref: '#/components/parameters/pretty'
        - $ref: '#/components/parameters/wait_for_complete'
        - $ref: '#/components/parameters/agent_id'
      responses:
        '200':
          description: 'Get agent sync'
          content:
            application/json:
              schema:
                allOf:
                  - $ref: '#/components/schemas/ApiResponse'
                  - type: object
                    properties:
                      data:
                        properties:
                          syncef:
                            type: boolean
              example:
                data:
                    synced: false
        default:
          $ref: '#/components/responses/ResponseError'

  /agents/{agent_id}/group/{group_id}:
    delete:
      tags:
        - agents
      summary: 'Remove a single group of an agent'
      description: 'Remove the group of the agent but will leave the rest of its group if it belongs to a multigroup.'
      operationId: api.controllers.agents_controller.delete_agent_single_group
      parameters:
        - $ref: '#/components/parameters/pretty'
        - $ref: '#/components/parameters/wait_for_complete'
        - $ref: '#/components/parameters/agent_id'
        - $ref: '#/components/parameters/group_id'
      responses:
        '200':
          description: 'Remove the group of the agent'
          content:
            application/json:
              schema:
                $ref: '#/components/schemas/ApiResponse'
              example:
                message: "Group 'dmz' unset for agent '004'."
        default:
          $ref: '#/components/responses/ResponseError'

    put:
      tags:
        - agents
      summary: 'Add agent group'
      description: 'Adds an agent to the specified group.'
      operationId: api.controllers.agents_controller.put_agent_single_group
      parameters:
        - $ref: '#/components/parameters/pretty'
        - $ref: '#/components/parameters/wait_for_complete'
        - $ref: '#/components/parameters/agent_id'
        - $ref: '#/components/parameters/group_id'
        - in: query
          name: force_single_group
          description: Wheter to append new group to current agent's group or replace it.
          schema:
            type: boolean
      responses:
        '200':
          description: 'Add agent to group'
          content:
            application/json:
              schema:
                $ref: '#/components/schemas/ApiResponse'
              example:
                message: "Group '004' already belongs to group 'dmz'."
        default:
          $ref: '#/components/responses/ResponseError'

  /agents/{agent_id}/key:
    get:
      tags:
        - agents
      summary: 'Get agent key'
      description: 'Returns the key of an agent.'
      operationId: api.controllers.agents_controller.get_agent_key
      parameters:
        - $ref: '#/components/parameters/pretty'
        - $ref: '#/components/parameters/wait_for_complete'
        - $ref: '#/components/parameters/agent_id'
      responses:
        '200':
          description: 'Get agent key'
          content:
            application/json:
              schema:
                allOf:
                  - $ref: '#/components/schemas/ApiResponse'
                  - type: object
                    properties:
                      data:
                        type: object
                        properties:
                          key:
                            type: string
                            description: Agent key.
              example:
                data:
                  key: MDA0IG1haW5fZGF0YWJhc2UgMTAuMC4wLjE1IDIzNGM1Y2MzZjhhNzA2OWY2ZGRjN2I0NDc1MWZmNmE1Zjg3MjExMTJiZWJhNmFhMWUyMDIzNWI4MTBjYWNiM2I=
        default:
          $ref: '#/components/responses/ResponseError'

  /agents/{agent_id}/restart:
    put:
      tags:
        - agents
      summary: 'Restart an agent'
      description: 'Restarts the specified agent.'
      operationId: api.controllers.agents_controller.put_restart_agent
      parameters:
        - $ref: '#/components/parameters/pretty'
        - $ref: '#/components/parameters/wait_for_complete'
        - $ref: '#/components/parameters/agent_id'
      responses:
        '200':
          description: 'Agent restarted'
          content:
            application/json:
              schema:
                allOf:
                - $ref: '#/components/schemas/ApiResponse'
                - type: object
                  properties:
                    data:
                      $ref: '#/components/schemas/ItemAffected'
                example:
                  message: All selected agents were restarted
                  data:
                    affected_items:
                      - "007"
        default:
          $ref: '#/components/responses/ResponseError'

  /agents/{agent_id}/upgrade:
    put:
      tags:
        - agents
      summary: 'Upgrade agent using online repository'
      description: 'Upgrade the agent using a WPK file from online repository.'
      operationId: api.controllers.agents_controller.put_upgrade_agent
      parameters:
        - $ref: '#/components/parameters/pretty'
        - $ref: '#/components/parameters/wait_for_complete'
        - $ref: '#/components/parameters/agent_id'
        - in: query
          name: wpk_repo
          description: WPK repository.
          schema:
            type: string
            format: path
        - $ref: '#/components/parameters/version'
        - in: query
          name: use_http
          description: Use protocol http. If it's false use https. By default the value is set to false.
          schema:
            type: boolean
            default: false
        - in: query
          name: force
          description: Force upgrade.
          schema:
            type: boolean
            default: false
      responses:
        '200':
          description: 'Agent upgraded'
          content:
            application/json:
              schema:
                $ref: '#/components/schemas/ApiResponse'
              example:
                message: "Upgrade procedure started"
        default:
          $ref: '#/components/responses/ResponseError'

  /agents/{agent_id}/upgrade_custom:
    put:
      tags:
        - agents
      summary: 'Upgrade agent using a custom file'
      description: 'Upgrade the agent using a local WPK file.'
      operationId: api.controllers.agents_controller.put_upgrade_custom_agent
      parameters:
        - $ref: '#/components/parameters/pretty'
        - $ref: '#/components/parameters/wait_for_complete'
        - $ref: '#/components/parameters/agent_id'
        - in: query
          name: file_path
          description: Path to the WPK file. The file must be on a folder on the Wazuh's installation directory (by default, <code>/var/ossec</code>).
          schema:
            type: string
            format: path
        - in: query
          name: installer
          description: Installation script.
          schema:
            type: string
            format: alphanumeric
      responses:
        '200':
          description: 'Agent upgraded'
          content:
            application/json:
              schema:
                $ref: '#/components/schemas/ApiResponse'
              example:
                message: "Installation started"
        default:
          $ref: '#/components/responses/ResponseError'

  /agents/{agent_name}:
    put:
      tags:
        - agents
      summary: 'Add agent (quick method)'
      description: 'Adds a new agent with name `agent_name`. This agent will use `any` as IP.'
      operationId: api.controllers.agents_controller.put_new_agent
      parameters:
        - $ref: '#/components/parameters/pretty'
        - $ref: '#/components/parameters/wait_for_complete'
        - $ref: '#/components/parameters/agent_name'
      responses:
        '200':
          description: 'Agent added'
          content:
            application/json:
              schema:
                allOf:
                - $ref: '#/components/schemas/ApiResponse'
                - type: object
                  properties:
                    data:
                      $ref: '#/components/schemas/AgentIdKey'
              example:
                data:
                  id: "008"
                  key: MDA4IG15TmV3QWdlbnQgYW55IDIyNGVmNmI4NjYyMDk5OTc5NzdiZWJhNDRmZTAyNDI0NjU2ZDM1NjhjNWJiZWI4Njk0M2JkMzdjZjA5YjZlM2M=
        default:
          $ref: '#/components/responses/ResponseError'

  /agents/{agent_id}/upgrade_result:
    get:
      tags:
        - agents
      summary: 'Get upgrade result from agent'
      description: 'Returns the upgrade result after updating an agent.'
      operationId: api.controllers.agents_controller.get_agent_upgrade
      parameters:
        - $ref: '#/components/parameters/pretty'
        - $ref: '#/components/parameters/wait_for_complete'
        - $ref: '#/components/parameters/agent_id'
        - in: query
          name: timeout
          description: Seconds to wait for the agent to respond.
          schema:
            type: integer
            format: int32
      responses:
        '200':
          description: 'Get agent upgrade result'
          content:
            application/json:
              schema:
                $ref: '#/components/schemas/ApiResponse'
              example:
                message: Agent upgraded successfully
        default:
          $ref: '#/components/responses/ResponseError'

  /agents/group/{group_id}:
    delete:
      tags:
        - agents
      summary: 'Remove multiple agents from a specified group.'
      description: 'Remove multiple agents from a specified group.'
      operationId: api.controllers.agents_controller.delete_multiple_agent_group
      parameters:
        - $ref: '#/components/parameters/pretty'
        - $ref: '#/components/parameters/wait_for_complete'
        - $ref: '#/components/parameters/list_agents'
        - $ref: '#/components/parameters/group_id'
      responses:
        '200':
          description: 'Remove the group of multiple agents'
          content:
            application/json:
              schema:
                allOf:
                - $ref: '#/components/schemas/ApiResponse'
                - type: object
                  properties:
                    data:
                      $ref: '#/components/schemas/ItemAffected'
              example:
                message: All selected agents were removed to group dmz
                data:
                  affected_agents:
                  - '001'
                  - '002'
        default:
          $ref: '#/components/responses/ResponseError'

    post:
      tags:
        - agents
      summary: 'Add multiple agents to a group'
      description: 'Adds multiple agents to the specified group.'
      operationId: api.controllers.agents_controller.post_multiple_agent_group
      parameters:
        - $ref: '#/components/parameters/pretty'
        - $ref: '#/components/parameters/wait_for_complete'
        - $ref: '#/components/parameters/group_id'

      requestBody:
        content:
          application/json:
            schema:
              properties:
                ids:
                  description: List of agents ID.
                  type: array
                  items:
                    $ref: '#/components/schemas/AgentID'
      responses:
        '200':
          description: 'Add multiple agents to a group'
          content:
            application/json:
              schema:
                allOf:
                - $ref: '#/components/schemas/ApiResponse'
                - type: object
                  properties:
                    data:
                      $ref: '#/components/schemas/ItemAffected'
              example:
                message: All selected agents assigned to group dmz
                data:
                  affected_agents:
                  - '001'
                  - '002'
        default:
          $ref: '#/components/responses/ResponseError'

  /agents/groups:
    delete:
      tags:
        - agents
      summary: 'Removes a list of groups'
      description: Removes multiple groups.
      operationId: api.controllers.agents_controller.delete_list_group
      parameters:
        - $ref: '#/components/parameters/pretty'
        - $ref: '#/components/parameters/wait_for_complete'
        - $ref: '#/components/parameters/list_groups'
      responses:
        '200':
          description: 'Remove multiple group of multiple agents'
          content:
            application/json:
              schema:
                allOf:
                - $ref: '#/components/schemas/ApiResponse'
                - type: object
                  properties:
                    data:
                      $ref: '#/components/schemas/AgentGroupDeleted'
              example:
                message: All selected groups were removed
                data:
                  affected_groups:
                  - 'webserver'
                  - 'dataserver'
                  affected_agents:
                  - '002'
                  - '005'
                  - '003'
        default:
          $ref: '#/components/responses/ResponseError'

    get:
      tags:
        - agents
      summary: 'Get all groups'
      description: 'Returns a list containing basic information about each agent group such as number of agents belonging to the group and the checksums of the configuration and shared files.'
      operationId: api.controllers.agents_controller.get_list_group
      parameters:
        - $ref: '#/components/parameters/pretty'
        - $ref: '#/components/parameters/wait_for_complete'
        - $ref: '#/components/parameters/offset'
        - $ref: '#/components/parameters/limit'
        - $ref: '#/components/parameters/sort'
        - $ref: '#/components/parameters/search'
        - $ref: '#/components/parameters/hash'
      responses:
        '200':
          description: 'List all groups'
          content:
            application/json:
              schema:
                allOf:
                - $ref: '#/components/schemas/ApiResponse'
                - type: object
                  properties:
                    data:
                      allOf:
                        - $ref: '#/components/schemas/ListMetadata'
                        - type: object
                          properties:
                            items:
                              type: array
                              items:
                                $ref: '#/components/schemas/AgentGroup'
              example:
                data:
                  item:
                  - count: 2
                    name: default
                    mergedSum: f8d49771911ed9d5c45b03a40babd065
                    configSum: ab73af41699f13fdd81903b5f23d8d00
                  - count: 3
                    name: dmz
                    mergedSum: 220d6c5fc253f251827ee7487341c0fc
                    configSum: cfbae9ecc10eb15f1b4fc736de6758cc
                  - count: 0
                    name: pciserver
                    mergedSum: 220d6c5fc253f251827ee7487341c0fc
                    configSum: ab73af41699f13fdd81903b5f23d8d00
        default:
          $ref: '#/components/responses/ResponseError'

  /agents/groups/{group_id}:
    delete:
      tags:
        - agents
      summary: 'Remove group'
      description: 'Removes the group. Agents that were assigned to the removed group will automatically revert to the "default" group.'
      operationId: api.controllers.agents_controller.delete_group
      parameters:
        - $ref: '#/components/parameters/pretty'
        - $ref: '#/components/parameters/wait_for_complete'
        - $ref: '#/components/parameters/group_id'
      responses:
        '200':
          description: 'Remove a group and revert agents to default group'
          content:
            application/json:
              schema:
                allOf:
                - $ref: '#/components/schemas/ApiResponse'
                - type: object
                  properties:
                    data:
                      $ref: '#/components/schemas/AgentGroupDeleted'
              example:
                message: All selected groups were removed
                data:
                  affected_groups:
                  - 'dmz'
                  affected_agents:
                  - '001'
                  - '002'
        default:
          $ref: '#/components/responses/ResponseError'

    get:
      tags:
        - agents
      summary: 'Get agents in a group'
      description: 'Returns the list of agents that belongs to the specified group.'
      operationId: api.controllers.agents_controller.get_agent_in_group
      parameters:
        - $ref: '#/components/parameters/pretty'
        - $ref: '#/components/parameters/wait_for_complete'
        - $ref: '#/components/parameters/group_id'
        - $ref: '#/components/parameters/offset'
        - $ref: '#/components/parameters/limit'
        - $ref: '#/components/parameters/select'
        - $ref: '#/components/parameters/sort'
        - $ref: '#/components/parameters/search'
        - $ref: '#/components/parameters/statusAgentParam'
        - $ref: '#/components/parameters/query'
      responses:
        '200':
          description: 'List of agents or error description'
          content:
            application/json:
              schema:
                allOf:
                - $ref: '#/components/schemas/ApiResponse'
                - type: object
                  properties:
                    data:
                      allOf:
                        - $ref: '#/components/schemas/ListMetadata'
                        - type: object
                          properties:
                            items:
                              type: array
                              items:
                                $ref: '#/components/schemas/Agent'
              example:
                data:
                  totalItems: 3
                  items:
                  - os:
                      arch: x86_64
                      codename: Bionic Beaver
                      major: '18'
                      minor: '04'
                      name: Ubuntu
                      platform: ubuntu
                      uname: Linux |agent-1 |4.15.0-43-generic |#46-Ubuntu SMP Thu Dec 6 14:45:28 UTC 2018 |x86_64
                      version: 18.04.1 LTS
                    group:
                      - default
                      - dmz
                    lastKeepAlive: '2019-02-19T10:31:09Z'
                    ip: 172.17.0.201
                    manager: manager
                    status: Active
                    version: Wazuh v3.8.2
                    dateAdd: '2019-02-19T10:25:42Z'
                    name: agent-1
                    configSum: ab73af41699f13fdd81903b5f23d8d00
                    registerIP: 172.17.0.201
                    node_name: node01
                    id: '001'
                    mergedSum: f8d49771911ed9d5c45b03a40babd065
                  - group:
                    - default
                    - dmz
                    status: Never connected
                    dateAdd: '2019-02-19T10:30:59Z'
                    name: server001
                    registerIP: 10.0.0.62
                    ip: 10.0.0.62
                    node_name: unknown
                    id: '002'
                  - group:
                    - dmz
                    ip: 10.0.0.15
                    status: Never connected
                    dateAdd: '2019-02-19T10:31:00Z'
                    name: main_database
                    registerIP: 10.0.0.15
                    node_name: unknown
                    id: '004'
        default:
          $ref: '#/components/responses/ResponseError'

    put:
      tags:
        - agents
      summary: 'Create a group'
      description: 'Creates a new group.'
      operationId: api.controllers.agents_controller.put_group
      parameters:
        - $ref: '#/components/parameters/pretty'
        - $ref: '#/components/parameters/wait_for_complete'
        - $ref: '#/components/parameters/group_id'
      responses:
        '200':
          description: 'Add new agent'
          content:
            application/json:
              schema:
                $ref: '#/components/schemas/ApiResponse'
              example:
                message: "Group 'pciserver' created"
        default:
          $ref: '#/components/responses/ResponseError'

  /agents/groups/{group_id}/configuration:
    get:
      tags:
        - agents
      summary: 'Get group configuration'
      description: 'Returns the group configuration defined in the `agent.conf` file.'
      operationId: api.controllers.agents_controller.get_group_config
      parameters:
        - $ref: '#/components/parameters/pretty'
        - $ref: '#/components/parameters/wait_for_complete'
        - $ref: '#/components/parameters/group_id'
        - $ref: '#/components/parameters/offset'
        - $ref: '#/components/parameters/limit'
      responses:
        '200':
          description: 'Get group configuration'
          content:
            application/json:
              schema:
                allOf:
                - $ref: '#/components/schemas/ApiResponse'
                - type: object
                  properties:
                    data:
                      allOf:
                        - $ref: '#/components/schemas/ListMetadata'
                        - type: object
                          properties:
                            items:
                              type: array
                              items:
                                $ref: '#/components/schemas/GroupConfiguration'
              example:
                data:
                  totalItems: 1
                  items:
                  - filters:
                      os: Linux
                  - config:
                      localfile:
                      - location: /var/log/linux.log
                      - log_format: syslog
        default:
          $ref: '#/components/responses/ResponseError'

    post:
      tags:
        - agents
      summary: 'Update group configuration'
      description: Update an specified group's configuration. This API call expects a full valid XML file with the shared configuration tags/syntax.
      operationId: api.controllers.agents_controller.post_group_config
      parameters:
        - $ref: '#/components/parameters/pretty'
        - $ref: '#/components/parameters/wait_for_complete'
        - $ref: '#/components/parameters/group_id'

      requestBody:
        required: true
        content:
          application/xml:
            schema:
              properties:
                tmp_file:
                  description: Updated file
                  type: string

      responses:
        '200':
          description: 'Upload configuration'
          content:
            application/json:
              schema:
                $ref: '#/components/schemas/ApiResponse'
              example:
                message: Agent configuration was updated successfully
        default:
          $ref: '#/components/responses/ResponseError'

  /agents/groups/{group_id}/files:
    get:
      tags:
        - agents
      summary: 'Get group files'
      description: 'Return the files placed under the group directory.'
      operationId: api.controllers.agents_controller.get_group_files
      parameters:
        - $ref: '#/components/parameters/pretty'
        - $ref: '#/components/parameters/wait_for_complete'
        - $ref: '#/components/parameters/group_id'
        - $ref: '#/components/parameters/offset'
        - $ref: '#/components/parameters/limit'
        - $ref: '#/components/parameters/sort'
        - $ref: '#/components/parameters/search'
        - $ref: '#/components/parameters/hash'
      responses:
        '200':
          description: 'Get group files'
          content:
            application/json:
              schema:
                allOf:
                - $ref: '#/components/schemas/ApiResponse'
                - type: object
                  properties:
                    data:
                      allOf:
                        - $ref: '#/components/schemas/ListMetadata'
                        - type: object
                          properties:
                            items:
                              type: array
                              items:
                                properties:
                                  filename:
                                    type: string
                                  hash:
                                    type: string
              example:
                data:
                  totalItems: 24
                  items:
                    - filename: agent.conf
                      hash: ab73af41699f13fdd81903b5f23d8d00
                    - filename: ar.conf
                      hash: 76d8be9b97d8eae4c239e530ee7e71c8
                    - filename: cis_apache2224_rcl.txt
                      hash: 3c2469443a08b01c454ca35558cb9fa6
                    - filename: cis_debian_linux_rcl.txt
                      hash: cc12fdba595817758f308024f61acb71
                    - filename: cis_mysql5-6_community_rcl.txt
                      hash: f5f770160baf596373e4f77f987cc422
                    - filename: cis_mysql5-6_enterprise_rcl.txt
                      hash: de9865c809f1555d537e5a49872eaf4c
                    - filename: cis_rhel5_linux_rcl.txt
                      hash: a3af38b3f81a48332c7bcd9cf8aa6eff
                    - filename: cis_rhel6_linux_rcl.txt
                      hash: bdcfa3ab90b553f8e5c84cfa9fd90289
                    - filename: cis_rhel7_linux_rcl.txt
                      hash: 039e579029e3edcf8241fb391f46b12f
                    - filename: cis_rhel_linux_rcl.txt
                      hash: 569cd8a2cc7527cc75f81f77098de461
                    - filename: cis_sles11_linux_rcl.txt,
                      hash: d86ee36d384930293cbcc83c8fb57c93
                    - filename: cis_sles12_linux_rcl.txt
                      hash: 6f58710fa8eef659dc782a3fa4699e33
                    - filename: cis_win2012r2_domainL1_rcl.txt
                      hash: 8819dfa3523933b113e27a85fc9e568d
                    - filename: cis_win2012r2_domainL2_rcl.txt
                      hash: e8a2c7ab57bc8102b237f061b8f82dce
                    - filename: cis_win2012r2_memberL1_rcl.txt
                      hash: 38c88156d03af9372efd620e6e57d473
                    - filename: cis_win2012r2_memberL2_rcl.txt
                      hash: c4b62b3e01b5f5634a9719eb8a104028
                    - filename: merged.mg
                      hash: f8d49771911ed9d5c45b03a40babd065
                    - filename: rootkit_files.txt
                      hash: e5ddcac443143cef6237d5f9b8d48585
                    - filename:  rootkit_trojans.txt
                      hash: 6bcf7016d3e6b4c7faa62cf265c24dcc
                    - filename: system_audit_rcl.txt
                      hash: be69b84dd5ee73200bb903a46270e18c
                    - filename: system_audit_ssh.txt
                      hash: 407c1f5e103f0cb58249eb7252a84797
                    - filename: win_applications_rcl.txt
                      hash: 0a4ad12c8145aca8a28d31de5c448b48
                    - filename: win_audit_rcl.txt
                      hash: 92d8011facc8b921ece301ea4ce6a616
                    - filename: win_malware_rcl.txt
                      hash: 6a8d3c63a0e77dea35aaed3ee2cca3a1
        default:
          $ref: '#/components/responses/ResponseError'

  /agents/groups/{group_id}/files/{file_name}:
    get:
      tags:
        - agents
      summary: 'Get a file in group'
      description: 'Returns the contents of the specified group file parsed to JSON.'
      operationId: api.controllers.agents_controller.get_group_file
      parameters:
        - $ref: '#/components/parameters/pretty'
        - $ref: '#/components/parameters/wait_for_complete'
        - $ref: '#/components/parameters/group_id'
        - $ref: '#/components/parameters/file_name'
        - $ref: '#/components/parameters/type'
        - $ref: '#/components/parameters/format'
      responses:
        '200':
          description: 'Get group file'
          content:
            application/json:
              schema:
                allOf:
                - $ref: '#/components/schemas/ApiResponse'
                - type: object
                  properties:
                    data:
                      allOf:
                        - $ref: '#/components/schemas/ListMetadata'
                        - type: object
                          description: "The output format depends on the type of file that has been requested: rootkit file, rootkit trojans or rcl."
              example:
                data:
                  vars:
                  controls:
                    - condition: all required
                      name: CIS - Testing against the CIS Debian Linux Benchmark v1
                      reference: CIS_Debian_Benchmark_v1.0pdf
                      checks:
                        - f:/etc/debian_version
                    - name: "CIS - Debian Linux - 1.4 - Robust partition scheme - /tmp is not on its own partition"
                      condition: "any"
                      reference: "https://benchmarks.cisecurity.org/tools2/linux/CIS_Debian_Benchmark_v1.0.pdf"
                      checks:
                        - "f:/etc/fstab -> !r:/tmp;"
        default:
          $ref: '#/components/responses/ResponseError'

    post:
      tags:
        - agents
      summary: 'Upload file into a group'
      operationId: api.controllers.agents_controller.post_group_file
      parameters:
        - $ref: '#/components/parameters/pretty'
        - $ref: '#/components/parameters/wait_for_complete'
        - $ref: '#/components/parameters/group_id'
        - $ref: '#/components/parameters/file_name'

      requestBody:
        required: true
        content:
          application/xml:
            schema:
              properties:
                tmp_file:
                  description: Updated file
                  type: string

      responses:
        '200':
          description: 'Post group file'
          content:
            application/json:
              schema:
                $ref: '#/components/schemas/ApiResponse'
              example:
                message: Agent configuration was updated successfully
        default:
          $ref: '#/components/responses/ResponseError'

  /agents/insert:
    post:
      tags:
        - agents
      summary: 'Add an agent specifying all its basic properties'
      description: 'Adds an agent specifying its name, ID and IP. If an agent with the same ID already exists, replace it using `force` parameter.'
      operationId: api.controllers.agents_controller.insert_agent
      parameters:
        - $ref: '#/components/parameters/pretty'
        - $ref: '#/components/parameters/wait_for_complete'
      requestBody:
        content:
          application/json:
              schema:
                properties:
                  id:
                    $ref: '#/components/schemas/AgentID'
                  key:
                    type: string
                    maxLength: 64
                    minLength: 64
                    format: wazuh_key
                    description: Key to use when communicating with the manager. The agent must have the same key on its `client.keys` file.
                  name:
                    description: Agent name.
                    type: string
                    format: names
                  ip:
                    description: "If this is not included, the API will get the IP automatically. If you are behind a proxy, you must set the option config.BehindProxyServer to yes at config.js. Allowed values: IP, IP/NET, ANY"
                    type: string
                    format: alphanumeric
                  force_time:
                    description: Remove the old agent with the same IP if disconnected since <force_time> seconds.
                    type: integer
                    format: int32
                required:
                  - name
              example:
                name: NewHost_2
                ip: 10.0.10.10
                id: 123
                key: 1abcdefghijklmnopqrstuvwxyzabcdefghijklmnopqrstuvwxyzabcdefghi64
      responses:
        '200':
          description: 'Get group file'
          content:
            application/json:
              schema:
                allOf:
                - $ref: '#/components/schemas/ApiResponse'
                - type: object
                  properties:
                    data:
                      $ref: '#/components/schemas/AgentIdKey'
              example:
                data:
                  id: 123
                  key: MTIzIE5ld0hvc3RfMiAxMC4wLjEwLjEwIDFhYmNkZWZnaGlqa2xtbm9wcXJzdHV2d3h5emFiY2RlZmdoaWprbG1ub3BxcnN0dXZ3eHl6YWJjZGVmZ2hpNjQ=
        default:
          $ref: '#/components/responses/ResponseError'

  /agents/name/{agent_name}:
    get:
      tags:
        - agents
      summary: 'Get an agent by its name'
      description: 'Returns various information from an agent called :agent_name.'
      operationId: api.controllers.agents_controller.get_agent_by_name
      parameters:
        - $ref: '#/components/parameters/pretty'
        - $ref: '#/components/parameters/wait_for_complete'
        - $ref: '#/components/parameters/agent_name'
        - $ref: '#/components/parameters/select'
      responses:
        '200':
          description: 'Get agent'
          content:
            application/json:
              schema:
                allOf:
                - $ref: '#/components/schemas/ApiResponse'
                - type: object
                  properties:
                    data:
                      $ref: '#/components/schemas/Agent'
              example:
                data:
                  ip: 10.0.0.9
                  status: Never connected
                  dateAdd: "2019-02-19T10:31:12Z"
                  name: NewHost
                  registerIP: 10.0.0.9
                  node_name: unknown
                  id: "007"
        default:
          $ref: '#/components/responses/ResponseError'

  /agents/no_group:
    get:
      tags:
        - agents
      summary: 'Get agents without group'
      description: 'Returns a list with the available agents without group.'
      operationId: api.controllers.agents_controller.get_agent_no_group
      parameters:
        - $ref: '#/components/parameters/pretty'
        - $ref: '#/components/parameters/wait_for_complete'
        - $ref: '#/components/parameters/offset'
        - $ref: '#/components/parameters/limit'
        - $ref: '#/components/parameters/select'
        - $ref: '#/components/parameters/sort'
        - $ref: '#/components/parameters/search'
        - $ref: '#/components/parameters/query'
      responses:
        '200':
          description: 'Get agents without group'
          content:
            application/json:
              schema:
                allOf:
                - $ref: '#/components/schemas/ApiResponse'
                - type: object
                  properties:
                    data:
                      allOf:
                        - $ref: '#/components/schemas/ListMetadata'
                        - type: object
                          properties:
                            items:
                              type: array
                              items:
                                $ref: '#/components/schemas/Agent'
              example:
                data:
                  totalItems: 3
                  items:
                    - ip: 10.0.0.20
                      status: Never connected
                      dateAdd: "2019-02-19T10:31:00Z"
                      name: server002
                      registerIP: 10.0.0.20
                      node_name: unknown
                      id: "006"
                    - ip: 10.0.0.9
                      status: Never connected
                      dateAdd: "2019-02-19T10:31:12Z"
                      name: NewHost
                      registerIP: 10.0.0.9
                      node_name: unknown
                      id: "007"
                    - ip: 10.0.10.10
                      status: Never connected
                      dateAdd: "2019-02-19T10:31:13Z"
                      name: NewHost_2
                      registerIP: 10.0.10.10
                      node_name: unknown
                      id: "123"
        default:
          $ref: '#/components/responses/ResponseError'

  /agents/outdated:
    get:
      tags:
        - agents
      summary: 'Get outdated agents'
      description: 'Returns the list of outdated agents.'
      operationId: api.controllers.agents_controller.get_agent_outdated
      parameters:
        - $ref: '#/components/parameters/pretty'
        - $ref: '#/components/parameters/wait_for_complete'
        - $ref: '#/components/parameters/offset'
        - $ref: '#/components/parameters/limit'
        - $ref: '#/components/parameters/sort'
        - $ref: '#/components/parameters/query'
      responses:
        '200':
          description: 'Get outdated agents'
          content:
            application/json:
              schema:
                allOf:
                - $ref: '#/components/schemas/ApiResponse'
                - type: object
                  properties:
                    data:
                      allOf:
                        - $ref: '#/components/schemas/ListMetadata'
                        - type: object
                          properties:
                            items:
                              type: array
                              items:
                                $ref: '#/components/schemas/AgentSimpleResponse'
              example:
                data:
                  totalItems: 2
                  items:
                    - version: Wazuh v3.0.0
                      id: "003"
                      name: main_database
                    - version: Wazuh v3.0.0
                      id: "004"
                      name: dmz002
        default:
          $ref: '#/components/responses/ResponseError'

  /agents/restart:
    post:
      tags:
      - agents
      summary: 'Restart a list of agents'
      operationId: api.controllers.agents_controller.restart_list_agents
      parameters:
        - $ref: '#/components/parameters/pretty'
        - $ref: '#/components/parameters/wait_for_complete'

      requestBody:
        content:
          application/json:
            schema:
              properties:
                ids:
                  description: Array of agent ID's.
                  type: array
                  items:
                    $ref: '#/components/schemas/AgentID'

      responses:
        '200':
          description: Agents restarted
          content:
            application/json:
              schema:
                allOf:
                - $ref: '#/components/schemas/ApiResponse'
                - type: object
                  properties:
                    data:
                      $ref: '#/components/schemas/ItemAffected'
                example:
                  message: All selected agents were restarted
                  data:
                    affected_agents:
                    - '002'
                    - '004'
        default:
          $ref: '#/components/responses/ResponseError'

    put:
      tags:
      - agents
      summary: 'Restarts all agents'
      operationId: api.controllers.agents_controller.restart_all_agents
      parameters:
        - $ref: '#/components/parameters/pretty'
        - $ref: '#/components/parameters/wait_for_complete'
      responses:
        '200':
          description: Agents restarted
          content:
            application/json:
              schema:
                $ref: '#/components/schemas/ApiResponse'
              example:
                message: "Restarting all agents"
        default:
          $ref: '#/components/responses/ResponseError'

  /agents/stats/distinct:
    get:
      tags:
        - agents
      summary: 'Get distinct fields in agents'
      description: 'Returns all the different combinations that agents have for the selected fields. It also indicates the total number of agents that have each combination.'
      operationId: api.controllers.agents_controller.get_agent_fields
      parameters:
        - $ref: '#/components/parameters/pretty'
        - $ref: '#/components/parameters/wait_for_complete'
        - $ref: '#/components/parameters/offset'
        - $ref: '#/components/parameters/limit'
        - $ref: '#/components/parameters/sort'
        - $ref: '#/components/parameters/search'
        - $ref: '#/components/parameters/fields'
        - $ref: '#/components/parameters/select'
        - $ref: '#/components/parameters/query'
      responses:
        '200':
          description: 'Get fields in agents'
          content:
            application/json:
              schema:
                allOf:
                - $ref: '#/components/schemas/ApiResponse'
                - type: object
                  properties:
                    data:
                      allOf:
                        - $ref: '#/components/schemas/ListMetadata'
                        - type: object
                          properties:
                            items:
                              type: array
                              items:
                                properties:
                                  os:
                                    properties:
                                      platform:
                                        type: string
                                        nullable: true
                                      version:
                                        type: string
                                        nullable: true
                                      name:
                                        type: string
                                        nullable: true
                                  count:
                                    type: integer
              example:
                data:
                  totalItems: 7
                  items:
                    - os:
                        platform: ubuntu
                      count: 2
                    - count: 5
        default:
          $ref: '#/components/responses/ResponseError'

  /agents/summary:
    get:
      tags:
        - agents
      summary: 'Get agents summary'
      description: 'Returns a summary of the available agents.'
      operationId: api.controllers.agents_controller.get_agent_summary
      parameters:
        - $ref: '#/components/parameters/pretty'
        - $ref: '#/components/parameters/wait_for_complete'
      responses:
        '200':
          description: 'Get summary of agents'
          content:
            application/json:
              schema:
                allOf:
                - $ref: '#/components/schemas/ApiResponse'
                - type: object
                  properties:
                    data:
                      properties:
                        Total:
                          type: integer
                        Active:
                          type: integer
                        Disconnected:
                          type: integer
                        Never connected:
                          type: integer
                        Pending:
                          type: integer
              example:
                data:
                  Total: 7
                  Active: 2
                  Disconnected: 0
                  Never connected: 5
                  Pending: 0
        default:
          $ref: '#/components/responses/ResponseError'

  /agents/summary/os:
    get:
      tags:
        - agents
      summary: 'Get OS summary'
      description: 'Returns a summary of the OS.'
      operationId: api.controllers.agents_controller.get_agent_summary_os
      parameters:
        - $ref: '#/components/parameters/pretty'
        - $ref: '#/components/parameters/wait_for_complete'
        - $ref: '#/components/parameters/offset'
        - $ref: '#/components/parameters/limit'
        - $ref: '#/components/parameters/sort'
        - $ref: '#/components/parameters/search'
        - $ref: '#/components/parameters/query'
      responses:
        '200':
          description: 'Get summary of agents OS'
          content:
            application/json:
              schema:
                allOf:
                - $ref: '#/components/schemas/ApiResponse'
                - type: object
                  properties:
                    data:
                      allOf:
                        - $ref: '#/components/schemas/ListMetadata'
                        - type: object
                          properties:
                            items:
                              description: List of Operating system platforms.
                              type: array
                              items:
                                type: string
              example:
                data:
                  totalItems: 1
                  items:
                    - ubuntu
        default:
          $ref: '#/components/responses/ResponseError'

  /ciscat/{agent_id}/results:
    get:
      tags:
      - ciscat
      summary: 'Get CIS-CAT results from an agent'
      description: "Returns the agent's ciscat results info."
      operationId: api.controllers.ciscat_controller.get_agents_cistat_results
      parameters:
        - $ref: '#/components/parameters/pretty'
        - $ref: '#/components/parameters/wait_for_complete'
        - $ref: '#/components/parameters/agent_id'
        - $ref: '#/components/parameters/offset'
        - $ref: '#/components/parameters/limit'
        - $ref: '#/components/parameters/sort'
        - $ref: '#/components/parameters/search'
        - $ref: '#/components/parameters/select'
        - $ref: '#/components/parameters/benchmark'
        - $ref: '#/components/parameters/profile'
        - $ref: '#/components/parameters/pass'
        - $ref: '#/components/parameters/fail'
        - $ref: '#/components/parameters/error'
        - $ref: '#/components/parameters/notchecked'
        - $ref: '#/components/parameters/unknown'
        - $ref: '#/components/parameters/score'

      responses:
        '200':
          description: 'List of agents or error description'
          content:
            application/json:
              schema:
                allOf:
                - $ref: '#/components/schemas/ApiResponse'
                - type: object
                  properties:
                    data:
                      allOf:
                        - $ref: '#/components/schemas/ListMetadata'
                        - type: object
                          properties:
                            items:
                              type: array
                              items:
                                $ref: '#/components/schemas/CiscatResults'
              example:
                data:
                  totalItems: 2
                  items:
                  - profile: xccdf_org.cisecurity.benchmarks_profile_Level_2_-_Server
                    score: 57
                    error: 0
                    scan:
                      id: 1406741147
                      time: "2018-09-06T07:50:15.632Z"
                    fail: 79
                    benchmark: CIS Ubuntu Linux 16.04 LTS Benchmark
                    pass: 104
                    notchecked: 36
                    unknown: 1
                  - profile: xccdf_org.cisecurity.benchmarks_profile_Level_1_-_Workstation
                    score: 64
                    error: 0
                    scan:
                      id: 1406741147
                      time: "2018-09-06T07:50:52.630Z"
                    fail: 53
                    benchmark: CIS Ubuntu Linux 16.04 LTS Benchmark
                    pass: 96
                    notchecked: 71
                    unknown: 0
        default:
          $ref: '#/components/responses/ResponseError'

  /cluster/node:
    get:
      tags:
      - cluster
      summary: Get information about the local node.
      description: Returns basic information about the cluster node receiving the request.
      operationId: api.controllers.cluster_controller.get_cluster_node
      parameters:
        - $ref: '#/components/parameters/pretty'
        - $ref: '#/components/parameters/wait_for_complete'
      responses:
        '200':
          description: 'Node basic information'
          content:
            application/json:
              schema:
                allOf:
                - $ref: '#/components/schemas/ApiResponse'
                - type: object
                  properties:
                    data:
                      properties:
                        node:
                          description: Node name.
                          type: string
                        cluster:
                          description: Cluster name the node belongs to.
                          type: string
                        type:
                          description: Node type.
                          type: string
              example:
                data:
                  node: "node02"
                  cluster: "wazuh"
                  type: "worker"
        default:
          $ref: '#/components/responses/ResponseError'

  /cluster/nodes:
    get:
      tags:
      - cluster
      summary: Get information about all nodes in the cluster.
      description: Returns a list containing all connected nodes in the cluster.
      operationId: api.controllers.cluster_controller.get_cluster_nodes
      parameters:
        - $ref: '#/components/parameters/pretty'
        - $ref: '#/components/parameters/wait_for_complete'
        - $ref: '#/components/parameters/offset'
        - $ref: '#/components/parameters/limit'
        - $ref: '#/components/parameters/sort'
        - $ref: '#/components/parameters/search'
        - $ref: '#/components/parameters/select'
        - $ref: '#/components/parameters/node_type'
      responses:
        '200':
          description: 'List of connected nodes'
          content:
            application/json:
              schema:
                allOf:
                - $ref: '#/components/schemas/ApiResponse'
                - type: object
                  properties:
                    data:
                      allOf:
                        - $ref: '#/components/schemas/ListMetadata'
                        - type: object
                          properties:
                            items:
                              type: array
                              items:
                                $ref: '#/components/schemas/ClusterNode'
              example:
                data:
                  totalItems: 2
                  items:
                    - name: "node02"
                      type: "worker"
                      version: "3.9.0"
                      ip: "172.17.0.101"
                    - name: "node01"
                      type: "master"
                      version: "3.9.0"
                      ip: "172.17.0.100"
        default:
          $ref: '#/components/responses/ResponseError'

  /cluster/nodes/{node_id}:
    get:
      tags:
      - cluster
      summary: Get information about a specified node.
      description: Returns information about a specified node in the cluster.
      operationId: api.controllers.cluster_controller.get_cluster_node_info
      parameters:
        - $ref: '#/components/parameters/pretty'
        - $ref: '#/components/parameters/wait_for_complete'
        - $ref: '#/components/parameters/select'
        - $ref: '#/components/parameters/node_id'
      responses:
        '200':
          description: 'Node information'
          content:
            application/json:
              schema:
                allOf:
                - $ref: '#/components/schemas/ApiResponse'
                - type: object
                  properties:
                    data:
                      $ref: '#/components/schemas/ClusterNode'
              example:
                data:
                  name: "node02"
                  type: "worker"
                  version: "3.9.0"
                  ip: "172.17.0.101"
        default:
          $ref: '#/components/responses/ResponseError'

  /cluster/healthcheck:
    get:
      tags:
      - cluster
      summary: Show cluster healthcheck
      description: Returns cluster healthcheck information such as last keep alive, last synchronization time and number of agents reporting on each node.
      operationId: api.controllers.cluster_controller.get_healthcheck
      parameters:
        - $ref: '#/components/parameters/pretty'
        - $ref: '#/components/parameters/wait_for_complete'
      responses:
        '200':
          description: Health information
          content:
            application/json:
              schema:
                allOf:
                - $ref: '#/components/schemas/ApiResponse'
                - type: object
                  properties:
                    data:
                      allOf:
                        - $ref: '#/components/schemas/ListMetadata'
                        - type: object
                          properties:
                            items:
                              type: array
                              items:
                                $ref: '#/components/schemas/Healthcheck'
              example:
                data:
                  totalItems: 2
                  items:
                    - name: "node01"
                      info:
                        ip: "172.17.0.100"
                        version: "3.9.0"
                        type: "master"
                        totalActiveAgents: 2
                    - name: "node02"
                      info:
                        ip: "172.17.0.101"
                        version: "3.9.0"
                        type: "worker"
                        totalActiveAgents: 5
                      status:
                        - type: "Agent status"
                          date_start: "2019-01-11T18:52:57.72Z"
                          date_end: "2019-01-11 18:52:57.73"
                          synchronized_files: 4
                          free: true
                        - type: "Extra valid"
                          date_start: "2019-01-11T18:52:57.72Z"
                          date_end: "2019-01-11T18:52:57.73Z"
                          synchronized_files: 4
                          free: true
                        - type: "Integrity"
                          date_start: "2019-01-11T18:52:57.72Z"
                          date_end: "2019-01-11T18:52:57.73Z"
                          synchronized_files:
                            shared: 5
                            missing: 4
                            extra_valid: 0
                            extra: 0
                          free: true
                        - type: "Last keep alive"
                          date_start: "2019-01-11T18:52:57.72Z"
                          date_end: "2019-01-11T18:52:57.73Z"
        default:
          $ref: '#/components/responses/ResponseError'

  /cluster/healthcheck/{node_id}:
    get:
      tags:
      - cluster
      summary: Show a specified node's healthcheck information
      description: Returns cluster healthcheck information of an specified node.
      operationId: api.controllers.cluster_controller.get_healthcheck_node
      parameters:
        - $ref: '#/components/parameters/pretty'
        - $ref: '#/components/parameters/wait_for_complete'
        - $ref: '#/components/parameters/node_id'
      responses:
        '200':
          description: Node health information
          content:
            application/json:
              schema:
                allOf:
                - $ref: '#/components/schemas/ApiResponse'
                - type: object
                  properties:
                    data:
                      $ref: '#/components/schemas/Healthcheck'
              example:
                data:
                  info:
                    ip: "172.17.0.101"
                    version: "3.9.0"
                    type: "worker"
                    totalActiveAgents: 5
                  status:
                    - type: "Agent status"
                      date_start: "2019-01-11 18:52:57.72"
                      date_end: "2019-01-11 18:52:57.73"
                      synchronized_files: 4
                      free: true
                    - type: "Extra valid"
                      date_start: "2019-01-11 18:52:57.72"
                      date_end: "2019-01-11 18:52:57.73"
                      synchronized_files: 4
                      free: true
                    - type: "Integrity"
                      date_start: "2019-01-11 18:52:57.72"
                      date_end: "2019-01-11 18:52:57.73"
                      synchronized_files:
                        shared: 5
                        missing: 4
                        extra_valid: 0
                        extra: 0
                      free: true
                    - type: "Last keep alive"
                      date_start: "2019-01-11 18:52:57.72"
                      date_end: "2019-01-11 18:52:57.73"
        default:
          $ref: '#/components/responses/ResponseError'

  /cluster/status:
    get:
      tags:
      - cluster
      summary: Get cluster status
      description: Returns information about the cluster status.
      operationId: api.controllers.cluster_controller.get_status
      parameters:
        - $ref: '#/components/parameters/pretty'
        - $ref: '#/components/parameters/wait_for_complete'
      responses:
        '200':
          description: 'Cluster status'
          content:
            application/json:
              schema:
                allOf:
                - $ref: '#/components/schemas/ApiResponse'
                - type: object
                  properties:
                    data:
                      properties:
                        enabled:
                          description: Whether the cluster is enabled in the Wazuh configuration.
                          type: string
                          enum:
                          - yes
                          - no
                        running:
                          description: Whether the cluster daemon is running.
                          type: string
                          enum:
                          - yes
                          - no
              example:
                data:
                  enabled: yes
                  running: yes
        default:
          $ref: '#/components/responses/ResponseError'

  /cluster/config:
    get:
      tags:
      - cluster
      summary: Get cluster configuration
      description: Returns the current cluster configuration
      operationId: api.controllers.cluster_controller.get_config
      parameters:
        - $ref: '#/components/parameters/pretty'
        - $ref: '#/components/parameters/wait_for_complete'
      responses:
        '200':
          description: Cluster configuration
          content:
            application/json:
              schema:
                allOf:
                - $ref: '#/components/schemas/ApiResponse'
                - type: object
                  properties:
                    data:
                      properties:
                        name:
                          description: Cluster name.
                          type: string
                        node_name:
                          description: Node name.
                          type: string
                        node_type:
                          description: Node type.
                          type: string
                          enum:
                          - master
                          - worker
                        key:
                          description: Cluster key used to encrypt messages.
                          type: string
                        port:
                          description: Port used by the **master** node to communicate with workers.
                          type: integer
                        bind_addr:
                          description: Network interface used by the **master** to listen to incoming connections.
                          type: string
                        nodes:
                          description: List of cluster master nodes. This list is used by **worker** nodes to connect to the master.
                          type: array
                          items:
                            type: string
                        hidden:
                          description: Whether to hide the cluster information in the alerts.
                          type: string
                        disabled:
                          description: Whether the cluster is enabled or not.
                          type: boolean
              example:
                data:
                  name: wazuh
                  node_name: node02
                  node_type: worker
                  key: 9d273b53510fef702b54a92e9cffc82e
                  port: 1516
                  bind_addr: 0.0.0.0
                  nodes:
                    - 172.17.0.100
                  hidden: no
                  disabled: false
        default:
          $ref: '#/components/responses/ResponseError'

  /cluster/{node_id}/status:
    get:
      tags:
      - cluster
      summary: Get a specified node's status
      description: Returns the status of all Wazuh daemons in node node_id
      operationId: api.controllers.cluster_controller.get_status_node
      parameters:
        - $ref: '#/components/parameters/pretty'
        - $ref: '#/components/parameters/wait_for_complete'
        - $ref: '#/components/parameters/node_id'
      responses:
        '200':
          description: 'Node wazuh daemons statuses'
          content:
            application/json:
              schema:
                allOf:
                - $ref: '#/components/schemas/ApiResponse'
                - type: object
                  properties:
                    data:
                      $ref: '#/components/schemas/WazuhDaemonsStatus'
              example:
                data:
                  ossec-agentlessd: stopped
                  ossec-analysisd: running
                  ossec-authd: stopped
                  ossec-csyslogd: stopped
                  ossec-dbd: stopped
                  ossec-monitord: running
                  ossec-execd: running
                  ossec-integratord: stopped
                  ossec-logcollector: running
                  ossec-maild: stopped
                  ossec-remoted: running
                  ossec-reportd: stopped
                  ossec-syscheckd: running
                  wazuh-clusterd: running
                  wazuh-modulesd: running
        default:
          $ref: '#/components/responses/ResponseError'

  /cluster/{node_id}/info:
    get:
      tags:
      - cluster
      summary: Get a specified node's information
      description: Returns basic information about a specified node such as version, compilation date, installation path.
      operationId: api.controllers.cluster_controller.get_info_node
      parameters:
        - $ref: '#/components/parameters/pretty'
        - $ref: '#/components/parameters/wait_for_complete'
        - $ref: '#/components/parameters/node_id'
      responses:
        '200':
          description: 'Node information'
          content:
            application/json:
              schema:
                allOf:
                - $ref: '#/components/schemas/ApiResponse'
                - type: object
                  properties:
                    data:
                      $ref: '#/components/schemas/WazuhInfo'
              example:
                data:
                  path: /var/ossec
                  version: v3.9.0
                  compilation_date: "2019-03-06T11:24:59Z"
                  type: manager
                  max_agents: 14000
                  openssl_support: yes
                  ruleset_version: 3905
                  tz_offset: +0000
                  tz_name: UTC
        default:
          $ref: '#/components/responses/ResponseError'

  /cluster/{node_id}/configuration:
    get:
      tags:
      - cluster
      summary: Get a specified node's configuration
      description: Returns wazuh configuration used in node {node_id}
      operationId: api.controllers.cluster_controller.get_configuration_node
      parameters:
        - $ref: '#/components/parameters/pretty'
        - $ref: '#/components/parameters/wait_for_complete'
        - $ref: '#/components/parameters/node_id'
        - $ref: '#/components/parameters/section'
        - $ref: '#/components/parameters/field'
      responses:
        '200':
          description: 'Node configuration'
          content:
            application/json:
              schema:
                allOf:
                - $ref: '#/components/schemas/ApiResponse'
                - type: object
                  properties:
                    data:
                      $ref: '#/components/schemas/WazuhConfiguration'
              example:
                data:
                  global:
                    jsonout_output: yes
                    alerts_log: yes
                    logall: no
                    logall_json: no
                    email_notification: no
                    smtp_server: smtp.example.wazuh.com
                    email_from: ossecm@example.wazuh.com
                    email_to: recipient@example.wazuh.com
                    email_maxperhour: 12
                    email_log_source: alerts.log
                    queue_size: 131072
                    white_list:
                      - 127.0.0.1
                      - ^localhost.localdomain$
                      - 127.0.0.53
                  alerts:
                    log_alert_level: "3"
                    email_alert_level: "12"
                  cis-cat:
                    disabled: yes
                    timeout: 1800
                    interval: 1d
                    scan-on-start: yes
                    java_path: wodles/java
                    ciscat_path: wodles/ciscat
                  command:
                    - name: disable-account
                      executable: disable-account.sh
                      expect: user
                      timeout_allowed: yes
                    - name: restart-ossec
                      executable: restart-ossec.sh
        default:
          $ref: '#/components/responses/ResponseError'

  /cluster/{node_id}/stats:
    get:
      tags:
      - cluster
      summary: Get a specified node's stats.
      description: Returns Wazuh statistical information in node {node_id} for the current or specified date.
      operationId: api.controllers.cluster_controller.get_stats_node
      parameters:
        - $ref: '#/components/parameters/pretty'
        - $ref: '#/components/parameters/wait_for_complete'
        - $ref: '#/components/parameters/node_id'
        - $ref: '#/components/parameters/date'
      responses:
        '200':
          description: 'Wazuh node stats'
          content:
            application/json:
              schema:
                allOf:
                - $ref: '#/components/schemas/ApiResponse'
                - type: object
                  properties:
                    data:
                      $ref: '#/components/schemas/WazuhStats'
              example:
                data:
                  - hour: 15
                    alerts:
                      - sigid: 5303
                        level: 3
                        times: 1
                      - sigid: 5501
                        level: 3
                        times: 4
                      - sigid: 221
                        level: 0
                        times: 653
                    totalAlerts: 658
                    events: 4387
                    firewall: 0
                  - hour: 16
                    alerts:
                      - sigid: 5521
                        level: 0
                        times: 1
                      - sigid: 530
                        level: 0
                        times: 120
                    totalAlerts: 121
                    events: 4379
                    syscheck: 0
                    firewall: 0
        default:
          $ref: '#/components/responses/ResponseError'

  /cluster/{node_id}/stats/hourly:
    get:
      tags:
      - cluster
      summary: Get a specified node's stats by hour.
      description: Returns Wazuh statistical information in node {node_id} per hour. Each number in the averages field represents the average of alerts per hour.
      operationId: api.controllers.cluster_controller.get_stats_hourly_node
      parameters:
        - $ref: '#/components/parameters/pretty'
        - $ref: '#/components/parameters/wait_for_complete'
        - $ref: '#/components/parameters/node_id'
      responses:
        '200':
          description: 'Wazuh node hourly stats'
          content:
            application/json:
              schema:
                allOf:
                - $ref: '#/components/schemas/ApiResponse'
                - type: object
                  properties:
                    data:
                      $ref: '#/components/schemas/WazuhHourlyStats'
              example:
                data:
                  averages:
                    - 40
                    - 24
                    - 67
                    - 234
                    - 66
                    - 24
                    - 634
                    - 66
                    - 123
                    - 56
                    - 65
                    - 23
                    - 666
                    - 233
                    - 646
                    - 44
                    - 64
                    - 99
                    - 34
                    - 235
                    - 653
                    - 25
                    - 65
                    - 23
                  interactions: 0
        default:
          $ref: '#/components/responses/ResponseError'

  /cluster/{node_id}/stats/weekly:
    get:
      tags:
      - cluster
      summary: Get a specified node's stats by week.
      description: Returns Wazuh statistical information in node {node_id} per week. Each number in the averages field represents the average of alerts per hour for that specific day.
      operationId: api.controllers.cluster_controller.get_stats_weekly_node
      parameters:
        - $ref: '#/components/parameters/pretty'
        - $ref: '#/components/parameters/wait_for_complete'
        - $ref: '#/components/parameters/node_id'
      responses:
        '200':
          description: 'Wazuh node weekly stats'
          content:
            application/json:
              schema:
                allOf:
                - $ref: '#/components/schemas/ApiResponse'
                - type: object
                  properties:
                    data:
                      $ref: '#/components/schemas/WazuhWeeklyStats'
              example:
                data:
                  Sun:
                    averages:
                    - 40
                    - 24
                    - 67
                    - 234
                    - 66
                    - 24
                    - 634
                    - 66
                    - 123
                    - 56
                    - 65
                    - 23
                    - 666
                    - 233
                    - 646
                    - 44
                    - 64
                    - 99
                    - 34
                    - 235
                    - 653
                    - 25
                    - 65
                    - 23
                    interactions: 0
                  Mon:
                    averages:
                    - 40
                    - 24
                    - 67
                    - 234
                    - 66
                    - 24
                    - 634
                    - 66
                    - 123
                    - 56
                    - 65
                    - 23
                    - 666
                    - 233
                    - 646
                    - 44
                    - 64
                    - 99
                    - 34
                    - 235
                    - 653
                    - 25
                    - 65
                    - 23
                    interactions: 0
                  Tue:
                    averages:
                    - 40
                    - 24
                    - 67
                    - 234
                    - 66
                    - 24
                    - 634
                    - 66
                    - 123
                    - 56
                    - 65
                    - 23
                    - 666
                    - 233
                    - 646
                    - 44
                    - 64
                    - 99
                    - 34
                    - 235
                    - 653
                    - 25
                    - 65
                    - 23
                    interactions: 0
                  Wed:
                    averages:
                    - 40
                    - 24
                    - 67
                    - 234
                    - 66
                    - 24
                    - 634
                    - 66
                    - 123
                    - 56
                    - 65
                    - 23
                    - 666
                    - 233
                    - 646
                    - 44
                    - 64
                    - 99
                    - 34
                    - 235
                    - 653
                    - 25
                    - 65
                    - 23
                    interactions: 0
                  Thu:
                    averages:
                    - 40
                    - 24
                    - 67
                    - 234
                    - 66
                    - 24
                    - 634
                    - 66
                    - 123
                    - 56
                    - 65
                    - 23
                    - 666
                    - 233
                    - 646
                    - 44
                    - 64
                    - 99
                    - 34
                    - 235
                    - 653
                    - 25
                    - 65
                    - 23
                    interactions: 0
                  Fri:
                    averages:
                    - 40
                    - 24
                    - 67
                    - 234
                    - 66
                    - 24
                    - 634
                    - 66
                    - 123
                    - 56
                    - 65
                    - 23
                    - 666
                    - 233
                    - 646
                    - 44
                    - 64
                    - 99
                    - 34
                    - 235
                    - 653
                    - 25
                    - 65
                    - 23
                    interactions: 0
                  Sat:
                    averages:
                    - 40
                    - 24
                    - 67
                    - 234
                    - 66
                    - 24
                    - 634
                    - 66
                    - 123
                    - 56
                    - 65
                    - 23
                    - 666
                    - 233
                    - 646
                    - 44
                    - 64
                    - 99
                    - 34
                    - 235
                    - 653
                    - 25
                    - 65
                    - 23
                    interactions: 0
        default:
          $ref: '#/components/responses/ResponseError'

  /cluster/{node_id}/stats/analysisd:
    get:
      tags:
      - cluster
      summary: Get a specified node's analysisd stats.
      description: Returns Wazuh analysisd statistical information in node {node_id}.
      operationId: api.controllers.cluster_controller.get_stats_analysisd_node
      parameters:
        - $ref: '#/components/parameters/pretty'
        - $ref: '#/components/parameters/wait_for_complete'
        - $ref: '#/components/parameters/node_id'
      responses:
        '200':
          description: 'Wazuh node analysisd stats'
          content:
            application/json:
              schema:
                allOf:
                - $ref: '#/components/schemas/ApiResponse'
                - type: object
                  properties:
                    data:
                      $ref: '#/components/schemas/WazuhAnalysisdStats'
              example:
                data:
                  total_events_decoded: 5
                  syscheck_events_decoded: 0
                  syscheck_edps: 0
                  syscollector_events_decoded: 0
                  syscollector_edps: 0
                  rootcheck_events_decoded: 0
                  rootcheck_edps: 0
                  sca_events_decoded: 0
                  sca_edps: 0
                  hostinfo_events_decoded: 0
                  hostinfo_edps: 0
                  winevt_events_decoded: 0
                  winevt_edps: 0
                  other_events_decoded: 5
                  other_events_edps: 1
                  events_processed: 5
                  events_edps: 1
                  events_received: 5
                  events_dropped: 0
                  alerts_written: 0
                  firewall_written: 0
                  fts_written: 0
                  syscheck_queue_usage: 0
                  syscheck_queue_size: 16384
                  syscollector_queue_usage: 0
                  syscollector_queue_size: 16384
                  rootcheck_queue_usage: 0
                  rootcheck_queue_size: 16384
                  sca_queue_usage: 0
                  sca_queue_size: 16384
                  hostinfo_queue_usage: 0
                  hostinfo_queue_size: 16384
                  winevt_queue_usage: 0
                  winevt_queue_size: 16384
                  event_queue_usage: 0
                  event_queue_size: 16384
                  rule_matching_queue_usage: 0
                  rule_matching_queue_size: 16384
                  alerts_queue_usage: 0
                  alerts_queue_size: 16384
                  firewall_queue_usage: 0
                  firewall_queue_size: 16384
                  statistical_queue_usage: 0
                  statistical_queue_size: 16384
                  archives_queue_usage: 0
                  archives_queue_size: 16384
        default:
          $ref: '#/components/responses/ResponseError'

  /cluster/{node_id}/stats/remoted:
    get:
      tags:
      - cluster
      summary: Get a specified node's remoted stats.
      description: Returns Wazuh remoted statistical information in node {node_id}.
      operationId: api.controllers.cluster_controller.get_stats_remoted_node
      parameters:
        - $ref: '#/components/parameters/pretty'
        - $ref: '#/components/parameters/wait_for_complete'
        - $ref: '#/components/parameters/node_id'
      responses:
        '200':
          description: 'Wazuh node remoted stats'
          content:
            application/json:
              schema:
                allOf:
                - $ref: '#/components/schemas/ApiResponse'
                - type: object
                  properties:
                    data:
                      $ref: '#/components/schemas/WazuhRemotedStats'
              example:
                data:
                  queue_size: 0
                  total_queue_size: 131072
                  tcp_sessions: 0
                  evt_count: 0
                  ctrl_msg_count: 0
                  discarded_count: 0
                  msg_sent: 0
                  recv_bytes: 0
        default:
          $ref: '#/components/responses/ResponseError'

  /cluster/{node_id}/logs:
    get:
      tags:
      - cluster
      summary: Get a specified node's wazuh logs.
      description: Returns the last 2000 wazuh log entries in node {node_id}.
      operationId: api.controllers.cluster_controller.get_log_node
      parameters:
        - $ref: '#/components/parameters/pretty'
        - $ref: '#/components/parameters/wait_for_complete'
        - $ref: '#/components/parameters/node_id'
        - $ref: '#/components/parameters/offset'
        - $ref: '#/components/parameters/limit'
        - $ref: '#/components/parameters/sort'
        - $ref: '#/components/parameters/search'
        - $ref: '#/components/parameters/category'
        - $ref: '#/components/parameters/type_log'
      responses:
        '200':
          description: 'Wazuh node logs'
          content:
            application/json:
              schema:
                allOf:
                - $ref: '#/components/schemas/ApiResponse'
                - type: object
                  properties:
                    data:
                      allOf:
                        - $ref: '#/components/schemas/ListMetadata'
                        - type: object
                          properties:
                            items:
                              type: array
                              items:
                                $ref: '#/components/schemas/WazuhLogs'
              example:
                data:
                  totalItems: 3
                  items:
                    - timestamp: "2019-03-07T11:21:17Z"
                      tag: ossec-syscheckd
                      level: info
                      description: "Syscheck scan frequency: 43200 seconds"
                    - timestamp: "2019-03-07T11:21:17Z"
                      tag: ossec-syscheckd
                      level: info
                      description: Starting syscheck scan.
                    - timestamp: "2019-03-07T11:21:17Z"
                      tag: ossec-rootcheck
                      level: info
                      description: Starting rootcheck scan.
        default:
          $ref: '#/components/responses/ResponseError'

  /cluster/{node_id}/logs/summary:
    get:
      tags:
      - cluster
      summary: Get a summary of a specified node's wazuh logs.
      description: Returns a summary of the last 2000 wazuh log entries in node {node_id}.
      operationId: api.controllers.cluster_controller.get_log_summary_node
      parameters:
        - $ref: '#/components/parameters/pretty'
        - $ref: '#/components/parameters/wait_for_complete'
        - $ref: '#/components/parameters/node_id'
      responses:
        '200':
          description: 'Wazuh node logs summary'
          content:
            application/json:
              schema:
                allOf:
                - $ref: '#/components/schemas/ApiResponse'
                - type: object
                  properties:
                    data:
                      $ref: '#/components/schemas/WazuhLogsSummary'
              example:
                data:
                  wazuh-modulesd:
                    info: 2
                    all: 2
                    critical: 0
                    debug: 0
                    error: 0
                    warning: 0
                  wazuh-db:
                    info: 1
                    all: 4
                    critical: 0
                    debug: 0
                    error: 3
                    warning: 0
                  ossec-rootcheck:
                    info: 8
                    all: 8
                    critical: 0
                    debug: 0
                    error: 0
                    warning: 0
        default:
          $ref: '#/components/responses/ResponseError'

  /cluster/{node_id}/files:
    get:
      tags:
      - cluster
      summary: Get file contents from a specified node in the cluster.
      description: Returns file contents from any file in cluster node {node_id}.
      operationId: api.controllers.cluster_controller.get_files_node
      parameters:
        - $ref: '#/components/parameters/pretty'
        - $ref: '#/components/parameters/wait_for_complete'
        - $ref: '#/components/parameters/node_id'
        - $ref: '#/components/parameters/path'
      responses:
        '200':
          description: 'File contents'
          content:
            application/json:
              schema:
                allOf:
                - $ref: '#/components/schemas/ApiResponse'
                - type: object
                  properties:
                    data:
                      type: object
                      properties:
                        contents:
                          description: File contents.
                          type: string
              example:
                data:
                  contents: "<!-- Local rules -->\n\n<!-- Modify it at your will. -->\n<!-- Copyright (C) 2015-2019, Wazuh Inc. -->\n\n<!-- Example -->\n<group name=\"local,syslog,sshd,\">\n\n  <!--\n  Dec 10 01:02:02 host sshd[1234]: Failed none for root from 1.1.1.1 port 1066 ssh2\n -->\n  <rule id=\"100001\" level=\"5\">\n    <if_sid>5716</if_sid>\n    <srcip>1.1.1.1</srcip>\n    <description>sshd: authentication failed from IP 1.1.1.1.</description>\n    <group>authentication_failed,pci_dss_10.2.4,pci_dss_10.2.5,</group>\n  </rule>\n\n</group>\n"
        default:
          $ref: '#/components/responses/ResponseError'

    post:
      tags:
      - cluster
      summary: Updates file contents in a specified cluster node.
      description: Replaces file contents with the data contained in the API request in a specified cluster node.
      operationId: api.controllers.cluster_controller.post_files_node
      parameters:
        - $ref: '#/components/parameters/pretty'
        - $ref: '#/components/parameters/wait_for_complete'
        - $ref: '#/components/parameters/node_id'
        - $ref: '#/components/parameters/path'
        - $ref: '#/components/parameters/overwrite'
      responses:
        '200':
          description: 'Confirmation message'
          content:
            application/json:
              schema:
                $ref: '#/components/schemas/ApiResponse'
              example:
                message: File updated successfully.
        default:
          $ref: '#/components/responses/ResponseError'

    delete:
      tags:
      - cluster
      summary: Removes a file in a specified cluster node.
      description: Removes a specified file in the node {node-id}.
      operationId: api.controllers.cluster_controller.delete_files_node
      parameters:
        - $ref: '#/components/parameters/pretty'
        - $ref: '#/components/parameters/wait_for_complete'
        - $ref: '#/components/parameters/node_id'
        - $ref: '#/components/parameters/path'
      responses:
        '200':
          description: 'Confirmation message'
          content:
            application/json:
              schema:
                $ref: '#/components/schemas/ApiResponse'
              example:
                message: File was deleted.
        default:
          $ref: '#/components/responses/ResponseError'

  /cluster/restart:
    put:
      tags:
      - cluster
      summary: Restarts all nodes in cluster.
      description: Restarts all nodes in cluster.
      operationId: api.controllers.cluster_controller.put_restart
      parameters:
        - $ref: '#/components/parameters/pretty'
        - $ref: '#/components/parameters/wait_for_complete'
      responses:
        '200':
          description: 'Confirmation message'
          content:
            application/json:
              schema:
                $ref: '#/components/schemas/ApiResponse'
              example:
                message: Restarting cluster.
        default:
          $ref: '#/components/responses/ResponseError'

  /cluster/{node_id}/restart:
    put:
      tags:
      - cluster
      summary: Restarts a specific node in cluster.
      description: Restarts a specific node in cluster.
      operationId: api.controllers.cluster_controller.put_restart_node
      parameters:
        - $ref: '#/components/parameters/pretty'
        - $ref: '#/components/parameters/wait_for_complete'
        - $ref: '#/components/parameters/node_id'
      responses:
        '200':
          description: 'Confirmation message'
          content:
            application/json:
              schema:
                $ref: '#/components/schemas/ApiResponse'
              example:
                message: Restarting manager.
        default:
          $ref: '#/components/responses/ResponseError'

  /cluster/configuration/validation:
    get:
      tags:
      - cluster
      summary: Check Wazuh configuration in all cluster nodes.
      description: Returns wether the Wazuh configuration in all cluster nodes is correct.
      operationId: api.controllers.cluster_controller.get_conf_validation
      parameters:
        - $ref: '#/components/parameters/pretty'
        - $ref: '#/components/parameters/wait_for_complete'
      responses:
        '200':
          description: 'Configuration is OK'

        '400':
          description: 'Error in configuration'
          content:
            application/json:
              schema:
                allOf:
                  - $ref: '#/components/schemas/ApiError'
                  - type: object
                    properties:
                      errors:
                        type: array
                        items:
                          type: string
              example:
                type: "about:blank"
                title: "Bad configuration"
                detail: "Wazuh configuration has not been properly set"
                errors:
                  - "(1230): Invalid element in the configuration: 'hello'."
                  - "(1202): Configuration error at '/var/ossec/etc/ossec.conf'."
        default:
          $ref: '#/components/responses/ResponseError'


  /cluster/{node_id}/configuration/validation:
    get:
      tags:
      - cluster
      summary: Check Wazuh configuration in a cluster node
      description: Returns wether the Wazuh configuration in node {node_id} is correct.
      operationId: api.controllers.cluster_controller.get_conf_validation_node
      parameters:
        - $ref: '#/components/parameters/pretty'
        - $ref: '#/components/parameters/wait_for_complete'
        - $ref: '#/components/parameters/node_id'
      responses:
        '200':
          description: 'Configuration is OK'

        '400':
          description: 'Error in configuration'
          content:
            application/json:
              schema:
                allOf:
                  - $ref: '#/components/schemas/ApiError'
                  - type: object
                    properties:
                      errors:
                        type: array
                        items:
                          type: string
              example:
                type: "about:blank"
                title: "Bad configuration"
                detail: "Wazuh configuration has not been properly set"
                errors:
                  - "(1230): Invalid element in the configuration: 'hello'."
                  - "(1202): Configuration error at '/var/ossec/etc/ossec.conf'."
        default:
          $ref: '#/components/responses/ResponseError'

  /lists:
    get:
      tags:
      - lists
      summary: 'Get all CDB lists'
      description: 'Returns the contents of all CDB lists. Optionally, the result can be filtered by several criteria. See available parameters for more details.'
      operationId: api.controllers.lists_controller.get_lists
      parameters:
        - $ref: '#/components/parameters/pretty'
        - $ref: '#/components/parameters/wait_for_complete'
        - $ref: '#/components/parameters/sort'
        - $ref: '#/components/parameters/search'
        - $ref: '#/components/parameters/offset'
        - $ref: '#/components/parameters/limit'
        - $ref: '#/components/parameters/statusRLDParam'
        - $ref: '#/components/parameters/pathFilter'
      responses:
        '200':
          description: 'Successfully got CDB lists'
          content:
            application/json:
              schema:
                allOf:
                - $ref: '#/components/schemas/ApiResponse'
                - type: object
                  properties:
                    data:
                      allOf:
                        - $ref: '#/components/schemas/ListMetadata'
                        - type: object
                          properties:
                            items:
                              type: array
                              items:
                                $ref: '#/components/schemas/CDBList'
              example:
                data:
                  totalItems: 2
                  items:
                    - path: etc/lists/amazon/aws-eventnames
                      items:
                      - key: AttachLoadBalancers
                        value: Autoscaling
                      - key: TerminateInstanceInAutoScalingGroup
                        value: Autoscaling
                      - key: CreateStack
                        value: Cloudformation
                    - path: etc/lists/audit-keys
                      items:
                      - key: audit-wazuh-w
                        value: write
                      - key: audit-wazuh-a
                        value: attribute
        default:
          $ref: '#/components/responses/ResponseError'


  /lists/files:
    get:
      tags:
      - lists
      summary: 'Get paths from all lists'
      description: 'Returns the path from all lists. Use this method to know all the CDB lists and their location in the filesystem relative to Wazuh installation folder'
      operationId: api.controllers.lists_controller.get_lists_files
      parameters:
        - $ref: '#/components/parameters/pretty'
        - $ref: '#/components/parameters/wait_for_complete'
      responses:
        '200':
          description: 'Successfully got all CDB lists and the files where are defined'
          content:
            application/json:
              schema:
                allOf:
                - $ref: '#/components/schemas/ApiResponse'
                - type: object
                  properties:
                    data:
                      allOf:
                        - $ref: '#/components/schemas/ListMetadata'
                        - type: object
                          properties:
                            items:
                              type: array
                              items:
                                type: object
                                properties:
                                  name:
                                    description: Name of the CDB list file.
                                    type: string
                                  path:
                                    description: Path where the CDB list file is stored. This path is relative to the Wazuh installation path.
                                    type: string
                example:
                  data:
                    totalItems: 2
                    items:
                      - name: security-eventchannel
                        path: etc/lists
                      - name: aws-sources
                        path: etc/lists/amazon
        default:
          $ref: '#/components/responses/ResponseError'

  /manager/status:
    get:
      tags:
      - manager
      summary: Get the Wazuh manager status
      description: Returns the status of all Wazuh daemons
      operationId: api.controllers.manager_controller.get_status
      parameters:
        - $ref: '#/components/parameters/pretty'
        - $ref: '#/components/parameters/wait_for_complete'
      responses:
        '200':
          description: 'Wazuh manager daemons statuses'
          content:
            application/json:
              schema:
                allOf:
                - $ref: '#/components/schemas/ApiResponse'
                - type: object
                  properties:
                    data:
                      $ref: '#/components/schemas/WazuhDaemonsStatus'
              example:
                data:
                  ossec-agentlessd: stopped
                  ossec-analysisd: running
                  ossec-authd: stopped
                  ossec-csyslogd: stopped
                  ossec-dbd: stopped
                  ossec-monitord: running
                  ossec-execd: running
                  ossec-integratord: stopped
                  ossec-logcollector: running
                  ossec-maild: stopped
                  ossec-remoted: running
                  ossec-reportd: stopped
                  ossec-syscheckd: running
                  wazuh-clusterd: running
                  wazuh-modulesd: running
        default:
          $ref: '#/components/responses/ResponseError'

  /manager/info:
    get:
      tags:
      - manager
      summary: Get Wazuh manager information
      description: Returns basic information such as version, compilation date, installation path.
      operationId: api.controllers.manager_controller.get_info
      parameters:
        - $ref: '#/components/parameters/pretty'
        - $ref: '#/components/parameters/wait_for_complete'
      responses:
        '200':
          description: 'Manager information'
          content:
            application/json:
              schema:
                allOf:
                - $ref: '#/components/schemas/ApiResponse'
                - type: object
                  properties:
                    data:
                      $ref: '#/components/schemas/WazuhInfo'
              example:
                data:
                  path: /var/ossec
                  version: v3.9.0
                  compilation_date: "2019-03-06T11:24:59Z"
                  type: manager
                  max_agents: 14000
                  openssl_support: yes
                  ruleset_version: 3905
                  tz_offset: +0000
                  tz_name: UTC
        default:
          $ref: '#/components/responses/ResponseError'

  /manager/configuration:
    get:
      tags:
      - manager
      summary: Get configuration
      description: Returns wazuh configuration used
      operationId: api.controllers.manager_controller.get_configuration
      parameters:
        - $ref: '#/components/parameters/pretty'
        - $ref: '#/components/parameters/wait_for_complete'
        - $ref: '#/components/parameters/section'
        - $ref: '#/components/parameters/field'
      responses:
        '200':
          description: 'Wazuh configuration'
          content:
            application/json:
              schema:
                allOf:
                - $ref: '#/components/schemas/ApiResponse'
                - type: object
                  properties:
                    data:
                      $ref: '#/components/schemas/WazuhConfiguration'
              example:
                data:
                  global:
                    jsonout_output: yes
                    alerts_log: yes
                    logall: no
                    logall_json: no
                    email_notification: no
                    smtp_server: smtp.example.wazuh.com
                    email_from: ossecm@example.wazuh.com
                    email_to: recipient@example.wazuh.com
                    email_maxperhour: 12
                    email_log_source: alerts.log
                    queue_size: 131072
                    white_list:
                      - 127.0.0.1
                      - ^localhost.localdomain$
                      - 127.0.0.53
                  alerts:
                    log_alert_level: "3"
                    email_alert_level: "12"
                  cis-cat:
                    disabled: yes
                    timeout: 1800
                    interval: 1d
                    scan-on-start: yes
                    java_path: wodles/java
                    ciscat_path: wodles/ciscat
                  command:
                    - name: disable-account
                      executable: disable-account.sh
                      expect: user
                      timeout_allowed: yes
                    - name: restart-ossec
                      executable: restart-ossec.sh
        default:
          $ref: '#/components/responses/ResponseError'

  /manager/stats:
    get:
      tags:
      - manager
      summary: Get stats.
      description: Returns Wazuh statistical information for the current or specified date.
      operationId: api.controllers.manager_controller.get_stats
      parameters:
        - $ref: '#/components/parameters/pretty'
        - $ref: '#/components/parameters/wait_for_complete'
        - $ref: '#/components/parameters/date'
      responses:
        '200':
          description: 'Wazuh stats'
          content:
            application/json:
              schema:
                allOf:
                - $ref: '#/components/schemas/ApiResponse'
                - type: object
                  properties:
                    data:
                      $ref: '#/components/schemas/WazuhStats'
              example:
                data:
                  - hour: 15
                    alerts:
                      - sigid: 5303
                        level: 3
                        times: 1
                      - sigid: 5501
                        level: 3
                        times: 4
                      - sigid: 221
                        level: 0
                        times: 653
                    totalAlerts: 658
                    events: 4387
                    firewall: 0
                  - hour: 16
                    alerts:
                      - sigid: 5521
                        level: 0
                        times: 1
                      - sigid: 530
                        level: 0
                        times: 120
                    totalAlerts: 121
                    events: 4379
                    syscheck: 0
                    firewall: 0
        default:
          $ref: '#/components/responses/ResponseError'

  /manager/stats/hourly:
    get:
      tags:
      - manager
      summary: Get stats by hour.
      description: Returns Wazuh statistical information per hour. Each number in the averages field represents the average of alerts per hour.
      operationId: api.controllers.manager_controller.get_stats_hourly
      parameters:
        - $ref: '#/components/parameters/pretty'
        - $ref: '#/components/parameters/wait_for_complete'
      responses:
        '200':
          description: 'Wazuh hourly stats'
          content:
            application/json:
              schema:
                allOf:
                - $ref: '#/components/schemas/ApiResponse'
                - type: object
                  properties:
                    data:
                      $ref: '#/components/schemas/WazuhHourlyStats'
              example:
                data:
                  averages:
                    - 40
                    - 24
                    - 67
                    - 234
                    - 66
                    - 24
                    - 634
                    - 66
                    - 123
                    - 56
                    - 65
                    - 23
                    - 666
                    - 233
                    - 646
                    - 44
                    - 64
                    - 99
                    - 34
                    - 235
                    - 653
                    - 25
                    - 65
                    - 23
                  interactions: 0
        default:
          $ref: '#/components/responses/ResponseError'

  /manager/stats/weekly:
    get:
      tags:
      - manager
      summary: Get stats by week.
      description: Returns Wazuh statistical information per week. Each number in the averages field represents the average of alerts per hour for that specific day.
      operationId: api.controllers.manager_controller.get_stats_weekly
      parameters:
        - $ref: '#/components/parameters/pretty'
        - $ref: '#/components/parameters/wait_for_complete'
      responses:
        '200':
          description: 'Wazuh weekly stats'
          content:
            application/json:
              schema:
                allOf:
                - $ref: '#/components/schemas/ApiResponse'
                - type: object
                  properties:
                    data:
                      $ref: '#/components/schemas/WazuhWeeklyStats'
              example:
                data:
                  Sun:
                    averages:
                    - 40
                    - 24
                    - 67
                    - 234
                    - 66
                    - 24
                    - 634
                    - 66
                    - 123
                    - 56
                    - 65
                    - 23
                    - 666
                    - 233
                    - 646
                    - 44
                    - 64
                    - 99
                    - 34
                    - 235
                    - 653
                    - 25
                    - 65
                    - 23
                    interactions: 0
                  Mon:
                    averages:
                    - 40
                    - 24
                    - 67
                    - 234
                    - 66
                    - 24
                    - 634
                    - 66
                    - 123
                    - 56
                    - 65
                    - 23
                    - 666
                    - 233
                    - 646
                    - 44
                    - 64
                    - 99
                    - 34
                    - 235
                    - 653
                    - 25
                    - 65
                    - 23
                    interactions: 0
                  Tue:
                    averages:
                    - 40
                    - 24
                    - 67
                    - 234
                    - 66
                    - 24
                    - 634
                    - 66
                    - 123
                    - 56
                    - 65
                    - 23
                    - 666
                    - 233
                    - 646
                    - 44
                    - 64
                    - 99
                    - 34
                    - 235
                    - 653
                    - 25
                    - 65
                    - 23
                    interactions: 0
                  Wed:
                    averages:
                    - 40
                    - 24
                    - 67
                    - 234
                    - 66
                    - 24
                    - 634
                    - 66
                    - 123
                    - 56
                    - 65
                    - 23
                    - 666
                    - 233
                    - 646
                    - 44
                    - 64
                    - 99
                    - 34
                    - 235
                    - 653
                    - 25
                    - 65
                    - 23
                    interactions: 0
                  Thu:
                    averages:
                    - 40
                    - 24
                    - 67
                    - 234
                    - 66
                    - 24
                    - 634
                    - 66
                    - 123
                    - 56
                    - 65
                    - 23
                    - 666
                    - 233
                    - 646
                    - 44
                    - 64
                    - 99
                    - 34
                    - 235
                    - 653
                    - 25
                    - 65
                    - 23
                    interactions: 0
                  Fri:
                    averages:
                    - 40
                    - 24
                    - 67
                    - 234
                    - 66
                    - 24
                    - 634
                    - 66
                    - 123
                    - 56
                    - 65
                    - 23
                    - 666
                    - 233
                    - 646
                    - 44
                    - 64
                    - 99
                    - 34
                    - 235
                    - 653
                    - 25
                    - 65
                    - 23
                    interactions: 0
                  Sat:
                    averages:
                    - 40
                    - 24
                    - 67
                    - 234
                    - 66
                    - 24
                    - 634
                    - 66
                    - 123
                    - 56
                    - 65
                    - 23
                    - 666
                    - 233
                    - 646
                    - 44
                    - 64
                    - 99
                    - 34
                    - 235
                    - 653
                    - 25
                    - 65
                    - 23
                    interactions: 0
        default:
          $ref: '#/components/responses/ResponseError'

  /manager/stats/analysisd:
    get:
      tags:
      - manager
      summary: Get a analysisd stats.
      description: Returns Wazuh analysisd statistical information.
      operationId: api.controllers.manager_controller.get_stats_analysisd
      parameters:
        - $ref: '#/components/parameters/pretty'
        - $ref: '#/components/parameters/wait_for_complete'
      responses:
        '200':
          description: 'Wazuh analysisd stats'
          content:
            application/json:
              schema:
                allOf:
                - $ref: '#/components/schemas/ApiResponse'
                - type: object
                  properties:
                    data:
                      $ref: '#/components/schemas/WazuhAnalysisdStats'
              example:
                data:
                  total_events_decoded: 5
                  syscheck_events_decoded: 0
                  syscheck_edps: 0
                  syscollector_events_decoded: 0
                  syscollector_edps: 0
                  rootcheck_events_decoded: 0
                  rootcheck_edps: 0
                  sca_events_decoded: 0
                  sca_edps: 0
                  hostinfo_events_decoded: 0
                  hostinfo_edps: 0
                  winevt_events_decoded: 0
                  winevt_edps: 0
                  other_events_decoded: 5
                  other_events_edps: 1
                  events_processed: 5
                  events_edps: 1
                  events_received: 5
                  events_dropped: 0
                  alerts_written: 0
                  firewall_written: 0
                  fts_written: 0
                  syscheck_queue_usage: 0
                  syscheck_queue_size: 16384
                  syscollector_queue_usage: 0
                  syscollector_queue_size: 16384
                  rootcheck_queue_usage: 0
                  rootcheck_queue_size: 16384
                  sca_queue_usage: 0
                  sca_queue_size: 16384
                  hostinfo_queue_usage: 0
                  hostinfo_queue_size: 16384
                  winevt_queue_usage: 0
                  winevt_queue_size: 16384
                  event_queue_usage: 0
                  event_queue_size: 16384
                  rule_matching_queue_usage: 0
                  rule_matching_queue_size: 16384
                  alerts_queue_usage: 0
                  alerts_queue_size: 16384
                  firewall_queue_usage: 0
                  firewall_queue_size: 16384
                  statistical_queue_usage: 0
                  statistical_queue_size: 16384
                  archives_queue_usage: 0
                  archives_queue_size: 16384
        default:
          $ref: '#/components/responses/ResponseError'

  /manager/stats/remoted:
    get:
      tags:
      - manager
      summary: Get remoted stats.
      description: Returns Wazuh remoted statistical information.
      operationId: api.controllers.manager_controller.get_stats_remoted
      parameters:
        - $ref: '#/components/parameters/pretty'
        - $ref: '#/components/parameters/wait_for_complete'
      responses:
        '200':
          description: 'Wazuh remoted stats'
          content:
            application/json:
              schema:
                allOf:
                - $ref: '#/components/schemas/ApiResponse'
                - type: object
                  properties:
                    data:
                      $ref: '#/components/schemas/WazuhRemotedStats'
              example:
                data:
                  queue_size: 0
                  total_queue_size: 131072
                  tcp_sessions: 0
                  evt_count: 0
                  ctrl_msg_count: 0
                  discarded_count: 0
                  msg_sent: 0
                  recv_bytes: 0
        default:
          $ref: '#/components/responses/ResponseError'

  /manager/logs:
    get:
      tags:
      - manager
      summary: Get the wazuh manager logs.
      description: Returns the last 2000 wazuh log entries.
      operationId: api.controllers.manager_controller.get_log
      parameters:
        - $ref: '#/components/parameters/pretty'
        - $ref: '#/components/parameters/wait_for_complete'
        - $ref: '#/components/parameters/offset'
        - $ref: '#/components/parameters/limit'
        - $ref: '#/components/parameters/sort'
        - $ref: '#/components/parameters/search'
        - $ref: '#/components/parameters/category'
        - $ref: '#/components/parameters/type_log'
      responses:
        '200':
          description: 'Wazuh logs'
          content:
            application/json:
              schema:
                allOf:
                - $ref: '#/components/schemas/ApiResponse'
                - type: object
                  properties:
                    data:
                      allOf:
                        - $ref: '#/components/schemas/ListMetadata'
                        - type: object
                          properties:
                            items:
                              type: array
                              items:
                                $ref: '#/components/schemas/WazuhLogs'
              example:
                data:
                  totalItems: 3
                  items:
                    - timestamp: "2019-03-07 11:21:17"
                      tag: ossec-syscheckd
                      level: info
                      description: "Syscheck scan frequency: 43200 seconds"
                    - timestamp: "2019-03-07 11:21:17"
                      tag: ossec-syscheckd
                      level: info
                      description: Starting syscheck scan.
                    - timestamp: "2019-03-07 11:21:17"
                      tag: ossec-rootcheck
                      level: info
                      description: Starting rootcheck scan.
        default:
          $ref: '#/components/responses/ResponseError'

  /manager/logs/summary:
    get:
      tags:
      - manager
      summary: Get a summary of the wazuh manager logs.
      description: Returns a summary of the last 2000 wazuh log entries.
      operationId: api.controllers.manager_controller.get_log_summary
      parameters:
        - $ref: '#/components/parameters/pretty'
        - $ref: '#/components/parameters/wait_for_complete'
      responses:
        '200':
          description: 'Wazuh logs summary'
          content:
            application/json:
              schema:
                allOf:
                - $ref: '#/components/schemas/ApiResponse'
                - type: object
                  properties:
                    data:
                      $ref: '#/components/schemas/WazuhLogsSummary'
              example:
                data:
                  wazuh-modulesd:
                    info: 2
                    all: 2
                    critical: 0
                    debug: 0
                    error: 0
                    warning: 0
                  wazuh-db:
                    info: 1
                    all: 4
                    critical: 0
                    debug: 0
                    error: 3
                    warning: 0
                  ossec-rootcheck:
                    info: 8
                    all: 8
                    critical: 0
                    debug: 0
                    error: 0
                    warning: 0
        default:
          $ref: '#/components/responses/ResponseError'

  /manager/files:
    get:
      tags:
      - manager
      summary: Get file contents.
      description: Returns file contents from any file.
      operationId: api.controllers.manager_controller.get_files
      parameters:
        - $ref: '#/components/parameters/pretty'
        - $ref: '#/components/parameters/wait_for_complete'
        - $ref: '#/components/parameters/path'
      responses:
        '200':
          description: 'File contents'
          content:
            application/json:
              schema:
                allOf:
                  - $ref: '#/components/schemas/ApiResponse'
                  - type: object
                    properties:
                      data:
                        type: object
                        properties:
                          contents:
                            description: File contents.
                            type: string
              example:
                data:
                  contents: "<!-- Local rules -->\n\n<!-- Modify it at your will. -->\n<!-- Copyright (C) 2015-2019, Wazuh Inc. -->\n\n<!-- Example -->\n<group name=\"local,syslog,sshd,\">\n\n  <!--\n  Dec 10 01:02:02 host sshd[1234]: Failed none for root from 1.1.1.1 port 1066 ssh2\n -->\n  <rule id=\"100001\" level=\"5\">\n    <if_sid>5716</if_sid>\n    <srcip>1.1.1.1</srcip>\n    <description>sshd: authentication failed from IP 1.1.1.1.</description>\n    <group>authentication_failed,pci_dss_10.2.4,pci_dss_10.2.5,</group>\n  </rule>\n\n</group>\n"
        default:
          $ref: '#/components/responses/ResponseError'

    post:
      tags:
      - manager
      summary: Updates file contents.
      description: Replaces file contents with the data contained in the API request.
      operationId: api.controllers.manager_controller.post_files
      parameters:
        - $ref: '#/components/parameters/pretty'
        - $ref: '#/components/parameters/wait_for_complete'
        - $ref: '#/components/parameters/path'
        - $ref: '#/components/parameters/overwrite'
      responses:
        '200':
          description: 'Confirmation message'
          content:
            application/json:
              schema:
                $ref: '#/components/schemas/ApiResponse'
              example:
                message: File updated successfully.
        default:
          $ref: '#/components/responses/ResponseError'

    delete:
      tags:
      - manager
      summary: Removes a file.
      description: Removes a specified file.
      operationId: api.controllers.manager_controller.delete_files
      parameters:
        - $ref: '#/components/parameters/pretty'
        - $ref: '#/components/parameters/wait_for_complete'
        - $ref: '#/components/parameters/path'
      responses:
        '200':
          description: 'Confirmation message'
          content:
            application/json:
              schema:
                $ref: '#/components/schemas/ApiResponse'
              example:
                message: File was deleted.
        default:
          $ref: '#/components/responses/ResponseError'

  /manager/restart:
    put:
      tags:
      - manager
      summary: Restarts the wazuh manager.
      description: Restarts the wazuh manager.
      operationId: api.controllers.manager_controller.put_restart
      parameters:
        - $ref: '#/components/parameters/pretty'
        - $ref: '#/components/parameters/wait_for_complete'
      responses:
        '200':
          description: 'Confirmation message'
          content:
            application/json:
              schema:
                $ref: '#/components/schemas/ApiResponse'
              example:
                message: Restarting manager.
        default:
          $ref: '#/components/responses/ResponseError'

  /manager/configuration/validation:
    get:
      tags:
      - manager
      summary: Check Wazuh configuration.
      description: Returns wether the Wazuh configuration is correct.
      operationId: api.controllers.manager_controller.get_conf_validation
      parameters:
        - $ref: '#/components/parameters/pretty'
        - $ref: '#/components/parameters/wait_for_complete'
      responses:
        '200':
          description: 'Configuration is OK'

        '400':
          description: 'Error in configuration'
          content:
            application/json:
              schema:
                allOf:
                  - $ref: '#/components/schemas/ApiError'
                  - type: object
                    properties:
                      errors:
                        type: array
                        items:
                          type: string
              example:
                type: "about:blank"
                title: "Bad configuration"
                detail: "Wazuh configuration has not been properly set"
                errors:
                  - "(1230): Invalid element in the configuration: 'hello'."
                  - "(1202): Configuration error at '/var/ossec/etc/ossec.conf'."
        default:
          $ref: '#/components/responses/ResponseError'

  /rootcheck:
    put:
      tags:
      - rootcheck
      summary: Run a rootcheck scan in all agents.
      description: Runs syscheck and rootcheck in all agents (Wazuh launches both processes simultaneously).
      operationId: api.controllers.rootcheck_controller.put_rootcheck
      parameters:
        - $ref: '#/components/parameters/pretty'
        - $ref: '#/components/parameters/wait_for_complete'
      responses:
        '200':
          description: Confirmation message
          content:
            application/json:
              schema:
                $ref: '#/components/schemas/ApiResponse'
              example:
                message: "Restarting Syscheck/Rootcheck on all agents"
        default:
          $ref: '#/components/responses/ResponseError'

    delete:
      tags:
      - rootcheck
      summary: Clear rootcheck scan results in all agents.
      description: Clear rootcheck scan results in all agents.
      operationId: api.controllers.rootcheck_controller.delete_rootcheck
      parameters:
        - $ref: '#/components/parameters/pretty'
        - $ref: '#/components/parameters/wait_for_complete'
      responses:
        '200':
          description: Confirmation message
          content:
            application/json:
              schema:
                $ref: '#/components/schemas/ApiResponse'
              example:
                message: "Rootcheck database deleted"
        default:
          $ref: '#/components/responses/ResponseError'

  /rootcheck/{agent_id}:
    get:
      tags:
      - rootcheck
      summary: Get Rootcheck database
      description: Returns rootcheck findings and scan results in the specified agent.
      operationId: api.controllers.rootcheck_controller.get_rootcheck_agent
      parameters:
        - $ref: '#/components/parameters/pretty'
        - $ref: '#/components/parameters/wait_for_complete'
        - $ref: '#/components/parameters/agent_id'
        - $ref: '#/components/parameters/offset'
        - $ref: '#/components/parameters/limit'
        - $ref: '#/components/parameters/sort'
        - $ref: '#/components/parameters/search'
        - $ref: '#/components/parameters/select'
        - $ref: '#/components/parameters/query'
        - $ref: '#/components/parameters/rootcheck_status'
        - $ref: '#/components/parameters/pci'
        - $ref: '#/components/parameters/cis'
      responses:
        '200':
          description: Latest rootcheck scan result
          content:
            application/json:
              schema:
                allOf:
                - $ref: '#/components/schemas/ApiResponse'
                - type: object
                  properties:
                    data:
                      allOf:
                        - $ref: '#/components/schemas/ListMetadata'
                        - type: object
                          properties:
                            items:
                              type: array
                              items:
                                $ref: '#/components/schemas/RootcheckDatabase'
              example:
                data:
                  totalItems: 2
                  items:
                    - status: outstanding
                      readDay: "2019-03-08T09:20:05Z"
                      oldDay: "2019-03-08T09:20:05Z"
                      event: "System Audit: SSH Hardening - 3: Root can log in. File: /etc/ssh/sshd_config. Reference: 3 ."
                    - status: outstanding
                      readDay: "2019-03-08T09:20:05Z"
                      oldDay: "2019-03-08T09:20:05Z"
                      pci: 2.2.4
                      event: "System Audit: SSH Hardening - 4: No Public Key authentication {PCI_DSS: 2.2.4}. File: /etc/ssh/sshd_config. Reference: 4 ."
        default:
          $ref: '#/components/responses/ResponseError'

    put:
      tags:
      - rootcheck
      summary: Run rootcheck scan in an agent.
      description: Runs syscheck and rootcheck scans in a specified agent (Wazuh launches both processes at the same time).
      operationId: api.controllers.rootcheck_controller.put_rootcheck_agent
      parameters:
        - $ref: '#/components/parameters/pretty'
        - $ref: '#/components/parameters/wait_for_complete'
        - $ref: '#/components/parameters/agent_id'
      responses:
        '200':
          description: Confirmation message
          content:
            application/json:
              schema:
                $ref: '#/components/schemas/ApiResponse'
              example:
                message: "Restarting Syscheck/Rootcheck locally"
        default:
          $ref: '#/components/responses/ResponseError'

    delete:
      tags:
      - rootcheck
      summary: Clear rootcheck scan results for a specified agent.
      description: Clear rootcheck scan results for a specified agent.
      operationId: api.controllers.rootcheck_controller.delete_rootcheck_agent
      parameters:
        - $ref: '#/components/parameters/pretty'
        - $ref: '#/components/parameters/wait_for_complete'
        - $ref: '#/components/parameters/agent_id'
      responses:
        '200':
          description: Confirmation message
          content:
            application/json:
              schema:
                $ref: '#/components/schemas/ApiResponse'
              example:
                message: "Rootcheck database deleted"
        default:
          $ref: '#/components/responses/ResponseError'

  /rootcheck/{agent_id}/pci:
    get:
      tags:
      - rootcheck
      summary: Get PCI requirements in the rootcheck database.
      description: Returns a list containing PCI requirements that have been detected by rootcheck scans.
      operationId: api.controllers.rootcheck_controller.get_rootcheck_pci_agent
      parameters:
        - $ref: '#/components/parameters/pretty'
        - $ref: '#/components/parameters/wait_for_complete'
        - $ref: '#/components/parameters/agent_id'
        - $ref: '#/components/parameters/offset'
        - $ref: '#/components/parameters/limit'
        - $ref: '#/components/parameters/sort'
        - $ref: '#/components/parameters/search'
      responses:
        '200':
          description: PCI requirements list.
          content:
            application/json:
              schema:
                allOf:
                - $ref: '#/components/schemas/ApiResponse'
                - type: object
                  properties:
                    data:
                      allOf:
                        - $ref: '#/components/schemas/ListMetadata'
                        - type: object
                          properties:
                            items:
                              type: array
                              items:
                                type: string
              example:
                data:
                  totalItems: 1
                  items:
                  - 2.2.4
        default:
          $ref: '#/components/responses/ResponseError'

  /rootcheck/{agent_id}/cis:
    get:
      tags:
      - rootcheck
      summary: Get CIS requirements in the rootcheck database.
      description: Returns a list containing CIS requirements that have been detected by rootcheck scans.
      operationId: api.controllers.rootcheck_controller.get_rootcheck_cis_agent
      parameters:
        - $ref: '#/components/parameters/pretty'
        - $ref: '#/components/parameters/wait_for_complete'
        - $ref: '#/components/parameters/agent_id'
        - $ref: '#/components/parameters/offset'
        - $ref: '#/components/parameters/limit'
        - $ref: '#/components/parameters/sort'
        - $ref: '#/components/parameters/search'
      responses:
        '200':
          description: CIS requirements list.
          content:
            application/json:
              schema:
                allOf:
                - $ref: '#/components/schemas/ApiResponse'
                - type: object
                  properties:
                    data:
                      allOf:
                        - $ref: '#/components/schemas/ListMetadata'
                        - type: object
                          properties:
                            items:
                              type: array
                              items:
                                type: string
              example:
                data:
                  totalItems: 2
                  items:
                  - "2.3 Debian Linux"
                  - "1.4 Debian Linux"
        default:
          $ref: '#/components/responses/ResponseError'

  /rootcheck/{agent_id}/last_scan:
    get:
      tags:
      - rootcheck
      summary: Get last rootcheck scan dates.
      description: Returns when the last rootcheck scan started and ended. If the scan is still in progress the end date will be unknown.
      operationId: api.controllers.rootcheck_controller.get_last_scan_agent
      parameters:
        - $ref: '#/components/parameters/pretty'
        - $ref: '#/components/parameters/wait_for_complete'
        - $ref: '#/components/parameters/agent_id'
      responses:
        '200':
          description: 'Scan dates'
          content:
            application/json:
              schema:
                allOf:
                - $ref: '#/components/schemas/ApiResponse'
                - type: object
                  properties:
                    data:
                      $ref: '#/components/schemas/LastScan'
              example:
                data:
                  end: "2019-03-08T10:35:21Z"
                  start: "2019-03-08T10:34:56Z"
        default:
          $ref: '#/components/responses/ResponseError'

  /rules:
    get:
      tags:
      - rules
      summary: Get information about all Wazuh rules.
      description: Returns a list containing information about each rule such as file where it's defined, description, rule group, status, etc.
      operationId: api.controllers.rules_controllers.get_rules
      parameters:
        - $ref: '#/components/parameters/pretty'
        - $ref: '#/components/parameters/wait_for_complete'
        - $ref: '#/components/parameters/offset'
        - $ref: '#/components/parameters/limit'
        - $ref: '#/components/parameters/sort'
        - $ref: '#/components/parameters/search'
        - $ref: '#/components/parameters/group'
        - $ref: '#/components/parameters/level'
        - $ref: '#/components/parameters/file'
        - $ref: '#/components/parameters/pathFilter'
        - $ref: '#/components/parameters/statusRLDParam'
        - $ref: '#/components/parameters/pci'
        - $ref: '#/components/parameters/gdpr'
      responses:
        '200':
          description: "Rules"
          content:
            application/json:
              schema:
                allOf:
                - $ref: '#/components/schemas/ApiResponse'
                - type: object
                  properties:
                    data:
                      allOf:
                        - $ref: '#/components/schemas/ListMetadata'
                        - type: object
                          properties:
                            items:
                              type: array
                              items:
                                $ref: '#/components/schemas/Rules'
              example:
                data:
                  totalItems: 2
                  items:
                    - file: 0016-wazuh_rules.xml
                      path: ruleset/rules
                      id: 203
                      level: 9
                      description: Agent event queue is full. Events may be lost.
                      status: enabled
                      groups:
                      - agent_flooding
                      - wazuh
                      pci:
                      -
                      gdpr:
                      - IV_35.7.d
                      details:
                        if_sid: "201"
                        level: "full"
                    - file: 0015-ossec_rules.xml
                      path: ruleset/rules
                      id: 513
                      level: 9
                      description: Windows malware detected.
                      status: enabled
                      groups:
                      - rootcheck
                      - gpg13_4.2
                      - ossec
                      pci:
                      -
                      gdpr:
                      - IV_35.7.d
                      details:
                        if_sid: "510"
                        match: "^Windows Malware"
        default:
          $ref: '#/components/responses/ResponseError'

  /rules/{rule_id}:
    get:
      tags:
      - rules
      summary: Filters rules by ID.
      description: Filters results of /rules endpoint filtering by ID.
      operationId: api.controllers.rules_controllers.get_rules_id
      parameters:
        - $ref: '#/components/parameters/pretty'
        - $ref: '#/components/parameters/wait_for_complete'
        - $ref: '#/components/parameters/rule_id'
        - $ref: '#/components/parameters/offset'
        - $ref: '#/components/parameters/limit'
        - $ref: '#/components/parameters/sort'
        - $ref: '#/components/parameters/search'
      responses:
        '200':
          description: "Rules"
          content:
            application/json:
              schema:
                allOf:
                - $ref: '#/components/schemas/ApiResponse'
                - type: object
                  properties:
                    data:
                      allOf:
                        - $ref: '#/components/schemas/ListMetadata'
                        - type: object
                          properties:
                            items:
                              type: array
                              items:
                                $ref: '#/components/schemas/Rules'
              example:
                data:
                  totalItems: 1
                  items:
                    - file: 0225-mcafee_av_rules.xml
                      path: ruleset/rules
                      id: 7514
                      level: 5
                      description: McAfee Windows AV - EICAR test file detected.
                      status: enabled
                      groups:
                      - mcafee
                      pci:
                      -
                      gdpr:
                      -
                      details:
                        if_sid: "7505"
                        match: contains the EICAR test file
                        options: alert_by_email
        default:
          $ref: '#/components/responses/ResponseError'

  /rules/groups:
    get:
      tags:
      - rules
      summary: Get all rule groups names.
      description: Returns a list containing all rule groups names.
      operationId: api.controllers.rules_controllers.get_rules_groups
      parameters:
        - $ref: '#/components/parameters/pretty'
        - $ref: '#/components/parameters/wait_for_complete'
        - $ref: '#/components/parameters/offset'
        - $ref: '#/components/parameters/limit'
        - $ref: '#/components/parameters/sort'
        - $ref: '#/components/parameters/search'
      responses:
        '200':
          description: 'Rule groups names'
          content:
            application/json:
              schema:
                allOf:
                - $ref: '#/components/schemas/ApiResponse'
                - type: object
                  properties:
                    data:
                      allOf:
                        - $ref: '#/components/schemas/ListMetadata'
                        - type: object
                          properties:
                            items:
                              type: array
                              items:
                                type: string
              example:
                data:
                  totalItems: 4
                  items:
                    - access_control
                    - access_denied
                    - accesslog
                    - account_changed
        default:
          $ref: '#/components/responses/ResponseError'

  /rules/pci:
    get:
      tags:
      - rules
      summary: Get all PCI requirements.
      description: Returns all PCI requirements names defined in the Wazuh ruleset.
      operationId: api.controllers.rules_controllers.get_rules_pci
      parameters:
        - $ref: '#/components/parameters/pretty'
        - $ref: '#/components/parameters/wait_for_complete'
        - $ref: '#/components/parameters/offset'
        - $ref: '#/components/parameters/limit'
        - $ref: '#/components/parameters/sort'
        - $ref: '#/components/parameters/search'
      responses:
        '200':
          description: 'PCI requirements names'
          content:
            application/json:
              schema:
                allOf:
                - $ref: '#/components/schemas/ApiResponse'
                - type: object
                  properties:
                    data:
                      allOf:
                        - $ref: '#/components/schemas/ListMetadata'
                        - type: object
                          properties:
                            items:
                              type: array
                              items:
                                type: string
              example:
                data:
                  totalItems: 4
                  items:
                    - "1.1.1"
                    - "1.3.4"
                    - "1.4"
                    - "10.1"
        default:
          $ref: '#/components/responses/ResponseError'

  /rules/gdpr:
    get:
      tags:
      - rules
      summary: Get all GDPR requirements.
      description: Returns all PCI requirements names defined in the Wazuh ruleset.
      operationId: api.controllers.rules_controllers.get_rules_gdpr
      parameters:
        - $ref: '#/components/parameters/pretty'
        - $ref: '#/components/parameters/wait_for_complete'
        - $ref: '#/components/parameters/offset'
        - $ref: '#/components/parameters/limit'
        - $ref: '#/components/parameters/sort'
        - $ref: '#/components/parameters/search'
      responses:
        '200':
          description: 'PCI requirements names'
          content:
            application/json:
              schema:
                allOf:
                - $ref: '#/components/schemas/ApiResponse'
                - type: object
                  properties:
                    data:
                      allOf:
                        - $ref: '#/components/schemas/ListMetadata'
                        - type: object
                          properties:
                            items:
                              type: array
                              items:
                                type: string
              example:
                data:
                  totalItems: 4
                  items:
                    - "II_5.1.f"
                    - "IV_30.1.g"
                    - "IV_32.2"
                    - "IV_35.7.d"
        default:
          $ref: '#/components/responses/ResponseError'

  /rules/files:
    get:
      tags:
      - rules
      summary: Get all files which defines rules.
      description: Returns a list containing all files used to define rules and their status.
      operationId: api.controllers.rules_controllers.get_rules_files
      parameters:
        - $ref: '#/components/parameters/pretty'
        - $ref: '#/components/parameters/wait_for_complete'
        - $ref: '#/components/parameters/offset'
        - $ref: '#/components/parameters/limit'
        - $ref: '#/components/parameters/sort'
        - $ref: '#/components/parameters/search'
        - $ref: '#/components/parameters/pathFilter'
        - $ref: '#/components/parameters/file'
        - $ref: '#/components/parameters/statusRLDParam'
      responses:
        '200':
          description: 'SCA database elements'
          content:
            application/json:
              schema:
                allOf:
                - $ref: '#/components/schemas/ApiResponse'
                - type: object
                  properties:
                    data:
                      allOf:
                        - $ref: '#/components/schemas/ListMetadata'
                        - type: object
                          properties:
                            items:
                              type: array
                              items:
                                $ref: '#/components/schemas/RulesFiles'
              example:
                data:
                  totalItems: 4
                  items:
                    - file: 0010-rules_config.xml
                      path: ruleset/rules
                      status: enabled
                    - file: 0015-ossec_rules.xml
                      path: ruleset/rules
                      status: enabled
                    - file: 0016-wazuh_rules.xml
                      path: ruleset/rules
                      status: enabled
                    - file: 0020-syslog_rules.xml
                      path: ruleset/rules
                      status: enabled
        default:
          $ref: '#/components/responses/ResponseError'

  /sca/{agent_id}:
    get:
      tags:
      - sca
      summary: 'Get security configuration assessment (SCA) database'
      description: 'Returns the security SCA database of an agent.'
      operationId: api.controllers.sca_controller.get_sca_agent
      parameters:
        - $ref: '#/components/parameters/pretty'
        - $ref: '#/components/parameters/wait_for_complete'
        - $ref: '#/components/parameters/agent_id'
        - $ref: '#/components/parameters/name'
        - $ref: '#/components/parameters/description'
        - $ref: '#/components/parameters/references'
        - $ref: '#/components/parameters/offset'
        - $ref: '#/components/parameters/limit'
        - $ref: '#/components/parameters/sort'
        - $ref: '#/components/parameters/search'
        - $ref: '#/components/parameters/query'
      responses:
        '200':
          description: 'SCA database elements'
          content:
            application/json:
              schema:
                allOf:
                - $ref: '#/components/schemas/ApiResponse'
                - type: object
                  properties:
                    data:
                      allOf:
                        - $ref: '#/components/schemas/ListMetadata'
                        - type: object
                          properties:
                            items:
                              type: array
                              items:
                                $ref: '#/components/schemas/SCADatabase'
              example:
               data:
                totalItems: 2
                items:
                - name: "System audit for SSH hardening"
                  pass: 3
                  score: 33
                  references: "https://www.ssh.com/ssh/"
                  fail: 6
                  description: "Guidance for establishing a secure configuration for SSH service vulnerabilities."
                  policy_id: "system_audit_ssh"
                  end_scan: "2019-03-06T10:12:02Z"
                  start_scan: "2019-03-06T10:12:02Z"
                - name: "CIS benchmark for Debian/Linux"
                  pass: 36
                  score: 87
                  references: "https://www.cisecurity.org/cis-benchmarks/"
                  fail: 5
                  description: "This document provides prescriptive guidance for establishing a secure configuration posture for Debian Linux systems running on x86 and x64 platforms. Many lists are included including filesystem types, services, clients, and network protocols. Not all items in these lists are guaranteed to exist on all distributions and additional similar items may exist which should be considered in addition to those explicitly mentioned."
                  policy_id: "cis_debian"
                  end_scan: "2019-03-06T10:11:53Z"
                  start_scan: "2019-03-06T10:11:53Z"
        default:
          $ref: '#/components/responses/ResponseError'

  /sca/{agent_id}/checks/{policy_id}:
    get:
      tags:
      - sca
      summary: 'Get policy monitoring alerts for a given policy'
      description: 'Returns the policy monitoring alerts for a given policy'
      operationId: api.controllers.sca_controller.get_sca_checks
      parameters:
        - $ref: '#/components/parameters/pretty'
        - $ref: '#/components/parameters/wait_for_complete'
        - $ref: '#/components/parameters/agent_id'
        - $ref: '#/components/parameters/policy_id'
        - $ref: '#/components/parameters/title'
        - $ref: '#/components/parameters/description'
        - $ref: '#/components/parameters/rationale'
        - $ref: '#/components/parameters/remediation'
        - $ref: '#/components/parameters/file'
        - $ref: '#/components/parameters/process'
        - $ref: '#/components/parameters/directory'
        - $ref: '#/components/parameters/registry'
        - $ref: '#/components/parameters/references'
        - $ref: '#/components/parameters/result'
        - $ref: '#/components/parameters/offset'
        - $ref: '#/components/parameters/limit'
        - $ref: '#/components/parameters/sort'
        - $ref: '#/components/parameters/search'
        - $ref: '#/components/parameters/query'
      responses:
        '200':
          description: 'List of SCA Checks for a given policy ID'
          content:
            application/json:
              schema:
                allOf:
                - $ref: '#/components/schemas/ApiResponse'
                - type: object
                  properties:
                    data:
                      allOf:
                        - $ref: '#/components/schemas/ListMetadata'
                        - type: object
                          properties:
                            items:
                              type: array
                              items:
                                $ref: '#/components/schemas/SCAChecks'
              example:
                data:
                  totalItems: 2
                  items:
                  - remediation: "For new installations, during installation create a custom partition setup and specify a separate partition for /var. For systems that were previously installed, create a new partition and configure /etc/fstab as appropriate."
                    rationale: "Since the /var directory may contain world-writable files and directories, there is a risk of resource exhaustion if it is not bound to a separate partition."
                    title: "Ensure separate partition exists for /var"
                    policy_id: cis_debian
                    file: /etc/fstab
                    description: "The /var directory is used by daemons and other system services to temporarily store dynamic data. Some directories created by these processes may be world-writable."
                    id: 5003
                    result: failed
                    references: "https://tldp.org/HOWTO/LVM-HOWTO/"
                    compliance:
                    - key: cis
                      value: "1.1.6"
                    - key: cis_csc
                      value: "5"
                  - remediation: "Run the following commands to remove exim: # apt-get remove exim4; # apt-get purge exim4"
                    rationale: "Unless POP3 and/or IMAP servers are to be provided by this system, it is recommended that the package be removed to reduce the potential attack surface."
                    title: "Ensure IMAP and POP3 server is not enabled (POP3)"
                    policy_id: cis_debian
                    file: /etc/inetd.conf
                    description: exim is an open source IMAP and POP3 server for Linux based systems.
                    id: 5022
                    result: passed
                    compliance:
                    - key: cis
                      value: "2.2.11"
                    - key: cis_csc
                      value: "9"
                    - key: pci_dss
                      value: "2.2.2"
        default:
          $ref: '#/components/responses/ResponseError'

  /syscheck:
    put:
      tags:
      - syscheck
      summary: Run a syscheck scan in all agents.
      description: Runs syscheck and rootcheck in all agents (Wazuh launches both processes simultaneously).
      operationId: api.controllers.syscheck_controller.put_syscheck
      parameters:
        - $ref: '#/components/parameters/pretty'
        - $ref: '#/components/parameters/wait_for_complete'
      responses:
        '200':
          description: Confirmation message
          content:
            application/json:
              schema:
                $ref: '#/components/schemas/ApiResponse'
              example:
                message: "Restarting Syscheck/Rootcheck on all agents"
        default:
          $ref: '#/components/responses/ResponseError'

  /syscheck/{agent_id}:
    get:
      tags:
      - syscheck
      summary: Get File integrity monitoring scan results
      description: Returns FIM findings in the specified agent.
      operationId: api.controllers.syscheck_controller.get_syscheck_agent
      parameters:
        - $ref: '#/components/parameters/pretty'
        - $ref: '#/components/parameters/wait_for_complete'
        - $ref: '#/components/parameters/agent_id'
        - $ref: '#/components/parameters/offset'
        - $ref: '#/components/parameters/limit'
        - $ref: '#/components/parameters/sort'
        - $ref: '#/components/parameters/search'
        - $ref: '#/components/parameters/select'
        - $ref: '#/components/parameters/file'
        - $ref: '#/components/parameters/filetype'
        - $ref: '#/components/parameters/summary'
        - $ref: '#/components/parameters/md5'
        - $ref: '#/components/parameters/sha1'
        - $ref: '#/components/parameters/sha256'
        - $ref: '#/components/parameters/hashfilter'
      responses:
        '200':
          description: Latest syscheck scan result
          content:
            application/json:
              schema:
                allOf:
                - $ref: '#/components/schemas/ApiResponse'
                - type: object
                  properties:
                    data:
                      allOf:
                        - $ref: '#/components/schemas/ListMetadata'
                        - type: object
                          properties:
                            items:
                              type: array
                              items:
                                $ref: '#/components/schemas/SyscheckDatabase'
              example:
                data:
                  totalItems: 2
                  items:
                    - size: 61
                      md5: 8588d49be3999f2daf69c3090682594f
                      inode: 946
                      perm: "100644"
                      gname: root
                      mtime: "2019-01-15T15:49:39Z"
                      sha1: a2219a7fd0a77be7422a02049b8d27805c0250ba
                      date: "2019-03-08T10:35:06Z"
                      uname: root
                      sha256: 303c346ece82ca4f6713ac176164285d0469f326b6f12a787e11f5d702529277
                      gid: 0
                      type: file
                      uid: 0
                      file: /etc/ssl/certs/TeliaSonera_Root_CA_v1.pem
                    - sha1: 016f8bd2ea009451042a856611d5d2967760e833
                      file: /etc/ssh/ssh_config
                      md5: f7bf238a3b0bf155c565454a9f819731
                      inode: 1579
                      uid: "0"
                      date: "2019-03-08T10:35:01Z"
                      perm: 100644
                      type: file
                      gname: root
                      uname: root
                      size: 1580
                      gid: "0"
                      mtime: "2018-11-05T11:51:29Z"
                      sha256: a39fbc57dc2ef8a473f078d1f6a35f725809400df67070b8852e8ed725047df2
        default:
          $ref: '#/components/responses/ResponseError'

    put:
      tags:
      - syscheck
      summary: Run FIM scan in an agent.
      description: Runs syscheck and rootcheck scans in a specified agent (Wazuh launches both processes at the same time).
      operationId: api.controllers.syscheck_controller.put_syscheck_agent
      parameters:
        - $ref: '#/components/parameters/pretty'
        - $ref: '#/components/parameters/wait_for_complete'
        - $ref: '#/components/parameters/agent_id'
      responses:
        '200':
          description: Confirmation message
          content:
            application/json:
              schema:
                $ref: '#/components/schemas/ApiResponse'
              example:
                message: "Restarting Syscheck/Rootcheck locally"
        default:
          $ref: '#/components/responses/ResponseError'

    delete:
      tags:
      - syscheck
      summary: Clear FIM scan results for a specified agent.
      description: Clear file integrity monitoring scan results for a specified agent.
      operationId: api.controllers.syscheck_controller.delete_syscheck_agent
      parameters:
        - $ref: '#/components/parameters/pretty'
        - $ref: '#/components/parameters/wait_for_complete'
        - $ref: '#/components/parameters/agent_id'
      responses:
        '200':
          description: Confirmation message
          content:
            application/json:
              schema:
                $ref: '#/components/schemas/ApiResponse'
              example:
                message: "Syscheck database deleted"
        default:
          $ref: '#/components/responses/ResponseError'

  /syscheck/{agent_id}/last_scan:
    get:
      tags:
      - syscheck
      summary: Get last syscheck scan dates.
      description: Returns when the last syscheck scan started and ended. If the scan is still in progress the end date will be unknown.
      operationId: api.controllers.syscheck_controller.get_last_scan_agent
      parameters:
        - $ref: '#/components/parameters/pretty'
        - $ref: '#/components/parameters/wait_for_complete'
        - $ref: '#/components/parameters/agent_id'
      responses:
        '200':
          description: 'Scan dates'
          content:
            application/json:
              schema:
                allOf:
                - $ref: '#/components/schemas/ApiResponse'
                - type: object
                  properties:
                    data:
                      $ref: '#/components/schemas/LastScan'
              example:
                data:
                  end: "2019-03-08T10:35:21Z"
                  start: "2019-03-08T10:34:56Z"
        default:
          $ref: '#/components/responses/ResponseError'

  /decoders:
    get:
      tags:
        - decoders
      summary: 'Get all decoders'
      description: "Returns information about all decoders included in ossec.conf. This information include decoder's route, decoder's name, decoder's file among others"
      operationId: api.controllers.decoders_controller.get_decoders
      parameters:
        - $ref: '#/components/parameters/pretty'
        - $ref: '#/components/parameters/wait_for_complete'
        - $ref: '#/components/parameters/offset'
        - $ref: '#/components/parameters/limit'
        - $ref: '#/components/parameters/sort'
        - $ref: '#/components/parameters/search'
        - $ref: '#/components/parameters/file'
        - $ref: '#/components/parameters/rulesetPath'
        - $ref: '#/components/parameters/statusRLDParam'

      responses:
        '200':
          description: 'List of decoders included in ossec.conf'
          content:
            application/json:
              schema:
                allOf:
                - $ref: '#/components/schemas/ApiResponse'
                - type: object
                  properties:
                    data:
                      allOf:
                        - $ref: '#/components/schemas/ListMetadata'
                        - type: object
                          properties:
                            items:
                              type: array
                              items:
                                $ref: '#/components/schemas/Decoder'
              example:
                data:
                  totalItems: 571
                  items:
                  - file: 0005-wazuh_decoders.xml
                    name: wazuh
                    position: 0
                    status: enabled
                    details:
                      prematch: "^wazuh: "
                  - file: 0005-wazuh_decoders.xml
                    name: agent-buffer
                    position: 1
                    status: enabled
                    details:
                      parent: wazuh
                      prematch: "^Agent buffer:"
                      regex:
                        - "^ '(\\S+)'."
                      order: level
        default:
          $ref: '#/components/responses/ResponseError'

  /decoders/{decoder_name}:
    get:
      tags:
        - decoders
      summary: 'Get decoders by name'
      description: "Returns information about decoders with a specified name. This information include decoder's route, decoder's name, decoder's file among others"
      operationId: api.controllers.decoders_controller.get_decoders_by_name
      parameters:
        - $ref: '#/components/parameters/pretty'
        - $ref: '#/components/parameters/wait_for_complete'
        - $ref: '#/components/parameters/decoder_name'
        - $ref: '#/components/parameters/offset'
        - $ref: '#/components/parameters/limit'
        - $ref: '#/components/parameters/sort'
        - $ref: '#/components/parameters/search'
      responses:
        '200':
          description: 'List of decoders with a specified selected'
          content:
            application/json:
              schema:
                allOf:
                - $ref: '#/components/schemas/ApiResponse'
                - type: object
                  properties:
                    data:
                      allOf:
                        - $ref: '#/components/schemas/ListMetadata'
                        - type: object
                          properties:
                            items:
                              type: array
                              items:
                                $ref: '#/components/schemas/Decoder'
              example:
                data:
                  totalItems: 3
                  items:
                  - file: 0025-apache_decoders.xml
                    name: apache-errorlog
                    position: 0
                    status: enabled
                    details:
                      program_name: "^apache2|^httpd"
                  - file: 0025-apache_decoders.xml
                    name: apache-errorlog
                    position: 1
                    status: enabled
                    details:
                      prematch: "^[warn] |^[notice] |^[error] "
                  - file: 0025-apache_decoders.xml
                    name: apache-errorlog
                    position: 2
                    status: enabled
                    details:
                      prematch: "^[\\w+ \\w+ \\d+ \\d+:\\d+:\\d+.\\d+ \\d+] [\\S+:warn] |^[\\w+ \\w+ \\d+ \\d+:\\d+:\\d+.\\d+ \\d+] [\\S+:notice] |^[\\w+ \\w+ \\d+ \\d+:\\d+:\\d+.\\d+ \\d+] [\\S*:error] |^[\\w+ \\w+ \\d+ \\d+:\\d+:\\d+.\\d+ \\d+] [\\S+:info] "
        default:
          $ref: '#/components/responses/ResponseError'

  /decoders/files:
    get:
      tags:
        - decoders
      summary: 'Get all decoders files'
      description: "Returns information about all decoders files used in Wazuh. This information include decoder's file, decoder's route and decoder's status among others"
      operationId: api.controllers.decoders_controller.get_decoders_files
      parameters:
        - $ref: '#/components/parameters/pretty'
        - $ref: '#/components/parameters/wait_for_complete'
        - $ref: '#/components/parameters/offset'
        - $ref: '#/components/parameters/limit'
        - $ref: '#/components/parameters/sort'
        - $ref: '#/components/parameters/search'
        - $ref: '#/components/parameters/file'
        - $ref: '#/components/parameters/rulesetPath'
        - $ref: '#/components/parameters/statusRLDParam'
      responses:
        '200':
          description: 'List of decoders files'
          content:
            application/json:
              schema:
                allOf:
                - $ref: '#/components/schemas/ApiResponse'
                - type: object
                  properties:
                    data:
                      allOf:
                        - $ref: '#/components/schemas/ListMetadata'
                        - type: object
                          properties:
                            items:
                              type: array
                              items:
                                $ref: '#/components/schemas/DecoderFile'
              example:
                data:
                  totalItems: 571
                  items:
                  - file: 0185-openldap_decoders.xml
                    status: enabled
                    path: /var/ossec/ruleset/decoders
                  - file: 0220-postfix_decoders.xml
                    status: enabled
                    path: /var/ossec/ruleset/decoders
                  - file: 0400-identity_guard_decoders.xml
                    status: enabled
                    path: /var/ossec/ruleset/decoders
                  - file: 0190-openvpn_decoders.xml
                    status: enabled
                    path: /var/ossec/ruleset/decoders
        default:
          $ref: '#/components/responses/ResponseError'

  /decoders/files/{file}/download:
    get:
      tags:
      - decoders
      summary: Download an specified decoder file.
      description: Download an specified decoder file.
      operationId: api.controllers.decoders_controller.get_download_file
      parameters:
        - $ref: '#/components/parameters/pretty'
        - $ref: '#/components/parameters/wait_for_complete'
        - $ref: '#/components/parameters/downloadFile'
      responses:
        '200':
          description: Decoder contents.
          content:
            application/xml:
              schema:
                type: string
        default:
          $ref: '#/components/responses/ResponseError'

  /decoders/parents:
    get:
      tags:
        - decoders
      summary: 'Get all parent decoders'
      description: 'Returns information about all parent decoders. A parent decoder is a decoder used as base of other decoders'
      operationId: api.controllers.decoders_controller.get_decoders_parents
      parameters:
        - $ref: '#/components/parameters/pretty'
        - $ref: '#/components/parameters/wait_for_complete'
        - $ref: '#/components/parameters/offset'
        - $ref: '#/components/parameters/limit'
        - $ref: '#/components/parameters/sort'
        - $ref: '#/components/parameters/search'
      responses:
        '200':
          description: 'List of parent decoders'
          content:
            application/json:
              schema:
                allOf:
                - $ref: '#/components/schemas/ApiResponse'
                - type: object
                  properties:
                    data:
                      allOf:
                        - $ref: '#/components/schemas/ListMetadata'
                        - type: object
                          properties:
                            items:
                              type: array
                              items:
                                $ref: '#/components/schemas/Decoder'
              example:
                data:
                  totalItems: 153
                  items:
                  - file: local_decoder.xml
                    name: local_decoder_example
                    position: 0
                    status: enabled
                    details:
                      program_name: local_decoder_example
                  - file: 0465-azure_decoders.xml
                    name: azure-storage
                    position: 1
                    status: enabled
                    details:
                      prematch: "^azure_tag: azure-storage. "
                      regex:
                        - "^azure_storage_tag: (\\S+)"
                      order: tag
        default:
          $ref: '#/components/responses/ResponseError'

  /experimental/syscheck:
    delete:
      tags:
        - experimental
      summary: 'Clear syscheck database'
      description: 'Clears the syscheck database for all agents.'
      operationId: api.controllers.experimental_controller.clear_syscheck_database
      parameters:
        - $ref: '#/components/parameters/pretty'
        - $ref: '#/components/parameters/wait_for_complete'
      responses:
        '200':
          description: 'Delete syscheck database'
          content:
            application/json:
              schema:
                $ref: '#/components/schemas/ApiResponse'
              example:
                message: Syscheck database deleted
        default:
          $ref: '#/components/responses/ResponseError'

  /experimental/ciscat/results:
    get:
      tags:
        - experimental
      summary: 'Get CIS-CAT results'
      description: "Returns the agent's ciscat results info."
      operationId: api.controllers.experimental_controller.get_cis_cat_results
      parameters:
        - $ref: '#/components/parameters/pretty'
        - $ref: '#/components/parameters/wait_for_complete'
        - $ref: '#/components/parameters/offset'
        - $ref: '#/components/parameters/limit'
        - $ref: '#/components/parameters/sort'
        - $ref: '#/components/parameters/search'
        - $ref: '#/components/parameters/select'
        - $ref: '#/components/parameters/benchmark'
        - $ref: '#/components/parameters/profile'
        - $ref: '#/components/parameters/pass'
        - $ref: '#/components/parameters/fail'
        - $ref: '#/components/parameters/error'
        - $ref: '#/components/parameters/notchecked'
        - $ref: '#/components/parameters/unknown'
        - $ref: '#/components/parameters/score'
      responses:
        '200':
          description: 'Return a list of CIS-CAT results'
          content:
            application/json:
              schema:
                allOf:
                - $ref: '#/components/schemas/ApiResponse'
                - type: object
                  properties:
                    data:
                      allOf:
                        - $ref: '#/components/schemas/ListMetadata'
                        - type: object
                          properties:
                            items:
                              type: array
                              items:
                                $ref: '#/components/schemas/CiscatResults'
              example:
                data:
                  totalItems: 2
                  items:
                  - profile: xccdf_org.cisecurity.benchmarks_profile_Level_1_-_Workstation
                    score: 64
                    error: 0
                    scan:
                      id: 1406741147
                      time: "2018-09-06T07:50:52.630Z"
                    fail: 53
                    benchmark: CIS Ubuntu Linux 16.04 LTS Benchmark
                    pass: 96
                    notchecked: 71
                    unknown: 0
                  - profile: xccdf_org.cisecurity.benchmarks_profile_Level_2_-_Server
                    score: 57
                    error: 0
                    scan:
                      id: 1406741147
                      time: "2018-09-06T07:50:15.632Z"
                    fail: 79
                    benchmark: CIS Ubuntu Linux 16.04 LTS Benchmark
                    pass: 104
                    notchecked: 36
                    unknown: 1
        default:
          $ref: '#/components/responses/ResponseError'

  /experimental/syscollector/hardware:
    get:
      tags:
        - experimental
      summary: 'Get hardware info of all agents'
      description: "Returns the agent's hardware info. This information include cpu, ram, scan info among others of all agents."
      operationId: api.controllers.experimental_controller.get_hardware_info
      parameters:
        - $ref: '#/components/parameters/pretty'
        - $ref: '#/components/parameters/wait_for_complete'
        - $ref: '#/components/parameters/offset'
        - $ref: '#/components/parameters/limit'
        - $ref: '#/components/parameters/sort'
        - $ref: '#/components/parameters/search'
        - $ref: '#/components/parameters/select'
        - $ref: '#/components/parameters/ram_free'
        - $ref: '#/components/parameters/ram_total'
        - $ref: '#/components/parameters/cpu_cores'
        - $ref: '#/components/parameters/cpu_mhz'
        - $ref: '#/components/parameters/cpu_name'
        - $ref: '#/components/parameters/board_serial'
      responses:
        '200':
          description: "Return a list of agent's hardware results"
          content:
            application/json:
              schema:
                allOf:
                - $ref: '#/components/schemas/ApiResponse'
                - type: object
                  properties:
                    data:
                      allOf:
                        - $ref: '#/components/schemas/ListMetadata'
                        - type: object
                          properties:
                            items:
                              type: array
                              items:
                                $ref: '#/components/schemas/SyscollectorHardware'
              example:
                data:
                  totalItems: 4
                  items:
                  - cpu:
                      core: 2
                      mhz: 1992.001
                      name: Intel(R) Core(TM) i7-8550U CPU @ 1.80GHz
                    ram:
                      free: 65396
                      total: 492832
                      usage: 87
                    scan:
                      id: 219248827
                      time: "2019-02-19T10:22:14Z"
                    board_serial: "0"
                    agent_id: "000"
                  - cpu:
                      core: 1
                      mhz: 1992.001
                      name: Intel(R) Core(TM) i7-8550U CPU @ 1.80GHz
                    ram:
                      free: 40372
                      total: 234968
                      usage: 83
                    scan:
                      id: 257116304
                      time: "2019-02-19T10:26:20Z"
                    board_serial: "0"
                    agent_id: "001"
        default:
          $ref: '#/components/responses/ResponseError'

  /experimental/syscollector/netaddr:
    get:
      tags:
        - experimental
      summary: 'Get the IPv4 and IPv6 addresses associated all network interfaces'
      description: "Returns the agent's IPv4 and IPv6 addresses associated its network interfaces. This information include used IP protocol, interface, IP address  among others  of all agents."
      operationId: api.controllers.experimental_controller.get_network_address_info
      parameters:
        - $ref: '#/components/parameters/pretty'
        - $ref: '#/components/parameters/wait_for_complete'
        - $ref: '#/components/parameters/offset'
        - $ref: '#/components/parameters/limit'
        - $ref: '#/components/parameters/sort'
        - $ref: '#/components/parameters/search'
        - $ref: '#/components/parameters/select'
        - $ref: '#/components/parameters/proto'
        - $ref: '#/components/parameters/address'
        - $ref: '#/components/parameters/broadcast'
        - $ref: '#/components/parameters/netmask'
      responses:
        '200':
          description: "Return a list of agent's network results"
          content:
            application/json:
              schema:
                allOf:
                - $ref: '#/components/schemas/ApiResponse'
                - type: object
                  properties:
                    data:
                      allOf:
                        - $ref: '#/components/schemas/ListMetadata'
                        - type: object
                          properties:
                            items:
                              type: array
                              items:
                                $ref: '#/components/schemas/SyscollectorNetwork'
              example:
                data:
                  totalItems: 16
                  items:
                  - proto: "ipv6"
                    iface: "enp0s3"
                    scan_id: 1203337658
                    address: "fe80::f9:71ff:fed7:9d11"
                    netmask: "ffff:ffff:ffff:ffff::"
                    agent_id: "000"
                  - proto: "ipv6"
                    iface: "enp0s8"
                    scan_id: 1203337658
                    address: "fe80::a00:27ff:fefc:51f5"
                    netmask: "ffff:ffff:ffff:ffff::"
                    agent_id: "000"
        default:
          $ref: '#/components/responses/ResponseError'

  /experimental/syscollector/netiface:
    get:
      tags:
        - experimental
      summary: 'Get all network interfaces from all agents.'
      description: "Returns the agent's network interfaces. This information include rx, scan, tx info and some network information among others  of all agents."
      operationId: api.controllers.experimental_controller.get_network_interface_info
      parameters:
        - $ref: '#/components/parameters/pretty'
        - $ref: '#/components/parameters/wait_for_complete'
        - $ref: '#/components/parameters/offset'
        - $ref: '#/components/parameters/limit'
        - $ref: '#/components/parameters/sort'
        - $ref: '#/components/parameters/search'
        - $ref: '#/components/parameters/select'
        - $ref: '#/components/parameters/name'
        - $ref: '#/components/parameters/adapter'
        - $ref: '#/components/parameters/type'
        - $ref: '#/components/parameters/state'
        - $ref: '#/components/parameters/mtu'
        - $ref: '#/components/parameters/tx_packets'
        - $ref: '#/components/parameters/rx_packets'
        - $ref: '#/components/parameters/tx_bytes'
        - $ref: '#/components/parameters/rx_bytes'
        - $ref: '#/components/parameters/tx_errors'
        - $ref: '#/components/parameters/rx_errors'
        - $ref: '#/components/parameters/tx_dropped'
        - $ref: '#/components/parameters/rx_dropped'
      responses:
        '200':
          description: "Return a list of agent's network interfaces results"
          content:
            application/json:
              schema:
                allOf:
                - $ref: '#/components/schemas/ApiResponse'
                - type: object
                  properties:
                    data:
                      allOf:
                        - $ref: '#/components/schemas/ListMetadata'
                        - type: object
                          properties:
                            items:
                              type: array
                              items:
                                $ref: '#/components/schemas/SyscollectorInterface'
              example:
                data:
                  totalItems: 8
                  items:
                  - rx:
                      bytes: 47319629
                      dropped: 0
                      errors: 0
                      packets: 43889
                    scan:
                      id: 1203337658
                      time: "2019-02-19T10:22:14Z"
                    tx:
                      bytes: 843282
                      dropped: 0
                      errors: 0
                      packets: 12505
                    mac: "02:f9:71:d7:9d:11"
                    name: "enp0s3"
                    type: "ethernet"
                    mtu: 1500
                    state: "up"
                    agent_id: "000"
                  - rx:
                      bytes: 0
                      dropped: 0
                      errors: 0
                      packets: 0
                    scan:
                      id: 1203337658
                      time: "2019-02-19T10:22:14Z"
                    tx:
                      bytes: 3874
                      dropped: 0
                      errors: 0
                      packets: 19
                    mac: "08:00:27:fc:51:f5"
                    name: "enp0s8"
                    type: "ethernet"
                    mtu: 1500
                    state: "up"
                    agent_id: "000"
        default:
          $ref: '#/components/responses/ResponseError'

  /experimental/syscollector/netproto:
    get:
      tags:
        - experimental
      summary: 'Get network protocol info of all agents'
      description: "Returns the agent's routing configuration for each network interface. This information include interface, type protocol information among others of all agents."
      operationId: api.controllers.experimental_controller.get_network_protocol_info
      parameters:
        - $ref: '#/components/parameters/pretty'
        - $ref: '#/components/parameters/wait_for_complete'
        - $ref: '#/components/parameters/offset'
        - $ref: '#/components/parameters/limit'
        - $ref: '#/components/parameters/sort'
        - $ref: '#/components/parameters/search'
        - $ref: '#/components/parameters/select'
        - $ref: '#/components/parameters/iface'
        - $ref: '#/components/parameters/type'
        - $ref: '#/components/parameters/gateway'
        - $ref: '#/components/parameters/dhcp'
      responses:
        '200':
          description: "Return a list of agent's network protocol results"
          content:
            application/json:
              schema:
                allOf:
                - $ref: '#/components/schemas/ApiResponse'
                - type: object
                  properties:
                    data:
                      allOf:
                        - $ref: '#/components/schemas/ListMetadata'
                        - type: object
                          properties:
                            items:
                              type: array
                              items:
                                $ref: '#/components/schemas/SyscollectorProtocol'
              example:
                data:
                  totalItems: 16
                  items:
                  - iface: "enp0s3"
                    scan_id: 1203337658
                    type: "ipv6"
                    dhcp: "enabled"
                    agent_id: "000"
                  - iface: "enp0s8"
                    scan_id: 1203337658
                    type: "ipv6"
                    dhcp: "enabled"
                    agent_id: "000"
        default:
          $ref: '#/components/responses/ResponseError'

  /experimental/syscollector/os:
    get:
      tags:
        - experimental
      summary: 'Get OS info of all agents'
      description: "Returns the agent's OS info. This information include os information, architecture information among others of all agents."
      operationId: api.controllers.experimental_controller.get_os_info
      parameters:
        - $ref: '#/components/parameters/pretty'
        - $ref: '#/components/parameters/wait_for_complete'
        - $ref: '#/components/parameters/offset'
        - $ref: '#/components/parameters/limit'
        - $ref: '#/components/parameters/sort'
        - $ref: '#/components/parameters/search'
        - $ref: '#/components/parameters/select'
        - $ref: '#/components/parameters/os_name'
        - $ref: '#/components/parameters/architecture'
        - $ref: '#/components/parameters/os_version'
        - $ref: '#/components/parameters/version'
        - $ref: '#/components/parameters/release'
      responses:
        '200':
          description: "Return a list of agent's OS results"
          content:
            application/json:
              schema:
                allOf:
                - $ref: '#/components/schemas/ApiResponse'
                - type: object
                  properties:
                    data:
                      allOf:
                        - $ref: '#/components/schemas/ListMetadata'
                        - type: object
                          properties:
                            items:
                              type: array
                              items:
                                $ref: '#/components/schemas/SyscollectorOS'
              example:
                data:
                  totalItems: 4
                  items:
                  - os:
                      codename: "Bionic Beaver"
                      major: "18"
                      minor: "04"
                      name: "Ubuntu"
                      platform: "ubuntu"
                      version: "18.04.1 LTS (Bionic Beaver)"
                    scan:
                      id: 651932304
                      time: "2019-02-19T10:22:14Z"
                    release: "4.15.0-43-generic"
                    architecture: "x86_64"
                    version: "#46-Ubuntu SMP Thu Dec 6 14:45:28 UTC 2018"
                    sysname: "Linux"
                    hostname: "master"
                    agent_id: "000"
                  - os:
                      codename: "Bionic Beaver"
                      major: "18"
                      minor: "04"
                      name: "Ubuntu"
                      platform: "ubuntu"
                      version: "18.04.1 LTS (Bionic Beaver)"
                    scan:
                      id: 780978297
                      time: "2019-02-19T10:26:20Z"
                    release: "4.15.0-43-generic"
                    architecture: "x86_64"
                    version: "#46-Ubuntu SMP Thu Dec 6 14:45:28 UTC 2018"
                    sysname: "Linux"
                    hostname: "agent-1"
                    agent_id: "001"
        default:
          $ref: '#/components/responses/ResponseError'

  /experimental/syscollector/packages:
    get:
      tags:
        - experimental
      summary: 'Get packages info of all agents'
      description: "Returns the agent's packages info. This information include name, section, size, priority information of all packages among others of all agents."
      operationId: api.controllers.experimental_controller.get_packages_info
      parameters:
        - $ref: '#/components/parameters/pretty'
        - $ref: '#/components/parameters/wait_for_complete'
        - $ref: '#/components/parameters/offset'
        - $ref: '#/components/parameters/limit'
        - $ref: '#/components/parameters/sort'
        - $ref: '#/components/parameters/search'
        - $ref: '#/components/parameters/select'
        - $ref: '#/components/parameters/vendor'
        - $ref: '#/components/parameters/name'
        - $ref: '#/components/parameters/architecture'
        - $ref: '#/components/parameters/format'
        - $ref: '#/components/parameters/package_version'
      responses:
        '200':
          description: "Return a list of agent's packages results"
          content:
            application/json:
              schema:
                allOf:
                - $ref: '#/components/schemas/ApiResponse'
                - type: object
                  properties:
                    data:
                      allOf:
                        - $ref: '#/components/schemas/ListMetadata'
                        - type: object
                          properties:
                            items:
                              type: array
                              items:
                                $ref: '#/components/schemas/SyscollectorPackages'
              example:
                data:
                  totalItems: 2014
                  items:
                  - scan:
                      id: 1631140954
                      time: "2019-02-19T10:22:14Z"
                    name: "acl"
                    section: "utils"
                    priority: "optional"
                    size: 200
                    description: "Access control list utilities"
                    architecture: "amd64"
                    multiarch: "foreign"
                    vendor: "Ubuntu Developers <ubuntu-devel-discuss@lists.ubuntu.com>"
                    version: "2.2.52-3build1"
                    format: "deb"
                    agent_id: "000"
                  - scan:
                      id: 1631140954
                      time: "2019-02-19T10:22:14Z"
                    name: "accountsservice"
                    section: "admin"
                    priority: "optional"
                    size: 440
                    description: "query and manipulate user account information"
                    architecture: "amd64"
                    multiarch: "foreign"
                    vendor: "Ubuntu Developers <ubuntu-devel-discuss@lists.ubuntu.com>"
                    version: "0.6.45-1ubuntu1"
                    format: "deb"
                    agent_id: "000"
        default:
          $ref: '#/components/responses/ResponseError'

  /experimental/syscollector/ports:
    get:
      tags:
        - experimental
      summary: 'Get ports info of all agents'
      description: "Returns the agent's ports info. This information include local IP, Remote IP, protocol information among others of all agents."
      operationId: api.controllers.experimental_controller.get_ports_info
      parameters:
        - $ref: '#/components/parameters/pretty'
        - $ref: '#/components/parameters/wait_for_complete'
        - $ref: '#/components/parameters/offset'
        - $ref: '#/components/parameters/limit'
        - $ref: '#/components/parameters/sort'
        - $ref: '#/components/parameters/search'
        - $ref: '#/components/parameters/select'
        - $ref: '#/components/parameters/pid'
        - $ref: '#/components/parameters/protocol'
        - $ref: '#/components/parameters/local_ip'
        - $ref: '#/components/parameters/local_port'
        - $ref: '#/components/parameters/remote_ip'
        - $ref: '#/components/parameters/tx_queue'
        - $ref: '#/components/parameters/state'
        - $ref: '#/components/parameters/process'
      responses:
        '200':
          description: "Return a list of agent's packages results"
          content:
            application/json:
              schema:
                allOf:
                - $ref: '#/components/schemas/ApiResponse'
                - type: object
                  properties:
                    data:
                      allOf:
                        - $ref: '#/components/schemas/ListMetadata'
                        - type: object
                          properties:
                            items:
                              type: array
                              items:
                                $ref: '#/components/schemas/SyscollectorPorts'
              example:
                data:
                  totalItems: 18
                  items:
                  - local:
                      ip: 172.17.0.100
                      port: 1516
                    remote:
                      ip: 172.17.0.101
                      port: 54550
                    scan:
                      id: 1672337392
                      time: "2019-03-14T10:38:21Z"
                    state: established
                    protocol: tcp
                    rx_queue: 0
                    tx_queue: 0
                    inode: 321208
                  - local:
                      ip: "::"
                      port: 55000
                    remote:
                      ip: "::"
                      port: 0
                    scan:
                      id: 1672337392
                      time: "2019-03-14T10:38:21Z"
                    state: listening
                    protocol: tcp6
                    rx_queue: 0
                    inode: 18153
                    tx_queue: 0
        default:
          $ref: '#/components/responses/ResponseError'

  /experimental/syscollector/processes:
    get:
      tags:
        - experimental
      summary: 'Get processes info of all agents'
      description: "Returns the agent's processes info."
      operationId: api.controllers.experimental_controller.get_processes_info
      parameters:
        - $ref: '#/components/parameters/pretty'
        - $ref: '#/components/parameters/wait_for_complete'
        - $ref: '#/components/parameters/offset'
        - $ref: '#/components/parameters/limit'
        - $ref: '#/components/parameters/sort'
        - $ref: '#/components/parameters/search'
        - $ref: '#/components/parameters/select'
        - $ref: '#/components/parameters/process_pid'
        - $ref: '#/components/parameters/process_state'
        - $ref: '#/components/parameters/ppid'
        - $ref: '#/components/parameters/egroup'
        - $ref: '#/components/parameters/euser'
        - $ref: '#/components/parameters/fgroup'
        - $ref: '#/components/parameters/process_name'
        - $ref: '#/components/parameters/nlwp'
        - $ref: '#/components/parameters/pgrp'
        - $ref: '#/components/parameters/priority'
        - $ref: '#/components/parameters/rgroup'
        - $ref: '#/components/parameters/ruser'
        - $ref: '#/components/parameters/sgroup'
        - $ref: '#/components/parameters/suser'
      responses:
        '200':
          description: "Return a list of agent's processes results"
          content:
            application/json:
              schema:
                allOf:
                - $ref: '#/components/schemas/ApiResponse'
                - type: object
                  properties:
                    data:
                      allOf:
                        - $ref: '#/components/schemas/ListMetadata'
                        - type: object
                          properties:
                            items:
                              type: array
                              items:
                                $ref: '#/components/schemas/SyscollectorProcess'
              example:
                data:
                  totalItems: 420
                  items:
                  - scan:
                      id: 225991434
                      time: "2019-03-08T08:30:59Z"
                    fgroup: "root"
                    state: "S"
                    priority: 20
                    suser: "root"
                    ppid: 0
                    vm_size: 0
                    session: 0
                    pid: "2"
                    nlwp: 1
                    name: "kthreadd"
                    euser: "root"
                    sgroup: "root"
                    size: 0
                    stime: 0
                    nice: 0
                    share: 0
                    processor: 1
                    ruser: "root"
                    egroup: "root"
                    rgroup: "root"
                    pgrp: 0
                    resident: 0
                    utime: 0
                    tgid: 2
                    start_time: 8
                    tty: 0
                    agent_id: "000"
                  - scan:
                      id: 225991434
                      time: "2019-03-08T08:30:59Z"
                    fgroup: "root"
                    state: "S"
                    priority: 25
                    suser: "root"
                    ppid: 2
                    vm_size: 0
                    session: 0
                    pid: "28"
                    nlwp: 1
                    name: "ksmd"
                    euser: "root"
                    sgroup: "root"
                    size: 0
                    stime: 0
                    nice: 5
                    share: 0
                    processor: 1
                    ruser: "root"
                    egroup: "root"
                    rgroup: "root"
                    pgrp: 0
                    resident: 0
                    utime: 0
                    tgid: 28
                    start_time: 22
                    tty: 0
                    agent_id: "000"
        default:
          $ref: '#/components/responses/ResponseError'

  /syscollector/{agent_id}/hardware:
    get:
      tags:
        - syscollector
      summary: 'Get hardware info'
      description: "Returns the agent's hardware info. This information include cpu, ram, scan info among others."
      operationId: api.controllers.syscollector_controller.get_hardware_info
      parameters:
        - $ref: '#/components/parameters/pretty'
        - $ref: '#/components/parameters/wait_for_complete'
        - $ref: '#/components/parameters/agent_id'
        - $ref: '#/components/parameters/select'
      responses:
        '200':
          description: "Return a list of agent's hardware results"
          content:
            application/json:
              schema:
                allOf:
                - $ref: '#/components/schemas/ApiResponse'
                - type: object
                  properties:
                    data:
                      $ref: '#/components/schemas/SyscollectorHardware'
              example:
                data:
                  cpu:
                    core: 2
                    mhz: 1991.999
                    name: Intel(R) Core(TM) i7-8550U CPU @ 1.80GHz
                  ram:
                    free: 55592
                    total: 492832
                    usage: 89
                  scan:
                    id: 599386135
                    time: "2019-03-08T08:30:53Z"
                  board_serial: "0"
        default:
          $ref: '#/components/responses/ResponseError'

  /syscollector/{agent_id}/netaddr:
    get:
      tags:
        - syscollector
      summary: 'Get network address info of an agent'
      description: "Returns the agent's network address info. This information include used IP protocol, interface, IP address  among others."
      operationId: api.controllers.syscollector_controller.get_network_address_info
      parameters:
        - $ref: '#/components/parameters/pretty'
        - $ref: '#/components/parameters/wait_for_complete'
        - $ref: '#/components/parameters/agent_id'
        - $ref: '#/components/parameters/offset'
        - $ref: '#/components/parameters/limit'
        - $ref: '#/components/parameters/sort'
        - $ref: '#/components/parameters/search'
        - $ref: '#/components/parameters/select'
        - $ref: '#/components/parameters/iface_name'
        - $ref: '#/components/parameters/proto'
        - $ref: '#/components/parameters/address'
        - $ref: '#/components/parameters/broadcast'
        - $ref: '#/components/parameters/netmask'
      responses:
        '200':
          description: "Return a list of agent's network results"
          content:
            application/json:
              schema:
                allOf:
                - $ref: '#/components/schemas/ApiResponse'
                - type: object
                  properties:
                    data:
                      allOf:
                        - $ref: '#/components/schemas/ListMetadata'
                        - type: object
                          properties:
                            items:
                              type: array
                              items:
                                $ref: '#/components/schemas/SyscollectorNetwork'
              example:
                data:
                  totalItems: 4
                  items:
                  - proto: "ipv6"
                    address: "fe80::f9:71ff:fed7:9d11"
                    iface: "enp0s3"
                    netmask: "ffff:ffff:ffff:ffff::"
                    scan_id: 1478544824
                  - proto: "ipv6"
                    address: "fe80::a00:27ff:fe78:5d4"
                    iface: "enp0s8"
                    netmask: "ffff:ffff:ffff:ffff::"
                    scan_id: 1478544824
        default:
          $ref: '#/components/responses/ResponseError'

  /syscollector/{agent_id}/netiface:
    get:
      tags:
        - syscollector
      summary: 'Get network interface info of an agents'
      description: "Returns the agent's network interface info. This information include rx, scan, tx info and some network information among others."
      operationId: api.controllers.syscollector_controller.get_network_interface_info
      parameters:
        - $ref: '#/components/parameters/pretty'
        - $ref: '#/components/parameters/wait_for_complete'
        - $ref: '#/components/parameters/agent_id'
        - $ref: '#/components/parameters/offset'
        - $ref: '#/components/parameters/limit'
        - $ref: '#/components/parameters/sort'
        - $ref: '#/components/parameters/search'
        - $ref: '#/components/parameters/select'
        - $ref: '#/components/parameters/name'
        - $ref: '#/components/parameters/adapter'
        - $ref: '#/components/parameters/type'
        - $ref: '#/components/parameters/state'
        - $ref: '#/components/parameters/mtu'
        - $ref: '#/components/parameters/tx_packets'
        - $ref: '#/components/parameters/rx_packets'
        - $ref: '#/components/parameters/tx_bytes'
        - $ref: '#/components/parameters/rx_bytes'
        - $ref: '#/components/parameters/tx_errors'
        - $ref: '#/components/parameters/rx_errors'
        - $ref: '#/components/parameters/tx_dropped'
        - $ref: '#/components/parameters/rx_dropped'
      responses:
        '200':
          description: "Return a list of agent's network interfaces results"
          content:
            application/json:
              schema:
                allOf:
                - $ref: '#/components/schemas/ApiResponse'
                - type: object
                  properties:
                    data:
                      allOf:
                        - $ref: '#/components/schemas/ListMetadata'
                        - type: object
                          properties:
                            items:
                              type: array
                              items:
                                $ref: '#/components/schemas/SyscollectorInterface'
              example:
                data:
                  totalItems: 2
                  items:
                  - rx:
                      bytes: 151695946
                      dropped: 0
                      errors: 0
                      packets: 111792
                    scan:
                      id: 1478544824
                      time: "2019-03-08T08:30:53Z"
                    tx:
                      bytes: 2408059
                      dropped: 0
                      errors: 0
                      packets: 35104
                    name: "enp0s3"
                    state: "up"
                    type: "ethernet"
                    mtu: 1500
                    mac: "02:f9:71:d7:9d:11"
                  - rx:
                      bytes: 0
                      dropped: 0
                      errors: 0
                      packets: 0
                    scan:
                      id: 1478544824
                      time: "2019-03-08T08:30:53Z"
                    tx:
                      bytes: 5312
                      dropped: 0
                      errors: 0
                      packets: 24
                    name: "enp0s8"
                    state: "up"
                    type: "ethernet"
                    mtu: 1500
                    mac: "08:00:27:78:05:d4"
        default:
          $ref: '#/components/responses/ResponseError'

  /syscollector/{agent_id}/netproto:
    get:
      tags:
        - syscollector
      summary: 'Get network protocol info of an agent'
      description: "Returns the agent's routing configuration for each network interface."
      operationId: api.controllers.syscollector_controller.get_network_protocol_info
      parameters:
        - $ref: '#/components/parameters/pretty'
        - $ref: '#/components/parameters/wait_for_complete'
        - $ref: '#/components/parameters/agent_id'
        - $ref: '#/components/parameters/offset'
        - $ref: '#/components/parameters/limit'
        - $ref: '#/components/parameters/sort'
        - $ref: '#/components/parameters/search'
        - $ref: '#/components/parameters/select'
        - $ref: '#/components/parameters/iface'
        - $ref: '#/components/parameters/type'
        - $ref: '#/components/parameters/gateway'
        - $ref: '#/components/parameters/dhcp'
      responses:
        '200':
          description: "Return a list of agent's network protocol results"
          content:
            application/json:
              schema:
                allOf:
                - $ref: '#/components/schemas/ApiResponse'
                - type: object
                  properties:
                    data:
                      allOf:
                        - $ref: '#/components/schemas/ListMetadata'
                        - type: object
                          properties:
                            items:
                              type: array
                              items:
                                $ref: '#/components/schemas/SyscollectorProtocol'
              example:
                data:
                  totalItems: 4
                  items:
                  - type: "ipv6"
                    iface: "enp0s3"
                    dhcp: "enabled"
                    scan_id: 1478544824
                  - type: "ipv6"
                    iface: "enp0s8"
                    dhcp: "enabled"
                    scan_id: 1478544824
        default:
          $ref: '#/components/responses/ResponseError'

  /syscollector/{agent_id}/os:
    get:
      tags:
        - syscollector
      summary: 'Get OS info'
      description: "Returns the agent's OS info. This information include os information, architecture information among others of all agents."
      operationId: api.controllers.syscollector_controller.get_os_info
      parameters:
        - $ref: '#/components/parameters/pretty'
        - $ref: '#/components/parameters/wait_for_complete'
        - $ref: '#/components/parameters/agent_id'
        - $ref: '#/components/parameters/select'
      responses:
        '200':
          description: "Return a list of agent's OS results"
          content:
            application/json:
              schema:
                allOf:
                - $ref: '#/components/schemas/ApiResponse'
                - type: object
                  properties:
                    data:
                      $ref: '#/components/schemas/SyscollectorOS'
              example:
                data:
                  os:
                    codename: "Bionic Beaver"
                    major: "18"
                    minor: "04"
                    name: "Ubuntu"
                    platform: "ubuntu"
                    version: "18.04.1 LTS (Bionic Beaver)"
                  scan:
                    id: 242764188
                    time: "2019-03-08T08:30:53Z"
                  architecture: "x86_64"
                  release: "4.15.0-43-generic"
                  version: "#46-Ubuntu SMP Thu Dec 6 14:45:28 UTC 2018"
                  sysname: "Linux"
                  hostname: "master"
        default:
          $ref: '#/components/responses/ResponseError'

  /syscollector/{agent_id}/packages:
    get:
      tags:
        - syscollector
      summary: 'Get packages info'
      description: "Returns the agent's packages info. This information include name, section, size, priority information of all packages among others."
      operationId: api.controllers.syscollector_controller.get_packages_info
      parameters:
        - $ref: '#/components/parameters/pretty'
        - $ref: '#/components/parameters/wait_for_complete'
        - $ref: '#/components/parameters/agent_id'
        - $ref: '#/components/parameters/offset'
        - $ref: '#/components/parameters/limit'
        - $ref: '#/components/parameters/sort'
        - $ref: '#/components/parameters/search'
        - $ref: '#/components/parameters/select'
        - $ref: '#/components/parameters/vendor'
        - $ref: '#/components/parameters/name'
        - $ref: '#/components/parameters/architecture'
        - $ref: '#/components/parameters/format'
        - $ref: '#/components/parameters/package_version'
      responses:
        '200':
          description: "Return a list of agent's packages results"
          content:
            application/json:
              schema:
                allOf:
                - $ref: '#/components/schemas/ApiResponse'
                - type: object
                  properties:
                    data:
                      allOf:
                        - $ref: '#/components/schemas/ListMetadata'
                        - type: object
                          properties:
                            items:
                              type: array
                              items:
                                $ref: '#/components/schemas/SyscollectorPackages'
              example:
                data:
                  totalItems: 535
                  items:
                  - scan:
                      id: 520922172
                      time: "2019-03-08T08:30:53Z"
                    vendor: "Ubuntu Developers <ubuntu-devel-discuss@lists.ubuntu.com>"
                    name: "base-files"
                    priority: "required"
                    description: "Debian base system miscellaneous files"
                    architecture: "amd64"
                    format: "deb"
                    size: 386
                    version: "10.1ubuntu2.3"
                    section: "admin"
                    multiarch: "foreign"
                  - scan:
                      id: 520922172
                      time: "2019-03-08T08:30:53Z"
                    vendor: "Colin Watson <cjwatson@debian.org>"
                    name: "base-passwd"
                    priority: "required"
                    description: "Debian base system master password and group files"
                    architecture: "amd64"
                    format: "deb"
                    size: 228
                    version: "3.5.44"
                    section: "admin"
                    multiarch: "foreign"
        default:
          $ref: '#/components/responses/ResponseError'

  /syscollector/{agent_id}/ports:
    get:
      tags:
        - syscollector
      summary: 'Get ports info of an agents'
      description: "Returns the agent's ports info. This information include local IP, Remote IP, protocol information among others."
      operationId: api.controllers.syscollector_controller.get_ports_info
      parameters:
        - $ref: '#/components/parameters/pretty'
        - $ref: '#/components/parameters/wait_for_complete'
        - $ref: '#/components/parameters/agent_id'
        - $ref: '#/components/parameters/offset'
        - $ref: '#/components/parameters/limit'
        - $ref: '#/components/parameters/sort'
        - $ref: '#/components/parameters/search'
        - $ref: '#/components/parameters/select'
        - $ref: '#/components/parameters/pid'
        - $ref: '#/components/parameters/protocol'
        - $ref: '#/components/parameters/local_ip'
        - $ref: '#/components/parameters/local_port'
        - $ref: '#/components/parameters/remote_ip'
        - $ref: '#/components/parameters/tx_queue'
        - $ref: '#/components/parameters/state'
      responses:
        '200':
          description: "Return a list of agent's packages results"
          content:
            application/json:
              schema:
                allOf:
                - $ref: '#/components/schemas/ApiResponse'
                - type: object
                  properties:
                    data:
                      allOf:
                        - $ref: '#/components/schemas/ListMetadata'
                        - type: object
                          properties:
                            items:
                              type: array
                              items:
                                $ref: '#/components/schemas/SyscollectorPorts'
              example:
                data:
                  totalItems: 18
                  items:
                  - local:
                      ip: 172.17.0.100
                      port: 1516
                    remote:
                      ip: 172.17.0.101
                      port: 54550
                    scan:
                      id: 1672337392
                      time: "2019-03-14T10:38:21Z"
                    state: established
                    protocol: tcp
                    rx_queue: 0
                    tx_queue: 0
                    inode: 321208
                  - local:
                      ip: "::"
                      port: 55000
                    remote:
                      ip: "::"
                      port: 0
                    scan:
                      id: 1672337392
                      time: "2019-03-14T10:38:21Z"
                    state: listening
                    protocol: tcp6
                    rx_queue: 0
                    inode: 18153
                    tx_queue: 0
        default:
          $ref: '#/components/responses/ResponseError'

  /syscollector/{agent_id}/processes:
    get:
      tags:
        - syscollector
      summary: 'Get processes info'
      description: "Returns the agent's processes info."
      operationId: api.controllers.syscollector_controller.get_processes_info
      parameters:
        - $ref: '#/components/parameters/pretty'
        - $ref: '#/components/parameters/wait_for_complete'
        - $ref: '#/components/parameters/agent_id'
        - $ref: '#/components/parameters/offset'
        - $ref: '#/components/parameters/limit'
        - $ref: '#/components/parameters/sort'
        - $ref: '#/components/parameters/search'
        - $ref: '#/components/parameters/select'
        - $ref: '#/components/parameters/process_pid'
        - $ref: '#/components/parameters/process_state'
        - $ref: '#/components/parameters/ppid'
        - $ref: '#/components/parameters/egroup'
        - $ref: '#/components/parameters/euser'
        - $ref: '#/components/parameters/fgroup'
        - $ref: '#/components/parameters/process_name'
        - $ref: '#/components/parameters/nlwp'
        - $ref: '#/components/parameters/pgrp'
        - $ref: '#/components/parameters/priority'
        - $ref: '#/components/parameters/rgroup'
        - $ref: '#/components/parameters/ruser'
        - $ref: '#/components/parameters/sgroup'
        - $ref: '#/components/parameters/suser'
      responses:
        '200':
          description: "Return a list of agent's processes results"
          content:
            application/json:
              schema:
                allOf:
                - $ref: '#/components/schemas/ApiResponse'
                - type: object
                  properties:
                    data:
                      allOf:
                        - $ref: '#/components/schemas/ListMetadata'
                        - type: object
                          properties:
                            items:
                              type: array
                              items:
                                $ref: '#/components/schemas/SyscollectorProcess'
              example:
                data:
                  totalItems: 120
                  items:
                  - scan:
                      id: 225991434
                      time: "2019-03-08T08:30:59Z"
                    fgroup: "root"
                    state: "S"
                    priority: 20
                    suser: "root"
                    ppid: 2196
                    vm_size: 13312
                    session: 2195
                    pid: "2204"
                    nlwp: 1
                    name: "bash"
                    euser: "root"
                    sgroup: "root"
                    size: 3328
                    stime: 0
                    nice: 0
                    argvs: "/tmp/vagrant-shell,172.17.0.100,master,node01"
                    share: 595
                    processor: 1
                    ruser: "root"
                    cmd: "bash"
                    egroup: "root"
                    rgroup: "root"
                    pgrp: 2195
                    resident: 659
                    utime: 0
                    tgid: 2204
                    start_time: 8
                    tty: 0
                  - scan:
                      id: 225991434
                      time: "2019-03-08T08:30:59Z"
                    fgroup: "root"
                    state: "I"
                    priority: 0
                    suser: "root"
                    ppid: 2
                    vm_size: 0
                    session: 0
                    pid: "121"
                    nlwp: 1
                    name: "charger_manager"
                    euser: "root"
                    sgroup: "root"
                    size: 0
                    stime: 0
                    nice: -20
                    share: 0
                    processor: 1
                    ruser: "root"
                    egroup: "root"
                    rgroup: "root"
                    pgrp: 0
                    resident: 0
                    utime: 0
                    tgid: 121
                    start_time: 1009
                    tty: 0
        default:
          $ref: '#/components/responses/ResponseError'

  /security/user/authenticate:
    get:
      tags:
      - login
      summary: 'User/password authentication to get an access token'
      description: 'This method should be called to get an API token. This token will expire at some time.'
      operationId: api.controllers.login_controller.login_user
      security:
        - basicAuth: []
      responses:
        '200':
          description: 'Login successful'
          content:
            application/json:
              schema:
                type: object
                properties:
                  token:
                    type: string
        '401':
          description: 'Access unauthorized'
        default:
          $ref: '#/components/responses/ResponseError'

externalDocs:
  description: Find more about Wazuh API usage
  url: 'https://documentation.wazuh.com/current/user-manual/api/index.html'<|MERGE_RESOLUTION|>--- conflicted
+++ resolved
@@ -2360,13 +2360,8 @@
         format: sort
     statusAgentParam:
       in: query
-<<<<<<< HEAD
       name: status
       description: Filters by agent status. Use commas to enter multiple statuses.
-=======
-      name: agent_status
-      description: Filters by agent status.
->>>>>>> d76df773
       schema:
         type: array
         items:
