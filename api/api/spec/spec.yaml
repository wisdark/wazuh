--- conflicted
+++ resolved
@@ -40,7 +40,7 @@
           format: int32
           minimum: 0
           description: Total elements available. It can be used to implement pagination over results.
-    
+
     ConfirmationMessage:
       type: object
       properties:
@@ -90,7 +90,7 @@
       properties:
         older_than:
           type: string
-          pattern: ^(\d{1,}[d|h|m|s]?){1}$
+          format: timeframe
           default: 7d
           description: Returns older than parameter used. It can be the default value or the parameter send by the user.
         total_affected_items:
@@ -164,17 +164,12 @@
               type: string
             minor:
               type: string
-<<<<<<< HEAD
-        id:
-          $ref: '#/components/schemas/AgentId'
-=======
           description: Agent OS information.
 
     Agent:
       allOf:
       - $ref: '#/components/schemas/AgentSimple'
       - $ref: '#/components/schemas/ExtraAgentFields'
->>>>>>> 66abf8e2
 
     AgentGroup:
       type: object
@@ -183,26 +178,20 @@
       - name
       - configSum
       properties:
-        items:
-          type: array
-          items:
-            properties:
-              count:
-                type: integer
-                minimum: 0
-                description: Number of agents belonging to that group.
-              name:
-                type: string
-              mergedSum:
-                type: string
-                pattern: \w{32}
-                format: md5
-                description: MD5 checksum of all group shared files merged in a single one (merged.mg)
-              configSum:
-                type: string
-                pattern: \w{32}
-                format: md5
-                description: MD5 checksum of the group configuration file (agent.conf).
+        count:
+          type: integer
+          minimum: 0
+          description: Number of agents belonging to that group.
+        name:
+          type: string
+        mergedSum:
+          type: string
+          format: hash
+          description: MD5 checksum of all group shared files merged in a single one (merged.mg)
+        configSum:
+          type: string
+          format: hash
+          description: MD5 checksum of the group configuration file (agent.conf).
 
     AgentGroupDeleted:
       type: object
@@ -230,14 +219,9 @@
         - key
       properties:
         id:
-<<<<<<< HEAD
-          $ref: '#/components/schemas/AgentId'
-=======
           $ref: '#/components/schemas/AgentID'
->>>>>>> 66abf8e2
         key:
           type: string
-          pattern: \w+=*
           format: base64
 
     AgentSimple:
@@ -250,11 +234,7 @@
           type: string
           description: Wazuh version the agent has intalled.
         id:
-<<<<<<< HEAD
-          $ref: '#/components/schemas/AgentId'
-=======
           $ref: '#/components/schemas/AgentID'
->>>>>>> 66abf8e2
         name:
           type: string
           description: Agent name used at registration process.
@@ -419,7 +399,7 @@
       allOf:
         - $ref: '#/components/schemas/ClusterNodeBasic'
         - $ref: '#/components/schemas/ClusterNodeName'
-        
+
     Healthcheck:
       type: object
       properties:
@@ -1238,16 +1218,14 @@
       properties:
         sha1:
           type: string
-          pattern: \w{40}
-          format: sha1
+          format: hash
           description: SHA1 checksum of the file.
         file:
           type: string
           description: File name that raised the alert.
         md5:
           type: string
-          pattern: \w{32}
-          format: md5
+          format: hash
           description: MD5 checksum of the file.
         inode:
           type: integer
@@ -1255,7 +1233,7 @@
           description: inode of the file. Only available in Linux agents.
         uid:
           type: string
-          pattern: \d+
+          format: numbers
           description: UID of the file.
         date:
           type: string
@@ -1263,7 +1241,7 @@
           description: Date when the alert was raised.
         perm:
           type: string
-          pattern: \d+
+          format: numbers
           description: File permissions.
         type:
           type: string
@@ -1273,9 +1251,11 @@
           - registry
         gname:
           type: string
+          format: names
           description: Group name. Only available in Linux agents.
         uname:
           type: string
+          format: names
           description: User name of the file.
         size:
           type: integer
@@ -1283,7 +1263,7 @@
           description: File size in bytes.
         gid:
           type: string
-          pattern: \d+
+          format: numbers
           description: GID of the file. Only available in Linux agents.
         mtime:
           type: string
@@ -1291,8 +1271,7 @@
           description: Last modification date of the file.
         sha256:
           type: string
-          pattern: \w{64}
-          format: sha256
+          format: hash
           description: SHA256 checksum of the file.
 
     # Decoders models
@@ -1382,11 +1361,7 @@
           type: string
           description: Motherboard serial number. This value will be empty in virtual machines.
         agent_id:
-<<<<<<< HEAD
-          $ref: '#/components/schemas/AgentId'
-=======
           $ref: '#/components/schemas/AgentID'
->>>>>>> 66abf8e2
 
     SyscollectorNetwork:
       type: object
@@ -1405,9 +1380,6 @@
           type: string
           description: Netmask associated with the network interface.
         agent_id:
-<<<<<<< HEAD
-          $ref: '#/components/schemas/AgentId'
-=======
           $ref: '#/components/schemas/AgentID'
 
     NetworkInterfacePackets:
@@ -1433,7 +1405,6 @@
           format: int32
           minimum: 0
           description: Number of packages in the network interface.
->>>>>>> 66abf8e2
 
     SyscollectorInterface:
       type: object
@@ -1467,11 +1438,7 @@
           - up
           - down
         agent_id:
-<<<<<<< HEAD
-          $ref: '#/components/schemas/AgentId'
-=======
           $ref: '#/components/schemas/AgentID'
->>>>>>> 66abf8e2
 
     SyscollectorProtocol:
       type: object
@@ -1498,11 +1465,7 @@
           - unknown
           - BOOTP
         agent_id:
-<<<<<<< HEAD
-          $ref: '#/components/schemas/AgentId'
-=======
           $ref: '#/components/schemas/AgentID'
->>>>>>> 66abf8e2
 
     SyscollectorOS:
       type: object
@@ -1546,11 +1509,7 @@
           type: string
           description: Machine's hostname.
         agent_id:
-<<<<<<< HEAD
-          $ref: '#/components/schemas/AgentId'
-=======
           $ref: '#/components/schemas/AgentID'
->>>>>>> 66abf8e2
 
     SyscollectorPackages:
       type: object
@@ -1597,9 +1556,6 @@
           - win
           - pkg
         agent_id:
-<<<<<<< HEAD
-          $ref: '#/components/schemas/AgentId'
-=======
           $ref: '#/components/schemas/AgentID'
 
     PortInfo:
@@ -1613,7 +1569,6 @@
           minimum: 0
           format: int32
           description: Port used.
->>>>>>> 66abf8e2
 
     SyscollectorPorts:
       type: object
@@ -1666,9 +1621,6 @@
           - tcp6
           - udp6
         agent_id:
-<<<<<<< HEAD
-          $ref: '#/components/schemas/AgentId'
-=======
           $ref: '#/components/schemas/AgentID'
         pid:
           type: integer
@@ -1676,8 +1628,8 @@
           description: PID owner of the opened port.
         process:
           type: string
+          format: alphanumeric
           description: Name of the PID.
->>>>>>> 66abf8e2
 
     SyscollectorProcess:
       type: object
@@ -1791,11 +1743,7 @@
           format: int32
           description: Process TTY number.
         agent_id:
-<<<<<<< HEAD
-          $ref: '#/components/schemas/AgentId'
-=======
           $ref: '#/components/schemas/AgentID'
->>>>>>> 66abf8e2
 
   securitySchemes:
     basicAuth:
@@ -2243,6 +2191,7 @@
       schema:
         type: string
         format: timeframe
+        default: 7d
     pass:
       in: query
       name: pass
@@ -2585,28 +2534,7 @@
       description: Filters by rule level. Can be a single level (4) or an interval (2-4)
       schema:
         type: string
-<<<<<<< HEAD
         format: range
-    rule_path:
-      in: query
-      name: path
-      description: Filters by rule path.
-      schema:
-        type: string
-        format: path
-    rulestatus:
-      in: query
-      name: status
-      description: Filters by rule status.
-      schema:
-        type: string
-        enum:
-        - enabled
-        - disabled
-        - all
-=======
-        format: \d(?>-\d)?  # 4 or 4-5
->>>>>>> 66abf8e2
     pci:
       in: query
       name: pci
@@ -3129,7 +3057,7 @@
                     type: string
 
                   custom:
-                    description: Whether the specified command is a custom command or not. 
+                    description: Whether the specified command is a custom command or not.
                     type: boolean
                     default: false
 
@@ -3214,20 +3142,18 @@
         - $ref: '#/components/parameters/agent_group'
         - $ref: '#/components/parameters/node_name'
         - $ref: '#/components/parameters/name'
-<<<<<<< HEAD
-        - $ref: '#/components/parameters/ip'
-=======
         - in: query
           name: ip
           description: Filters by the IP used by the agent to communicate with the manager. If it's not available, it will have the same value as registerIP.
           schema:
             type: string
+            format: alphanumeric
         - in: query
           name: registerIp
           description: Filters by the IP used when registering the agent.
           schema:
             type: string
->>>>>>> 66abf8e2
+            format: alphanumeric
       responses:
         '200':
           description: 'List of agents or error description'
@@ -3365,7 +3291,7 @@
                 data:
                   id: "007"
                   key: MDA3IE5ld0hvc3QgMTAuMC4wLjkgZTk5MDE2ZTkzMjMyZDBjZDYyMGIyZTZmMTM2ZjMzMDQxMjY3M2E0NGRmOTNmODk1NzFjMGQyYzczY2VlYzRhZQ==
-  
+
   /agents/{agent_id}:
     delete:
       tags:
@@ -3443,7 +3369,7 @@
                     name: manager
                     node_name: node01
                     id: '000'
-  
+
   /agents/{agent_id}/config/{component}/{configuration}:
     get:
       tags:
@@ -3512,7 +3438,7 @@
                         logformat: syslog
                         target:
                           - agent
-  
+
   /agents/{agent_id}/group:
     delete:
       tags:
@@ -3536,7 +3462,7 @@
               example:
                 error: 0
                 data: "Group unset for agent '004'."
-  
+
   /agents/{agent_id}/group/is_sync:
     get:
       tags:
@@ -3566,7 +3492,7 @@
                 error: 0
                 data:
                     synced: false
-  
+
   /agents/{agent_id}/group/{group_id}:
     delete:
       tags:
@@ -3619,7 +3545,7 @@
               example:
                 error: 0
                 data: "Group '004' already belongs to group 'dmz'."
-  
+
   /agents/{agent_id}/key:
     get:
       tags:
@@ -3647,7 +3573,7 @@
               example:
                 error: 0
                 data: MDA0IG1haW5fZGF0YWJhc2UgMTAuMC4wLjE1IDIzNGM1Y2MzZjhhNzA2OWY2ZGRjN2I0NDc1MWZmNmE1Zjg3MjExMTJiZWJhNmFhMWUyMDIzNWI4MTBjYWNiM2I=
-  
+
   /agents/{agent_id}/restart:
     put:
       tags:
@@ -3677,7 +3603,7 @@
                     msg: All selected agents were restarted
                     affected_agents:
                       - "007"
-  
+
   /agents/{agent_id}/upgrade:
     put:
       tags:
@@ -3720,7 +3646,7 @@
               example:
                 error: 0
                 data: "Upgrade procedure started"
-  
+
   /agents/{agent_id}/upgrade_custom:
     put:
       tags:
@@ -3756,7 +3682,7 @@
               example:
                 error: 0
                 data: "Installation started"
-  
+
   /agents/{agent_name}:
     put:
       tags:
@@ -3785,7 +3711,7 @@
                 data:
                   id: "008"
                   key: MDA4IG15TmV3QWdlbnQgYW55IDIyNGVmNmI4NjYyMDk5OTc5NzdiZWJhNDRmZTAyNDI0NjU2ZDM1NjhjNWJiZWI4Njk0M2JkMzdjZjA5YjZlM2M=
-  
+
   /agents/{agent_id}/upgrade_result:
     get:
       tags:
@@ -4380,18 +4306,20 @@
                     type: string
                     maxLength: 64
                     minLength: 64
-                    pattern: ^[a-zA-Z0-9]+$
-                    format: key
+                    format: wazuh_key
                     description: Key to use when communicating with the manager. The agent must have the same key on its `client.keys` file.
                   name:
                     description: Agent name.
                     type: string
+                    format: names
                   ip:
                     description: "If this is not included, the API will get the IP automatically. If you are behind a proxy, you must set the option config.BehindProxyServer to yes at config.js. Allowed values: IP, IP/NET, ANY"
                     type: string
-                  force:
+                    format: alphanumeric
+                  force_after:
                     description: Remove the old agent with the same IP if disconnected since <force> seconds.
-                    type: boolean
+                    type: integer
+                    format: int32
               example:
                 name: NewHost_2
                 ip: 10.0.10.10
@@ -4414,7 +4342,7 @@
                 data:
                   id: 123
                   key: MTIzIE5ld0hvc3RfMiAxMC4wLjEwLjEwIDFhYmNkZWZnaGlqa2xtbm9wcXJzdHV2d3h5emFiY2RlZmdoaWprbG1ub3BxcnN0dXZ3eHl6YWJjZGVmZ2hpNjQ=
-  
+
   /agents/name/{agent_name}:
     get:
       tags:
@@ -4450,7 +4378,7 @@
                   registerIP: 10.0.0.9
                   node_name: unknown
                   id: "007"
-  
+
   /agents/no_group:
     get:
       tags:
@@ -4512,7 +4440,7 @@
                       registerIP: 10.0.10.10
                       node_name: unknown
                       id: "123"
-  
+
   /agents/outdated:
     get:
       tags:
@@ -4557,7 +4485,7 @@
                     - version: Wazuh v3.0.0
                       id: "004"
                       name: dmz002
-  
+
   /agents/restart:
     post:
       tags:
@@ -8369,15 +8297,9 @@
     get:
       tags:
         - experimental
-<<<<<<< HEAD
-      summary: 'Get network address info of all agents'
-      description: "Returns the agent's network address info. This information include used IP protocol, interface, IP address  among others  of all agents."
-      operationId: api.controllers.experimental_controller.get_network_address_info
-=======
       summary: 'Get the IPv4 and IPv6 addresses associated all network interfaces'
       description: "Returns the agent's IPv4 and IPv6 addresses associated its network interfaces. This information include used IP protocol, interface, IP address  among others  of all agents."
-      operationId: api.controllers.experimental_controller.get_network_address_info_of_all_agents
->>>>>>> 66abf8e2
+      operationId: api.controllers.experimental_controller.get_network_address_info
       parameters:
         - $ref: '#/components/parameters/pretty'
         - $ref: '#/components/parameters/wait_for_complete'
@@ -8431,15 +8353,9 @@
     get:
       tags:
         - experimental
-<<<<<<< HEAD
-      summary: 'Get network interface info of all agents'
-      description: "Returns the agent's network interface info. This information include rx, scan, tx info and some network information among others  of all agents."
-      operationId: api.controllers.experimental_controller.get_network_interface_info
-=======
       summary: 'Get all network interfaces from all agents.'
       description: "Returns the agent's network interfaces. This information include rx, scan, tx info and some network information among others  of all agents."
-      operationId: api.controllers.experimental_controller.get_network_interface_info_of_all_agents
->>>>>>> 66abf8e2
+      operationId: api.controllers.experimental_controller.get_network_interface_info
       parameters:
         - $ref: '#/components/parameters/pretty'
         - $ref: '#/components/parameters/wait_for_complete'
@@ -8529,13 +8445,8 @@
       tags:
         - experimental
       summary: 'Get network protocol info of all agents'
-<<<<<<< HEAD
-      description: "Returns the agent's network protocol info. This information include interface, type protocol information among others of all agents."
+      description: "Returns the agent's routing configuration for each network interface. This information include interface, type protocol information among others of all agents."
       operationId: api.controllers.experimental_controller.get_network_protocol_info
-=======
-      description: "Returns the agent's routing configuration for each network interface. This information include interface, type protocol information among others of all agents."
-      operationId: api.controllers.experimental_controller.get_network_protocol_info_of_all_agents
->>>>>>> 66abf8e2
       parameters:
         - $ref: '#/components/parameters/pretty'
         - $ref: '#/components/parameters/wait_for_complete'
@@ -9113,15 +9024,9 @@
     get:
       tags:
         - syscollector
-<<<<<<< HEAD
-      summary: 'Get network protocol info of an agents'
-      description: "Returns the agent's network protocol info. This information include interface, type protocol information among others"
-      operationId: api.controllers.syscollector_controller.get_network_protocol_info
-=======
       summary: 'Get network protocol info of an agent'
       description: "Returns the agent's routing configuration for each network interface."
-      operationId: api.controllers.experimental_controller.get_network_protocol_info
->>>>>>> 66abf8e2
+      operationId: api.controllers.syscollector_controller.get_network_protocol_info
       parameters:
         - $ref: '#/components/parameters/pretty'
         - $ref: '#/components/parameters/wait_for_complete'
