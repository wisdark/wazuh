#!/var/ossec/framework/python/bin/python3
# Copyright (C) 2015-2019, Wazuh Inc.
# Created by Wazuh, Inc. <info@wazuh.com>.
# This program is a free software; you can redistribute it and/or modify it under the terms of GPLv2
import argparse
import os
import sys
import ssl

import connexion
from flask_cors import CORS

from api import alogging, encoder, configuration, __path__ as api_path
<<<<<<< HEAD
from api.api_exception import APIException
=======
from api import validator  # To register custom validators (do not remove)
>>>>>>> 00a68fb1
from wazuh import common, pyDaemonModule, Wazuh
from wazuh.cluster import __version__, __author__, __ossec_name__, __licence__


#
# Aux functions
#
def set_logging(foreground_mode=False, debug_mode='info'):
    api_logger = alogging.APILogger(foreground_mode=foreground_mode, debug_level=debug_mode)
    api_logger.setup_logger()
    return api_logger


def print_version():
    print("\n{} {} - {}\n\n{}".format(__ossec_name__, __version__, __author__, __licence__))


def main(cors, port, host, ssl_context, main_logger):
    app = connexion.App(__name__, specification_dir=os.path.join(api_path[0], 'spec'))
    app.app.json_encoder = encoder.JSONEncoder
    app.add_api('spec.yaml', arguments={'title': 'Wazuh API'})
    app.app.logger = main_logger
    app.app.before_request(alogging.set_request_user_logs)
    if cors:
        # add CORS support
        CORS(app.app)
    try:
        app.run(port=port, host=host, ssl_context=ssl_context)
    except Exception as e:
        main_logger.error("Error starting API server: {}".format(e))


#
# Main
#
if __name__ == '__main__':
    parser = argparse.ArgumentParser()
    ####################################################################################################################
    parser.add_argument('-f', help="Run in foreground", action='store_true', dest='foreground')
    parser.add_argument('-V', help="Print version", action='store_true', dest="version")
    parser.add_argument('-t', help="Test configuration", action='store_true', dest='test_config')
    parser.add_argument('-c', help="Configuration file to use", type=str, metavar='config', dest='config_file',
                        default=common.ossec_conf)
    args = parser.parse_args()

    my_wazuh = Wazuh(get_init=True)

    configuration = configuration.read_config()
    if args.test_config:
        sys.exit(0)

    if args.version:
        print_version()
        sys.exit(0)

    # Foreground/Daemon
    if not args.foreground:
        pyDaemonModule.pyDaemon()

    # set correct permissions on api.log file
    if os.path.exists('{0}/logs/api.log'.format(common.ossec_path)):
        os.chown('{0}/logs/api.log'.format(common.ossec_path), common.ossec_uid, common.ossec_gid)
        os.chmod('{0}/logs/api.log'.format(common.ossec_path), 0o660)

    if configuration['https']['enabled']:
        try:
            ssl_context = ssl.SSLContext()
            if configuration['https']['use_ca']:
                ssl_context.verify_mode = ssl.CERT_REQUIRED
                ssl_context.load_verify_locations(configuration['https']['ca'])
            ssl_context.load_cert_chain(certfile=configuration['https']['cert'], keyfile=configuration['https']['key'])
        except IOError:
            raise APIException(2003)
    else:
        ssl_context = None

    # Drop privileges to ossec
    if configuration['drop_privileges']:
        os.setgid(common.ossec_gid)
        os.setuid(common.ossec_uid)

    main_logger = set_logging(args.foreground, configuration['logs']['level'])

    pyDaemonModule.create_pid('wazuh-apid', os.getpid())

    try:
        main(configuration['cors'], configuration['port'], configuration['host'], ssl_context, main_logger)
    except KeyboardInterrupt:
        main_logger.info("SIGINT received. Bye!")<|MERGE_RESOLUTION|>--- conflicted
+++ resolved
@@ -11,11 +11,8 @@
 from flask_cors import CORS
 
 from api import alogging, encoder, configuration, __path__ as api_path
-<<<<<<< HEAD
 from api.api_exception import APIException
-=======
 from api import validator  # To register custom validators (do not remove)
->>>>>>> 00a68fb1
 from wazuh import common, pyDaemonModule, Wazuh
 from wazuh.cluster import __version__, __author__, __ossec_name__, __licence__
 
