--- conflicted
+++ resolved
@@ -11,15 +11,11 @@
 from flask_cors import CORS
 
 from api import alogging, encoder, configuration, __path__ as api_path
-<<<<<<< HEAD
-from api.api_exception import APIException
-from api import validator  # To register custom validators (do not remove)
-=======
+
 from api import validator  # To register custom validators (do not remove)
 from api.api_exception import APIException
 from api.constants import CONFIG_FILE_PATH
 from api.util import to_relative_path
->>>>>>> d713f440
 from wazuh import common, pyDaemonModule, Wazuh
 from wazuh.cluster import __version__, __author__, __ossec_name__, __licence__
 
@@ -91,10 +87,6 @@
                 ssl_context.verify_mode = ssl.CERT_REQUIRED
                 ssl_context.load_verify_locations(configuration['https']['ca'])
             ssl_context.load_cert_chain(certfile=configuration['https']['cert'], keyfile=configuration['https']['key'])
-<<<<<<< HEAD
-        except IOError:
-            raise APIException(2003)
-=======
         except ssl.SSLError as e:
             raise APIException(2003, details='Private key does not match with the certificate')
         except IOError as e:
@@ -102,7 +94,6 @@
                                'if path to certificates is correct in '
                                'the configuration file '
                                f'(WAZUH_PATH/{to_relative_path(CONFIG_FILE_PATH)})')
->>>>>>> d713f440
     else:
         ssl_context = None
 
