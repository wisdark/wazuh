--- conflicted
+++ resolved
@@ -2,13 +2,8 @@
 test_name: GET /syscollector/{agent_id}/os
 
 marks:
-<<<<<<< HEAD
-  - xfail # Review and fix syscollector endpoints API integration tests - https://github.com/wazuh/wazuh/issues/10923
-=======
-  - base_tests
   - xfail  # Syscollector databases synchronization randomly fails - https://github.com/wazuh/wazuh/issues/11829.
            # Remove xfail mark and change healthcheck when #11829 is solved.
->>>>>>> dbc3253e
 
 stages:
 
