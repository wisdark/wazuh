--- conflicted
+++ resolved
@@ -23,131 +23,7 @@
     mark_names = [m.name for m in marks]
     pwd = os.path.abspath(os.path.dirname(__file__))
     test_path = os.path.join(pwd, 'env', 'docker-compose.yml')
-<<<<<<< HEAD
-    build_and_up(test_path, "base")
-    max_retries = 30
-    interval = 10  # seconds
-    retries = 0
-    while retries < max_retries:
-        time.sleep(interval)
-        health = subprocess.check_output(
-            "docker inspect env_wazuh-master_1 -f '{{json .State.Health.Status}}'", shell=True)
-        if health.startswith(b'"healthy"'):
-            yield
-            retries = max_retries
-        else:
-            retries += 1
-    down_env(test_path)
 
-
-@pytest.fixture(name="security_tests", scope="session")
-def default_environment_security():
-    pwd = os.path.abspath(os.path.dirname(__file__))
-    test_path = os.path.join(pwd, 'env', 'docker-compose.yml')
-    build_and_up(test_path, "security")
-    max_retries = 30
-    interval = 10  # seconds
-    retries = 0
-    while retries < max_retries:
-        time.sleep(interval)
-        health = subprocess.check_output(
-            "docker inspect env_wazuh-master_1 -f '{{json .State.Health.Status}}'", shell=True)
-        if health.startswith(b'"healthy"'):
-            yield
-            retries = max_retries
-        else:
-            retries += 1
-    down_env(test_path)
-
-
-@pytest.fixture(name="manager_tests", scope="session")
-def default_environment():
-    pwd = os.path.abspath(os.path.dirname(__file__))
-    test_path = os.path.join(pwd, 'env', 'docker-compose.yml')
-    build_and_up(test_path, "manager")
-    max_retries = 30
-    interval = 10  # seconds
-    retries = 0
-    while retries < max_retries:
-        time.sleep(interval)
-        health = subprocess.check_output(
-            "docker inspect env_wazuh-master_1 -f '{{json .State.Health.Status}}'", shell=True)
-        if health.startswith(b'"healthy"'):
-            yield
-            retries = max_retries
-        else:
-            retries += 1
-    down_env(test_path)
-
-
-@pytest.fixture(name="cluster_tests", scope="session")
-def default_environment():
-    pwd = os.path.abspath(os.path.dirname(__file__))
-    test_path = os.path.join(pwd, 'env', 'docker-compose.yml')
-    build_and_up(test_path, "cluster")
-    max_retries = 30
-    interval = 10  # seconds
-    retries = 0
-    while retries < max_retries:
-        time.sleep(interval)
-        health = subprocess.check_output(
-            "docker inspect env_wazuh-master_1 -f '{{json .State.Health.Status}}'", shell=True)
-        if health.startswith(b'"healthy"'):
-            yield
-            retries = max_retries
-        else:
-            retries += 1
-    down_env(test_path)
-
-
-@pytest.fixture(name="ciscat_tests", scope="session")
-def default_with_ciscat_environment():
-    pwd = os.path.abspath(os.path.dirname(__file__))
-    test_path = os.path.join(pwd, 'env', 'docker-compose.yml')
-    build_and_up(test_path, "ciscat")
-    max_retries = 30
-    interval = 10  # seconds
-    retries = 0
-    while retries < max_retries:
-        time.sleep(interval)
-        master_health = subprocess.check_output(
-            "docker inspect env_wazuh-master_1 -f '{{json .State.Health.Status}}'", shell=True)
-        if master_health.startswith(b'"healthy"'):
-            agents_healthy = True
-            for i in [1, 2, 3]:
-                state_str = "'{{json .State.Health.Status}}'"
-                health = subprocess.check_output('docker inspect env_wazuh-agent{}_1 -f {}'.format(
-                    i, state_str), shell=True)
-                if not health.startswith(b'"healthy"'):
-                    agents_healthy = False
-                    break
-            if agents_healthy is True:
-                yield
-                retries = max_retries
-        else:
-            retries += 1
-    down_env(test_path)
-
-
-@pytest.fixture(name="syscollector_tests", scope="session")
-def default_with_syscollector_environment():
-    pwd = os.path.abspath(os.path.dirname(__file__))
-    test_path = os.path.join(pwd, 'env', 'docker-compose.yml')
-    build_and_up(test_path, "syscollector")
-    max_retries = 30
-    interval = 10  # seconds
-    retries = 0
-    while retries < max_retries:
-        time.sleep(interval)
-        health = subprocess.check_output(
-            "docker inspect env_wazuh-master_1 -f '{{json .State.Health.Status}}'", shell=True)
-        if health.startswith(b'"healthy"'):
-            yield
-            break
-        else:
-            retries += 1
-    down_env(test_path)
-=======
     env = 'base'
     if 'base' in mark_names:
         env = 'base'
@@ -157,32 +33,33 @@
         env = 'manager'
     elif 'syscollector' in mark_names:
         env = 'syscollector'
-    if env:
-        build_and_up(test_path, env)
-        max_retries = 30
-        interval = 10  # seconds
-        retries = 0
-        while retries < max_retries:
-            time.sleep(interval)
-            health = subprocess.check_output(
-                "docker inspect env_wazuh-master_1 -f '{{json .State.Health.Status}}'", shell=True)
-            if health.startswith(b'"healthy"'):
-                if env == 'ciscat':
-                    agents_healthy = True
-                    for i in [1, 2, 3]:
-                        state_str = "'{{json .State.Health.Status}}'"
-                        health = subprocess.check_output('docker inspect env_wazuh-agent{}_1 -f {}'.format(
-                            i, state_str), shell=True)
-                        if not health.startswith(b'"healthy"'):
-                            agents_healthy = False
-                            break
-                    if agents_healthy is True:
-                        yield
-                        retries = max_retries
-                else:
+    elif 'cluster' in mark_names:
+        env = 'cluster'
+
+    build_and_up(test_path, env)
+    max_retries = 30
+    interval = 10  # seconds
+    retries = 0
+    while retries < max_retries:
+        time.sleep(interval)
+        health = subprocess.check_output(
+            "docker inspect env_wazuh-master_1 -f '{{json .State.Health.Status}}'", shell=True)
+        if health.startswith(b'"healthy"'):
+            if env == 'ciscat':
+                agents_healthy = True
+                for i in [1, 2, 3]:
+                    state_str = "'{{json .State.Health.Status}}'"
+                    health = subprocess.check_output('docker inspect env_wazuh-agent{}_1 -f {}'.format(
+                        i, state_str), shell=True)
+                    if not health.startswith(b'"healthy"'):
+                        agents_healthy = False
+                        break
+                if agents_healthy is True:
                     yield
                     retries = max_retries
             else:
-                retries += 1
-        down_env(test_path)
->>>>>>> a83ee1e0
+                yield
+                retries = max_retries
+        else:
+            retries += 1
+    down_env(test_path)