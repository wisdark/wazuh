--- conflicted
+++ resolved
@@ -9,24 +9,14 @@
 import subprocess
 import time
 from os import remove, path as os_path
-<<<<<<< HEAD
-from shutil import move, copyfile
-=======
-import re
->>>>>>> e3615c71
 from xml.dom.minidom import parseString
 
 from wazuh import agent
 from wazuh import common
 from wazuh.exception import WazuhInternalError, WazuhError
 from wazuh.ossec_socket import OssecSocket
-<<<<<<< HEAD
 from wazuh.results import WazuhResult
-from wazuh.utils import cut_array, load_wazuh_xml
-=======
 from wazuh.utils import cut_array, load_wazuh_xml, safe_move
-import subprocess
->>>>>>> e3615c71
 
 # Python 2/3 compability
 try:
