--- conflicted
+++ resolved
@@ -10,11 +10,7 @@
 import re
 from shutil import move
 from xml.dom.minidom import parseString
-<<<<<<< HEAD
 from wazuh.exception import WazuhError, WazuhInternalError
-=======
-from wazuh.exception import WazuhException
->>>>>>> 26f7d297
 from wazuh import common
 from wazuh.ossec_socket import OssecSocket
 from wazuh.utils import cut_array, load_wazuh_xml
@@ -482,22 +478,7 @@
 
     :return: agent.conf as dictionary.
     """
-<<<<<<< HEAD
-    if group_id:
-        if not Agent.group_exists(group_id):
-            raise WazuhError(1710, group_id)
-
-        agent_conf = "{0}/{1}".format(common.shared_path, group_id)
-
-    if filename:
-        agent_conf_name = filename
-    else:
-        agent_conf_name = 'agent.conf'
-
-    agent_conf += "/{0}".format(agent_conf_name)
-=======
     agent_conf = os_path.join(common.shared_path, group_id if group_id is not None else '', filename)
->>>>>>> 26f7d297
 
     if not os_path.exists(agent_conf):
         raise WazuhError(1006, agent_conf)
@@ -563,12 +544,6 @@
     """
 
     if group_id:
-<<<<<<< HEAD
-        if not Agent.group_exists(group_id):
-            raise WazuhError(1710, group_id)
-
-=======
->>>>>>> 26f7d297
         file_path = "{0}/{1}".format(common.shared_path, filename) \
                     if filename == 'ar.conf' else \
                     "{0}/{1}/{2}".format(common.shared_path, group_id, filename)
@@ -656,13 +631,6 @@
     :param file_content: File content of the new configuration in a string.
     :return: Confirmation message.
     """
-<<<<<<< HEAD
-    # check if the group exists
-    if not Agent.group_exists(group_id):
-        raise WazuhError(1710, group_id)
-
-=======
->>>>>>> 26f7d297
     # path of temporary files for parsing xml input
     tmp_file_path = '{}/tmp/api_tmp_file_{}_{}.xml'.format(common.ossec_path, time.time(), random.randint(0, 1000))
 
@@ -731,10 +699,7 @@
 
         return upload_group_configuration(group_id, file_data)
     else:
-<<<<<<< HEAD
         raise WazuhError(1111)
-=======
-        raise WazuhException(1111)
 
 
 def get_active_configuration(agent_id, component, configuration):
@@ -783,5 +748,4 @@
         return msg
     else:
         raise WazuhException(1117 if "No such file or directory" in rec_msg or "Cannot send request" in rec_msg
-                                  else 1116, rec_msg.replace("err ", ""))
->>>>>>> 26f7d297
+                                  else 1116, rec_msg.replace("err ", ""))