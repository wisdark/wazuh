# Copyright (C) 2015-2020, Wazuh Inc.
# Created by Wazuh, Inc. <info@wazuh.com>.
# This program is free software; you can redistribute it and/or modify it under the terms of GPLv2


from copy import deepcopy
from wazuh.core.common import MAX_SOCKET_BUFFER_SIZE, wazuh_version as wazuh_full_version

GENERIC_ERROR_MSG = "Wazuh Internal Error. See log for more detail"
WAZUH_VERSION = 'current' if wazuh_full_version == '' else '.'.join(wazuh_full_version.split('.')[:2]).lstrip('v')


class WazuhException(Exception):
    """
    Wazuh Exception object.
    """

    ERRORS = {
        # < 999: API

        # Wazuh: 0999 - 1099
        999: 'Incompatible version of Python',
        1000: {'message': 'Wazuh Internal Error',
               'remediation': 'Please, check `WAZUH_HOME/logs/ossec.log`, `WAZUH_HOME/logs/cluster.log` and '
                              '`WAZUH_HOME/logs/api.log` to get more information about the error'},
        1001: 'Error importing module',
        1002: 'Error executing command',
        1003: 'Command output not in JSON',
        1004: 'Malformed command output ',
        1005: {'message': 'Error reading file',
               'remediation': 'Please, ensure you have the right file permissions in Wazuh directories'},
        1006: {'message': 'File/directory does not exist or there is a problem with the permissions',
               'remediation': 'Please, check if path to file/directory is correct and `ossec` '
                              'has the appropriate permissions'},
        1010: 'Unable to connect to queue',
        1011: 'Error communicating with queue',
        1012: {'message': 'Invalid message to queue'},
        1013: {'message': 'Unable to connect with socket',
               'remediation': 'Please, restart Wazuh to restore sockets'},
        1014: {'message': 'Error communicating with socket',
               'remediation': 'Please, restart Wazuh to restore sockets'},
        1015: 'Agent version is null. Was the agent ever connected?',
        1016: {'message': 'Error moving file',
               'remediation': 'Please, ensure you have the required file permissions in Wazuh directories'},
        1017: 'Some Wazuh daemons are not ready yet in node "{node_name}" ({not_ready_daemons})',
        1018: 'Body request is not a valid JSON',
        1019: 'Error trying to create backup file',
        # Configuration: 1100 - 1199
        1100: 'Error checking configuration',
        1101: {'message': 'Requested component does not exist',
               'remediation': 'Run `WAZUH_PATH/bin/wazuh-logtest -t` to check your configuration'},
        1102: {'message': 'Invalid section',
               'remediation': f'Please, visit the official documentation (https://documentation.wazuh.com/{WAZUH_VERSION}/user-manual/reference/ossec-conf/index.html) '
                              'to get more information about configuration sections'},
        1103: {'message': 'Invalid field in section',
               'remediation': f'Please, visit the official documentation (https://documentation.wazuh.com/{WAZUH_VERSION}/user-manual/reference/ossec-conf/index.html) '
                              'to get more information about configuration sections'},
        1104: {'message': 'Invalid type',
               'remediation': 'Insert a valid type'},
        1105: 'Error reading API configuration',
        1106: {'message': 'Requested section not present in configuration',
               'remediation': 'Please, check your configuration file. '
                              f'You can visit the official documentation (https://documentation.wazuh.com/{WAZUH_VERSION}/user-manual/reference/ossec-conf/index.html) '
                              'to get more information about configuration sections'},
        1107: 'Internal options file not found',
        1108: 'Value not found in internal_options.conf',
        1109: 'Option must be a digit',
        1110: 'Option value is out of the limits',
        1111: "Remote group file updates are only available in 'agent.conf' file",
        1112: {'message': 'Empty files are not supported',
               'remediation': 'Please, provide another file'
               },
        1113: {'message': 'XML syntax error',
               'remediation': 'Please, ensure file content has correct XML'
               },
        1114: "Wazuh syntax error",
        1115: {'message': 'Error executing verify-agent-conf',
               'remediation': 'Please, check your configuration file and try again'
               },
        1116: {'message': "Requested component configuration does not exist",
               'remediation': f"Please, visit the official documentation (https://documentation.wazuh.com/{WAZUH_VERSION}/user-manual/api/reference.html#operation/api.controllers.agents_controller.get_agent_config) to check available component configurations"
               },
        1117: {'message': "Unable to connect with component. The component might be disabled."},
        1118: {'message': "Could not request component configuration"},
        1119: "Directory '/tmp' needs read, write & execution permission for 'ossec' user",
        1121: {'message': "Error connecting with socket"},
        1122: {'message': 'Experimental features are disabled',
               'remediation': 'Experimental features can be enabled in WAZUH_PATH/configuration/api.yaml or '
                              'using API endpoint https://documentation.wazuh.com/current/user-manual/api/reference.html#operation/api.controllers.manager_controller.put_api_config or '
                              'https://documentation.wazuh.com/current/user-manual/api/reference.html#operation/api.controllers.cluster_controller.put_api_config'},
        1123: {
            'message': f"Error communicating with socket. Query too long, maximum allowed size for queries is {MAX_SOCKET_BUFFER_SIZE // 1024} KB"},
        1124: {'message': 'Remote command detected',
               'remediation': f'To solve this issue please enable the remote commands in the API settings or add an exception: https://documentation.wazuh.com/{WAZUH_VERSION}/user-manual/api/configuration.html#remote-commands-configuration'},
        1125: {'message': 'Invalid ossec configuration',
               'remediation': 'Please, provide a valid ossec configuration'
               },
        1126: {'message': 'Error updating ossec configuration',
               'remediation': 'Please, ensure `WAZUH_PATH/etc/ossec.conf` has the proper permissions and ownership.'
               },

        # Rule: 1200 - 1299
        1200: {'message': 'Error reading rules from `WAZUH_HOME/etc/ossec.conf`',
               'remediation': f'Please, visit the official documentation (https://documentation.wazuh.com/{WAZUH_VERSION}/user-manual/reference/ossec-conf/index.html)'
                              ' to get more information about how to configure the rules'
               },
        1201: {'message': 'Error reading rule files',
               'remediation': f'Please, visit the official documentation (https://documentation.wazuh.com/{WAZUH_VERSION}/user-manual/reference/ossec-conf/index.html)'
                              ' to get more information about how to configure the rules'
               },
        1202: {'message': 'Argument \'status\' must be: enabled, disabled or all',
               'remediation': 'Please indicate one of the following states: enabled, disabled, all'
               },
        1203: {'message': 'Error in argument \'level\'',
               'remediation': 'Argument \'level\' must be a number or an interval separated by \'-\''
               },
        1204: {'message': 'Operation not implemented',
               'remediation': 'Please contact us: [official repository]https://github.com/wazuh/wazuh/issues'
               },
        1205: {'message': 'Requirement not valid',
               'remediation': 'Please indicate one of the following values:'
               },
        1206: {'message': 'Duplicated rule ID',
               'remediation': f'Please check your configuration, two or more rules have the same ID, visit the official documentation (https://documentation.wazuh.com/{WAZUH_VERSION}/user-manual/ruleset/custom.html)'
                              ' to get more information about how to configure the rules'
               },
        1207: {'message': 'Error reading rule files, wrong permissions',
               'remediation': 'Please, check your permissions over the file'
               },
        1208: {'message': 'The rule does not exist or you do not have permission to see it',
               'remediation': f'Please, visit the official documentation (https://documentation.wazuh.com/{WAZUH_VERSION}/user-manual/reference/ossec-conf/index.html)'
                              ' to get more information about how to configure the rules'
               },

        # Stats: 1300 - 1399
        1301: {'message': 'Invalid date',
               'remediation': 'Please, make sure you use a valid date value)'
               },
        1307: {'message': 'Invalid parameters',
               'remediation': 'Please, check that the update is correct, there is a problem while reading the results, contact us at [official repository](https://github.com/wazuh/wazuh/issues)'
               },
        1308: {'message': 'Stats file does not exist',
               'remediation': 'Stats files are usually generated at 12 PM on a daily basis'},
        1309: 'Statistics file damaged',
        1310: {'message': 'Invalid agent ID',
               'remediation': 'This component only exists in real agents'},

        # Utils: 1400 - 1499
        1400: 'Invalid offset',
        1401: 'Invalid limit',
        1402: {'message': 'Invalid sort_ascending field',
               'remediation': 'Please, use only true if ascending or false if descending'
               },
        1403: {'message': 'Not a valid sort field ',
               'remediation': 'Please, use only allowed sort fields'
               },
        1404: 'A field must be specified to order the data',
        1405: {'message': 'Specified limit exceeds maximum allowed',
               'remediation': 'Please select a limit between 1 and 1000'
               },
        1406: {'message': '0 is not a valid limit',
               'remediation': 'Please select a limit between 1 and 1000'
               },
        1407: 'Query does not match expected format',
        1408: 'Field does not exist.',
        1409: 'Invalid query operator.',
        1410: 'Selecting more than one field in distinct mode',
        1411: 'TimeFrame is not valid',
        1412: 'Date filter not valid. Valid formats are timeframe or YYYY-MM-DD HH:mm:ss',
        1413: {'message': 'Error reading rules file'},
        1414: {'message': 'Error reading rules file',
               'remediation': 'Please, make sure you have read permissions over the file'
               },
        1415: {'message': 'Rules file not found',
               'remediation': 'Please, use GET /rules/files to list all available rules'
               },

        # Decoders: 1500 - 1599
        1500: {'message': 'Error reading decoders from ossec.conf',
               'remediation': f'Please, visit the official documentation (https://documentation.wazuh.com/{WAZUH_VERSION}/user-manual/ruleset/custom.html)'
                              'to get more information on adding or modifying existing decoders'
               },
        1501: {'message': 'Error reading decoders file'
               },
        1502: {'message': 'Error reading decoders file',
               'remediation': 'Please, make sure you have read permissions on the file'
               },
        1503: {'message': 'Decoders file not found',
               'remediation': 'Please, use GET /decoders/files to list all available decoders'
               },
        1504: {'message': 'The decoder does not exist or you do not have permission to see it',
               'remediation': f'Please, visit the official documentation (https://documentation.wazuh.com/{WAZUH_VERSION}/user-manual/reference/ossec-conf/index.html)'
                              ' to get more information about the decoders'
               },

        # Syscheck/AR: 1600 - 1699
        1600: {'message': 'There is no database for selected agent with id',
               'remediation': 'Please, upgrade wazuh to v3.7.0 or newer. Visit '
                              f'https://documentation.wazuh.com/{WAZUH_VERSION}/upgrade-guide/index.html'
                              ' to obtain more information on upgrading wazuh'
               },
        1601: {'message': 'Impossible to run FIM scan, agent is not active',
               'remediation': 'Please, ensure selected agent is active and connected to the manager. Visit '
                              f'https://documentation.wazuh.com/{WAZUH_VERSION}/user-manual/registering/index.html and '
                              f'https://documentation.wazuh.com/{WAZUH_VERSION}/user-manual/agents/agent-connection.html'
                              'to obtain more information on registering and connecting agents'
               },
        1603: 'Invalid status. Valid statuses are: all, solved and outstanding',
        1605: 'Impossible to run policy monitoring scan due to agent is not active',
        1650: 'Active response - Command not specified',
        1651: {'message': 'Cannot send Active Response message to non-active agent, agent status is',
               'remediation': f'Check non-active agents connection and try again. Please, visit the official '
                              f'documentation (https://documentation.wazuh.com/{WAZUH_VERSION}/user-manual/agents/agent-connection.html)'},
        1652: 'Active response - Unable to run command',
        1653: 'Active response - Agent ID not specified',
        1655: 'Active response - Command not available',
        1656: {'message': 'No parameters provided for request',
               'remediation': 'Please, visit the official documentation '
                              f'(https://documentation.wazuh.com/{WAZUH_VERSION}/user-manual/api/reference.html#tag/active-response) '
                              'to get more information about `active-response` API call'},

        # Agents: 1700 - 1799
        1700: 'Bad arguments. Accepted arguments: [id] or [name and ip]',
        1701: {'message': 'Agent does not exist',
               'remediation': 'Please, use `GET /agents?select=id,name` to find all available agents'
               },
        1703: {'message': 'Action not available for Manager (agent 000)',
               'remediation': 'Please, use `GET /agents?select=id,name` to find all available agents and make sure you select an agent other than 000'
               },
        1704: 'Unable to load requested info from agent db',
        1705: {'message': 'There is an agent with the same name',
               'remediation': 'Please choose another name'
               },
        1706: {'message': 'There is an agent with the same IP or the IP is invalid',
               'remediation': 'Please choose another IP'
               },
        1707: {'message': 'Impossible to restart non-active agent',
               'remediation': 'Please, make sure agent is active before attempting to restart'
               },
        1708: {'message': 'There is an agent with the same ID',
               'remediation': 'Please choose another ID'
               },
        1709: {'message': 'Too short key size',
               'remediation': 'The necessary size for the key is 64 characters at least'
               },
        1710: {'message': 'The group does not exist',
               'remediation': 'Please, use `GET /agents/groups` to find all available groups'
               },
        1711: {'message': 'The group already exists',
               'remediation': 'Please, use another group ID'
               },
        1712: {'message': 'Default group is not deletable',
               'remediation': f'Please, visit the official documentation (https://documentation.wazuh.com/{WAZUH_VERSION}/user-manual/agents/grouping-agents.html)'
                              'to get more information'
               },
        1713: {'message': 'Error accessing repository',
               'remediation': 'Please check your internet connection and try again'
               },
        1714: {'message': 'Error downloading WPK file',
               'remediation': 'Please check your internet connection and try again'
               },
        1722: {'message': 'Incorrect format for group_id',
               'remediation': 'Characters supported  a-z, A-Z, 0-9, ., _ and -. Max length is 255'
               },
        1723: 'Hash algorithm not available',
        1724: {'message': 'Not a valid select field',
               'remediation': 'Please, use only allowed select fields'
               },
        1725: {'message': 'Error registering a new agent',
               'remediation': 'Please check all data fields and try again'
               },
        1726: {'message': 'Ossec authd is not running and API use_only_authd is enabled',
               'remediation': f'Please enable authd or change the API use_only_authd configuration'
               },
        1727: {'message': 'Error listing group files',
               'remediation': 'Please, use `GET /agents/groups/:group_id/files` to get all available group files'
               },
        1728: {'message': 'Invalid node type',
               'remediation': f'Valid types are `master` and `worker`. Please, visit https://documentation.wazuh.com/{WAZUH_VERSION}/user-manual/configuring-cluster/index.html '
                              'to get more information about cluster configuration'},
        1729: {
            'message': 'Agent status not valid. Valid statuses are active, disconnected, pending and never_connected',
            'remediation': 'Please check used status and try again.'
        },
        1730: {'message': 'Node does not exist',
               'remediation': 'Make sure the name is correct and that the node is up. You can check it using '
                              f'`cluster_control -l` (https://documentation.wazuh.com/{WAZUH_VERSION}/user-manual/reference/tools/cluster_control.html#get-connected-nodes)'},
        1731: {'message': 'Agent is not eligible for removal',
               'remediation': f"Please, make sure the agent meets the requirements."
               },
        1732: {'message': 'No agents selected',
               'remediation': 'Please select an agent to perform the operation.'
               },
        1733: 'Bad formatted version. Version must follow this pattern: vX.Y.Z .',
        1734: {'message': 'Error removing agent from group',
               'remediation': f'Agent does not belong to specified group, to assign the agent to a group follow: https://documentation.wazuh.com/{WAZUH_VERSION}/user-manual/agents/grouping-agents.html'
               },
        1735: {'message': 'Agent version is not compatible with this feature',
               'remediation': 'Please update the agent, in case the problem persists contact us at: https://github.com/wazuh/wazuh/issues'
               },
        1736: {'message': 'Error getting all groups',
               'remediation': 'Please, use `GET /agents/groups` to find all available groups'
               },
        1737: {'message': 'Maximum number of groups per multigroup is 256',
               'remediation': 'Please choose another group or remove an agent from the target group'
               },
        1738: {'message': 'Agent name is too long',
               'remediation': 'Max length allowed for agent name is 128'
               },
        1739: {'message': 'Error getting agents group sync',
               'remediation': f'Please check that the agent and the group are correctly created. Official documentation: https://documentation.wazuh.com/{WAZUH_VERSION}/user-manual/agents/grouping-agents.html'
               },
        1740: {'message': 'Action only available for active agents',
               'remediation': 'Please activate the agent to synchronize it'
               },
        1741: 'Could not remove multigroup',
        1742: 'Error running XML syntax validator',
        1743: 'Error running Wazuh syntax validator',
        1744: 'Invalid chunk size',
        1745: "Agent only belongs to 'default' and it cannot be unassigned from this group.",
        1746: {'message': "Could not parse current client.keys file"},
        1747: {'message': "Could not remove agent group assigment from database"},
        1748: {'message': "Could not remove agent files"},
        1749: {'message': "Downgrading an agent requires the [force] flag.",
               'remediation': "Use force=1 parameter to force the downgrade"
               },
        1750: {'message': 'Could not send restart command, active-response is disabled in the agent',
               'remediation': "You can activate it in agents' `WAZUH_HOME/etc/ossec.conf`"},
        1751: {'message': 'Could not assign agent to group',
               'remediation': 'Agent already belongs to specified group, please select another agent'},
        1752: {'message': 'Could not force single group for the agent'},
        1753: {'message': 'Could not assign group. Agent status is never_connected',
               'remediation': 'Please select another agent or connect your agent before assigning groups'},
        1754: {'message': 'Agent does not exist or you do not have permissions to access it',
               'remediation': 'Try listing all agents with GET /agents endpoint'},
        1756: {'message': 'Upgrade procedure could not start. Agent already upgrading',
               'remediation': 'You can check the status of this task with the /agents/:agent_id/upgrade_result endpoint'
               },
<<<<<<< HEAD
        1757: {'message': 'Impossible to reconnect non-active agent',
               'remediation': 'Please, make sure agent is active before attempting to reconnect'
=======
        1757: {'message': 'Error deleting an agent',
               'remediation': 'Please check all data fields and try again'
               },
        1758: {'message': 'Tried to release an already unlocked client.keys thread lock',
               },
        1759: {'message': 'Timeout acquiring client.keys lock, another thread or process might be blocking it',
>>>>>>> c790dccf
               },

        # CDB List: 1800 - 1899
        1800: {'message': 'Bad format in CDB list {path}'},
        1801: {'message': 'Wrong \'path\' parameter',
               'remediation': 'Please, provide a correct path'},
        1802: {'message': 'Lists file not found',
               'remediation': 'Please, use `GET /lists/files` to find all available lists'},
        1803: {'message': 'Error reading lists file',
               'remediation': 'Please, make sure you have read permissions over the file'
               },
        1804: {'message': 'Error reading lists file',
               'remediation': 'Please, make sure you provide a correct filepath'
               },
        1805: {'message': 'File with the same name already exists in a subdirectory.',
               'remediation': 'Please, make sure to use a name which is not repeated. '
               },
        1806: {'message': 'Error trying to create CDB list file.'
               },
        1810: {'message': 'Upgrade module\'s reserved exception IDs (1810-1899). '
                          'The error message will be the output of upgrade module'},

        # Manager:
        1900: 'Error restarting manager',
        1901: {'message': '\'execq\' socket has not been created'
               },
        1902: {'message': 'Connection to \'execq\' socket failed'
               },
        1903: 'Error deleting temporary file from API',
        1904: {'message': 'Bad data from \'execq\''
               },
        1905: {'message': 'File could not be updated, it already exists',
               'remediation': 'Please, provide a different file or set overwrite=True to overwrite actual file'
               },
        1906: {'message': 'File does not exist',
               'remediation': 'Please, provide a different file or make sure provided file path is correct'
               },
        1907: {'message': 'File could not be deleted',
               'remediation': 'Please, ensure you have the right file permissions'
               },
        1908: {'message': 'Error validating configuration',
               'remediation': 'Please, fix the corrupted files'
               },
        1909: {'message': 'Content of file is empty',
               'remediation': 'Try to upload another non-empty file'},
        1910: {'message': 'Content-type header is mandatory',
               'remediation': f'Please, visit the official documentation (https://documentation.wazuh.com/{WAZUH_VERSION}/user-manual/api/reference.html#operation/api.controllers.cluster_controller.put_files_node)'
                              ' to get more information about how to configure a cluster'},
        1911: {'message': 'Error parsing body request to UTF-8',
               'remediation': 'Please, check if the file content is valid UTF-8'},
        1912: {'message': 'Body is empty',
               'remediation': 'Please, check the content of the file to be uploaded'},

        # Database:
        2000: {'message': 'No such database file'},
        2001: {'message': 'Incompatible version of SQLite'},
        2002: {'message': 'Maximum attempts exceeded for sqlite3 execute'},
        2003: {'message': 'Error in wazuhdb request',
               'remediation': 'Make sure the request is correct'},
        2004: {'message': 'Database query not valid'},
        2005: {'message': 'Could not connect to wdb socket'},
        2006: {'message': 'Received JSON from Wazuh DB is not correctly formatted'},
        2007: {'message': 'Error retrieving data from Wazuh DB'},
        2008: {'message': 'Corrupted RBAC database',
               'remediation': 'Restart the Wazuh service to restore the RBAC database to default'},

        # Cluster
        3000: 'Cluster',
        3001: 'Error creating zip file',
        3002: {'message': 'Error creating PID file'},
        3003: {'message': 'Error deleting PID file'},
        3004: {'message': 'Error in cluster configuration',
               'remediation': f'Please, visit the official documentation (https://documentation.wazuh.com/{WAZUH_VERSION}/user-manual/configuring-cluster/index.html)'
                              ' to get more information about how to configure a cluster'},
        3005: 'Error reading cluster JSON file',
        3006: {'message': 'Error reading cluster configuration',
               'remediation': f'Please, visit the official documentation (https://documentation.wazuh.com/{WAZUH_VERSION}/user-manual/configuring-cluster/index.html)'
                              ' to get more information about how to configure a cluster'},
        3007: 'Client.keys file received in master node',
        3008: 'Received invalid agent status',
        3009: {'message': 'Error executing distributed API request',
               'remediation': ''},
        3010: 'Received the status/group of a non-existent agent',
        3011: 'Agent info file received in a worker node',
        3012: 'Cluster is not running',
        3013: {'message': 'Cluster is not running, it might be disabled in `WAZUH_HOME/etc/ossec.conf`',
               'remediation': f'Please, visit the official documentation (https://documentation.wazuh.com/{WAZUH_VERSION}/user-manual/configuring-cluster/index.html)'
                              ' to get more information about how to configure a cluster'
               },
        3015: 'Cannot access directory',
        3016: 'Received an error response',
        3017: 'The agent is not reporting to any manager',
        3018: 'Error sending request',
        3019: 'Wazuh is running in cluster mode: {EXECUTABLE_NAME} is not available in worker nodes. Please, try again in the master node: {MASTER_IP}',
        3020: {'message': 'Timeout sending request',
               'remediation': 'Please, try to make the request again'},
        3021: 'Timeout executing API request',
        3022: {'message': 'Unknown node ID',
               'remediation': 'Check the name of the node'},
        3023: {'message': 'Worker node is not connected to master',
               'remediation': 'Check the cluster.log located at WAZUH_HOME/logs/cluster.log file to see if there are '
                              'connection errors. Restart the `wazuh-manager` service.'},
        3024: "Length of command exceeds limit defined in wazuh.cluster.common.Handler.cmd_len.",
        3025: {'message': "Could not decrypt message",
               'remediation': "Check the cluster key is correct in the worker's "
                              f"[ossec.conf](https://documentation.wazuh.com/{WAZUH_VERSION}/user-manual/reference/ossec-conf/cluster.html#key)"
                              ", ensure it is the same that the master's."},
        3026: "Error sending request: Memory error. Request chunk size divided by 2.",
        3027: "Unknown received task name",
        3028: {'message': "Worker node ID already exists",
               'remediation': f"Check and fix [worker names](https://documentation.wazuh.com/{WAZUH_VERSION}/user-manual/reference/ossec-conf/cluster.html#node-name)"
                              " and restart the `wazuh-manager` service."},
        3029: {"message": "Connected worker with same name as the master",
               "remediation": f"Check and fix the [worker name](https://documentation.wazuh.com/{WAZUH_VERSION}/user-manual/reference/ossec-conf/cluster.html#node-name)"
                              " and restart the `wazuh-manager` service in the node"},
        3030: {'message': 'Worker does not belong to the same cluster',
               'remediation': f"Change the [cluster name](https://documentation.wazuh.com/{WAZUH_VERSION}/user-manual/reference/ossec-conf/cluster.html#name)"
                              " in the worker configuration to match the master's and restart the `wazuh-manager` service"},
        3031: {'message': "Worker and master versions are not the same",
               'remediation': f"[Update](https://documentation.wazuh.com/{WAZUH_VERSION}/upgrade-guide/index.html)"
                              " master and workers to the same version."},
        3032: "Could not forward DAPI request. Connection not available.",
        3033: "Payload length exceeds limit defined in wazuh.cluster.common.Handler.request_chunk.",
        3034: "Error sending file. File not found.",

        # RBAC exceptions
        # The messages of these exceptions are provisional until the RBAC documentation is published.
        4000: {'message': "Permission denied",
               'remediation': "Please, make sure you have permissions to execute the current request. "
                              f"For more information on how to set up permissions, please visit https://documentation.wazuh.com/{WAZUH_VERSION}/user-manual/api/rbac/configuration.html"},
        4001: {'message': 'The body of the request is empty, you must specify what you want to modify'},
        4002: {'message': 'The specified role does not exist',
               'remediation': 'Please, create the specified role with the endpoint POST /security/roles'},
        4003: {'message': 'The specified rule is invalid',
               'remediation': "The rule must be in JSON format."},
        4004: {'message': 'The specified name is invalid'},
        4005: {'message': 'The specified name or rule already exists'},
        4006: {'message': 'The specified policy is invalid',
               'remediation': 'The policy must be in JSON format and its keys must be "actions", "resources" and'
                              ' "effect". The actions and resources must be split by ":". Example: agent:id:001'},
        4007: {'message': 'The specified policy does not exist',
               'remediation': 'Please, create the specified policy with the endpoint POST /security/policies'},
        4008: {'message': 'The specified resource is required for a correct Wazuh\'s functionality'},
        4009: {'message': 'The specified name or policy already exists'},
        4010: {'message': 'The specified role-policy relation does not exist',
               'remediation': 'Please, create the specified role-policy relation with the endpoint '
                              'POST /security/roles/{role_id}/policies'},
        4011: {'message': 'The specified role-policy link already exist'},
        4012: {'message': 'The specified actions or resources are invalid',
               'remediation': 'The actions and resources must be split by ":". Example: agent:id:001'},
        4013: {'message': 'The specified name already exists'},
        4014: {'message': 'Parameter {param} is required',
               'remediation': 'Please, make sure the parameter is defined'},
        4015: {'message': 'Permission denied, could not remove agents from group before deleting it',
               'remediation': 'Please, make sure you have the right permissions for actions: agent:modify_group and '
                              'group:modify_assignments before attempting to delete the group'},
        4016: {'message': 'The specified user-role relation does not exist',
               'remediation': 'Please, create the specified user-role relation with the endpoint '
                              'POST /security/user/{username}/roles'},
        4017: {'message': 'The specified user-role relation already exists'},
        4018: {'message': 'Level cannot be a negative number'},
        4019: {'message': 'Invalid resource specified',
               'remediation': f'Please, check the current RBAC resources, for more information please visit https://documentation.wazuh.com/{WAZUH_VERSION}/user-manual/api/rbac/configuration.html'},
        4020: {'message': 'Invalid endpoint specified',
               'remediation': 'Valid endpoints are: '},
        4021: 'Error reading security configuration',
        4022: {'message': 'The specified security rule does not exist',
               'remediation': 'Please, create the specified security rule with the endpoint POST /security/rules'},
        4023: {'message': 'The specified role-rule relation already exist'},
        4024: {'message': 'The specified role-rule relation does not exist',
               'remediation': 'Please, create the specified role-rules relation with the endpoint '
                              'POST /security/roles/{role_id}/rules'},
        4025: {'message': 'The specify relationship could not be removed'},
        4500: {'message': 'The specified resources are invalid',
               'remediation': 'Please, make sure permissions are properly defined, '
                              f'for more information on setting up permissions please visit https://documentation.wazuh.com/{WAZUH_VERSION}/user-manual/api/rbac/configuration.html'},

        # User management
        5000: {'message': 'The user could not be created',
               'remediation': 'Please check that the user does not exist, '
                              'to do this you can use the `GET /security/users` call'},
        5001: {'message': 'The user does not exist',
               'remediation': 'The user can be created with the endpoint POST /security/users'},
        5002: {'message': 'There are no users in the system'},
        5003: {'message': 'The user could not be modified',
               'remediation': 'There is already a user with these properties'},
        5004: {'message': 'The user could not be removed or updated',
               'remediation': 'Administrator users cannot be removed or updated'},
        5006: {'message': 'Operation not allowed, the user does not have permissions to perform this action',
               'remediation': 'No user, except administrator users, can change the data of a different user'},
        5007: {'message': 'Insecure user password provided',
               'remediation': 'The password must contain at least one upper and lower case letter, a number and a symbol.'},
        5008: {'message': 'The current user cannot be deleted',
               'remediation': 'You can delete this user with the administrator user (wazuh) or '
                              'any other user with the necessary permissions'},
        5009: {'message': 'Insecure user password provided',
               'remediation': 'The password must contain a length between 8 and 64 characters.'},
        5010: {'message': 'The value of the parameter allow_run_as is invalid',
               'remediation': 'The value of the allow_run_as parameter must be true (enabled authentication through authorization context) or false (disabled authentication through authorization context).'},

        # Security issues
        6000: {'message': 'Limit of login attempts reached. '
                          'The current IP has been blocked due to a high number of login attempts'},
        6001: {'message': 'Maximum number of request per minute reached',
               'remediation': f'This limit can be changed in security.yaml file. More information here: https://documentation.wazuh.com/{WAZUH_VERSION}/user-manual/api/configuration.html#configuration-file'},
        6002: {'message': 'The body type is not the one specified in the content-type'},
        6003: {'message': 'Error trying to load the JWT secret',
               'remediation': 'Make sure you have the right permissions: WAZUH_PATH/api/configuration/security/jwt_secret'},
        6004: {'message': 'The current user does not have authentication enabled through authorization context',
               'remediation': f'You can enable it using the following endpoint: https://documentation.wazuh.com/{WAZUH_VERSION}/user-manual/api/configuration.html#configuration-file'},

        # Logtest
        7000: {'message': 'Error trying to get logtest response'},
        7001: {'message': 'Error trying to read logtest session token',
               'remediation': 'Make sure you introduce the token within the field "token"'}

        # > 9000: Authd
    }

    def __init__(self, code, extra_message=None, extra_remediation=None, cmd_error=False, dapi_errors=None, title=None,
                 type=None):
        """
        Creates a Wazuh Exception.

        :param code: Exception code.
        :param extra_message: Adds an extra message to the error description.
        :param extra_remediation: Adds an extra description to remediation
        :param cmd_error: If it is a custom error code (i.e. ossec commands), the error description will be the message.
        :param dapi_errors: dict with details about node and logfile. I.e.:
                            {'master-node': {'error': 'Wazuh Internal error',
                                             'logfile': WAZUH_HOME/logs/api.log}
                            }
        :param title: Name of the exception to be shown
        """
        self._type = type if type else 'about:blank'
        self._title = title if title else self.__class__.__name__
        self._code = code
        self._extra_message = extra_message
        self._extra_remediation = extra_remediation
        self._cmd_error = cmd_error
        self._dapi_errors = {} if dapi_errors is None else deepcopy(dapi_errors)

        error_details = self.ERRORS[self._code] if not cmd_error else extra_message
        if isinstance(error_details, dict):
            code_message, code_remediation = error_details.get('message', ''), error_details.get('remediation', None)
        else:
            code_message, code_remediation = error_details, None

        if not cmd_error:
            if extra_message:
                if isinstance(extra_message, dict):
                    self._message = code_message.format(**extra_message)
                else:
                    self._message = "{0}: {1}".format(code_message, extra_message)
            else:
                self._message = code_message
        else:
            self._message = extra_message

        self._remediation = code_remediation if extra_remediation is None \
            else f"{code_remediation}: {extra_remediation}"

    def __str__(self):
        return "Error {0} - {1}".format(self._code, self._message)

    def __repr__(self):
        return repr(self.to_dict())

    def __eq__(self, other):
        if not isinstance(other, WazuhException):
            return NotImplemented
        return (self._type,
                self._title,
                self._code,
                self._extra_message,
                self._extra_remediation,
                self._cmd_error) == (other._type,
                                     other._title,
                                     other._code,
                                     other._extra_message,
                                     other._extra_remediation,
                                     other._cmd_error)

    def __hash__(self):
        return hash(
            (self._type, self._title, self._code, self._extra_message, self._extra_remediation, self._cmd_error))

    def __or__(self, other):
        if isinstance(other, WazuhException):
            result = self.__class__(**self.to_dict())
            result.dapi_errors = {**self._dapi_errors, **other.dapi_errors}
        else:
            result = other | self
        return result

    def __deepcopy__(self, memodict=None):
        obj = self.__class__(self.code)
        obj.__dict__ = deepcopy(dict(self.__dict__))
        return obj

    def to_dict(self):
        return {'type': self._type,
                'title': self._title,
                'code': self._code,
                'extra_message': self._extra_message,
                'extra_remediation': self._extra_remediation,
                'cmd_error': self._cmd_error,
                'dapi_errors': self._dapi_errors
                }

    @property
    def type(self):
        return self._type

    @property
    def title(self):
        return self._title

    @property
    def message(self):
        return self._message

    @property
    def remediation(self):
        return self._remediation

    @property
    def dapi_errors(self):
        return self._dapi_errors

    @dapi_errors.setter
    def dapi_errors(self, value):
        self._dapi_errors = value

    @property
    def code(self):
        return self._code

    @classmethod
    def from_dict(cls, dct):
        return cls(**dct)


class WazuhInternalError(WazuhException):
    """
    This type of exception is raised when an unexpected error in framework code occurs,
    which means an internal error could not be handled
    """
    _default_type = "about:blank"
    _default_title = "Wazuh Internal Error"

    def __init__(self, code, extra_message=None, extra_remediation=None, cmd_error=False, dapi_errors=None, ids=None,
                 title=None, type=None):
        """Creates a WazuhInternalError exception.

        :param code: Exception code.
        :param extra_message: Adds an extra message to the error description.
        :param extra_remediation: Adds an extra description to remediation
        :param cmd_error: If it is a custom error code (i.e. ossec commands), the error description will be the message.
        :param dapi_errors: dict with details about node and logfile. I.e.:
                            {'master-node': {'error': 'Wazuh Internal error',
                                             'logfile': WAZUH_HOME/logs/api.log}
                            }
        :param ids: List or set with the ids involved in the exception
        """

        super().__init__(code, extra_message=extra_message,
                         extra_remediation=extra_remediation,
                         cmd_error=cmd_error,
                         dapi_errors=dapi_errors,
                         title=title if title else self._default_title,
                         type=type if type else self._default_type
                         )
        self._ids = set() if ids is None else set(ids)


class WazuhError(WazuhException):
    """
    This type of exception is raised as a controlled response to a bad request from user
    that cannot be performed properly
    """
    _default_type = "about:blank"
    _default_title = "Bad Request"

    def __init__(self, code, extra_message=None, extra_remediation=None, cmd_error=False, dapi_errors=None, ids=None,
                 title=None, type=None):
        """Creates a WazuhError exception.

        :param code: Exception code.
        :param extra_message: Adds an extra message to the error description.
        :param extra_remediation: Adds an extra description to remediation
        :param cmd_error: If it is a custom error code (i.e. ossec commands), the error description will be the message.
        :param dapi_errors: dict with details about node and logfile. I.e.:
                            {'master-node': {'error': 'Wazuh Internal error',
                                             'logfile': WAZUH_HOME/logs/api.log}
                            }
        :param ids: List or set with the ids involved in the exception
        """

        super().__init__(code, extra_message=extra_message,
                         extra_remediation=extra_remediation,
                         cmd_error=cmd_error,
                         dapi_errors=dapi_errors,
                         title=title if title else self._default_title,
                         type=type if type else self._default_type
                         )
        self._ids = set() if ids is None else set(ids)

    @property
    def ids(self):
        return self._ids

    def __or__(self, other):
        result: WazuhError = super().__or__(other)
        if isinstance(result, WazuhError):
            if hasattr(other, 'ids'):
                result._ids = self.ids | other.ids
        return result

    def to_dict(self):
        result = super().to_dict()
        result['ids'] = list(self.ids)

        return result


class WazuhPermissionError(WazuhError):
    """
    This type of exception is raised as a controlled response to a permission denied accessing a resource.
    """
    _default_type = "about:blank"
    _default_title = "Permission Denied"


class WazuhClusterError(WazuhError):
    """
    This type of exception is raised inside the cluster.
    """
    _default_type = "about:blank"
    _default_title = "Wazuh Cluster Error"


class WazuhResourceNotFound(WazuhError):
    """
    This type of exception is raised as a controlled response to a not found resource.
    """
    _default_type = "about:blank"
    _default_title = "Resource Not Found"


class WazuhTooManyRequests(WazuhError):
    """
    This type of exception is raised as a controlled response to too many requests.
    """
    _default_type = "about:blank"
    _default_title = "Too Many Requests"


class WazuhNotAcceptable(WazuhError):
    """
    This type of exception is raised as a controlled response to a not acceptable request
    """
    _default_type = "about:blank"
    _default_title = "Not Acceptable"<|MERGE_RESOLUTION|>--- conflicted
+++ resolved
@@ -336,17 +336,12 @@
         1756: {'message': 'Upgrade procedure could not start. Agent already upgrading',
                'remediation': 'You can check the status of this task with the /agents/:agent_id/upgrade_result endpoint'
                },
-<<<<<<< HEAD
-        1757: {'message': 'Impossible to reconnect non-active agent',
-               'remediation': 'Please, make sure agent is active before attempting to reconnect'
-=======
         1757: {'message': 'Error deleting an agent',
                'remediation': 'Please check all data fields and try again'
                },
         1758: {'message': 'Tried to release an already unlocked client.keys thread lock',
                },
         1759: {'message': 'Timeout acquiring client.keys lock, another thread or process might be blocking it',
->>>>>>> c790dccf
                },
 
         # CDB List: 1800 - 1899
