--- conflicted
+++ resolved
@@ -115,7 +115,7 @@
         self.writer = None
 
     async def connect(self, path_to_socket: str):
-        """Establish connection with the socket and creates both Transport 
+        """Establish connection with the socket and creates both Transport
         and Protocol objects to operate with it.
 
         Parameters
@@ -194,11 +194,11 @@
 
 
 class WazuhAsyncSocketJSON(WazuhAsyncSocket):
-    """Handler class to connect and operate asynchronously with a socket using 
+    """Handler class to connect and operate asynchronously with a socket using
     messages in JSON format."""
 
     async def send(self, msg_bytes: str, header_format: str = "<I") -> bytes:
-        """Convert the message from JSON format to bytes and send it to the socket. 
+        """Convert the message from JSON format to bytes and send it to the socket.
         Returns that message.
 
         Parameters
@@ -264,13 +264,6 @@
     dict
         Data received.
     """
-<<<<<<< HEAD
-    sock = WazuhAsyncSocketJSON()
-    await sock.connect(daemons[daemon_name]['path'])
-    await sock.send(message, daemons[daemon_name]['header_format'])
-    data = await sock.receive(daemons[daemon_name]['size'])
-    sock.close()
-=======
     try:
         sock = WazuhAsyncSocket()
         await sock.connect(daemons[daemon_name]['path'])
@@ -278,12 +271,11 @@
             message = dumps(message)
         await sock.send(msg_bytes=message.encode(), header_format=daemons[daemon_name]['header_format'])
         data = await sock.receive(header_size=daemons[daemon_name]['size'])
-        await sock.close()
+        sock.close()
     except WazuhException as e:
         raise e
     except Exception as e:
         raise WazuhInternalError(1014, extra_message=e)
->>>>>>> f4de3661
 
     return data
 
