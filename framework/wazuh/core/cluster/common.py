# Copyright (C) 2015, Wazuh Inc.
# Created by Wazuh, Inc. <info@wazuh.com>.
# This program is a free software; you can redistribute it and/or modify it under the terms of GPLv2

import asyncio
import base64
import contextlib
import datetime
import hashlib
import json
import logging
import os
import random
import re
import struct
import time
import traceback
from importlib import import_module
from typing import Tuple, Dict, Callable, List, Iterable, Union, Any
from uuid import uuid4

import cryptography.fernet

import wazuh.core.results as wresults
from wazuh import Wazuh
from wazuh.core import common, exception
from wazuh.core import utils
from wazuh.core.cluster import cluster, utils as cluster_utils
<<<<<<< HEAD
from wazuh.core.wdb import AsyncWazuhDBConnection
=======
from wazuh.core.wdb import WazuhDBConnection, AsyncWazuhDBConnection

IGNORED_WDB_EXCEPTIONS = ['Cannot execute Global database query; FOREIGN KEY constraint failed']
>>>>>>> fea90f7c

class Response:
    """
    Define and store a response from a request.
    """

    def __init__(self):
        """Class constructor."""
        # Event object which will be set when the response is received.
        self.received_response = asyncio.Event()
        # Response content.
        self.content = None

    async def read(self) -> bytes:
        """Wait until a response is received."""
        await self.received_response.wait()
        return self.content

    def write(self, content):
        """Set the content of a response and notify its availability.

        Parameters
        ----------
        content : bytes
            Content to store in the response.
        """
        self.content = content
        self.received_response.set()


class InBuffer:
    """
    Define a buffer to receive incoming requests.
    """

    divide_flag = b'd'  # flag used to indicate the message is divided

    def __init__(self, total=0):
        """Class constructor.

        Parameters
        ----------
        total : int
            Size of the payload buffer in bytes.
        """
        self.payload = bytearray(total)  # array to store the message's data
        self.total = total  # total of bytes to receive
        self.received = 0  # number of received bytes
        self.cmd = ''  # request's command in header
        self.flag_divided = b''  # request's command flag to indicate a msg division
        self.counter = 0  # request's counter in the box

    def get_info_from_header(self, header: bytes, header_format: str, header_size: int) -> bytes:
        """Get information contained in the request's header.

        Parameters
        ----------
        header : bytes
            Raw header to process.
        header_format : str
            Struct format of the header.
        header_size : int
            Size in bytes of the header.

        Returns
        -------
        header : bytes
            Buffer without the content of the header.
        """
        self.counter, self.total, cmd = struct.unpack(header_format, header[:header_size])
        # The last Byte of the command is the flag indicating the division
        flag = cmd[-1:]
        self.flag_divided = flag if flag == InBuffer.divide_flag else b''

        # Command is the first 11 B of command without dashes (in case they were added)
        self.cmd = cmd[:-1].split(b' ')[0]
        self.payload = bytearray(self.total)
        return header[header_size:]

    def receive_data(self, data: bytes) -> bytes:
        """Add received data to payload bytearray.

        Parameters
        ----------
        data : bytes
            Received data.

        Returns
        -------
            Extended data buffer.
        """
        len_data = len(data[:self.total - self.received])
        self.payload[self.received:len_data + self.received] = data[:self.total - self.received]
        self.received += len_data
        return data[len_data:]


class SendStringTask:
    """
    Create an asyncio task that can be identified by a task_id specified in advance.
    """
    # Due to a CPython bug in the asyncio library, tasks must be hard-referenced so that they are not deleted
    # by the garbage collector (https://github.com/python/cpython/issues/91887).
    tasks_hard_reference = set()

    def __init__(self, wazuh_common, logger):
        """Class constructor.

        Parameters
        ----------
        wazuh_common : WazuhCommon object
            Instance of WazuhCommon.
        logger : Logger object
            Logger to use during the reception process.
        """
        self.wazuh_common = wazuh_common
        self.coro = self.set_up_coro()
        self.task = asyncio.create_task(self.coro())
        self.tasks_hard_reference.add(self.task)
        self.task.add_done_callback(self.done_callback)
        self.logger = logger

    def set_up_coro(self) -> Callable:
        """Define set_up_coro method. It is implemented differently for master, workers and synchronization types.

        Raises
        -------
        NotImplementedError
            If the method is not implemented.
        """
        raise NotImplementedError

    def done_callback(self, future=None):
        """Function to call when the task is finished.

        Remove string and task_id (if exist) from sync_tasks dict. If task was not cancelled, raise stored exception.
        """
        self.tasks_hard_reference.discard(self.task)
        if not self.task.cancelled():
            task_exc = self.task.exception()
            if task_exc:
                self.logger.error(task_exc)


class ReceiveStringTask:
    """
    Create an asyncio task that can be identified by a task_id specified in advance.
    """

    def __init__(self, wazuh_common, logger, task_id, info_type='agent-info'):
        """Class constructor.

        Parameters
        ----------
        wazuh_common : WazuhCommon object
            Instance of WazuhCommon.
        logger : Logger object
            Logger to use during the receive process.
        task_id : bytes
            Pre-defined task_id to identify this object.
        info_type : str
            Information type handled.
        """
        self.wazuh_common = wazuh_common
        self.coro = self.set_up_coro()
        self.task_id = task_id
        self.info_type = info_type
        self.task = asyncio.create_task(self.coro(self.task_id, self.info_type))
        self.task.add_done_callback(self.done_callback)
        self.logger = logger

    def __str__(self) -> str:
        """Magic method str.

        Returns
        -------
        str
            Task id of this object.
        """
        return self.task_id.decode()

    def set_up_coro(self) -> Callable:
        """Define set_up_coro method. It is implemented differently for master, workers and synchronization types.

        Raises
        -------
        NotImplementedError
            If the method is not implemented.
        """
        raise NotImplementedError

    def done_callback(self, future=None):
        """Function to call when the task is finished.

        Remove string and task_id (if exist) from sync_tasks dict. If task was not cancelled, raise stored exception.
        """
        if self.task_id in self.wazuh_common.in_str:
            # pop() is used instead of 'del' so an exception is never raised here
            self.wazuh_common.in_str.pop(self.task_id, None)
        if self.task_id in self.wazuh_common.sync_tasks:
            del self.wazuh_common.sync_tasks[self.task_id]
        if not self.task.cancelled():
            task_exc = self.task.exception()
            if task_exc:
                self.logger.error(task_exc, exc_info=False)


class ReceiveFileTask:
    """
    Create an asyncio task that can be identified by a task_id.
    """

    def __init__(self, wazuh_common, logger, task_id: bytes = b''):
        """Class constructor.

        Parameters
        ----------
        wazuh_common : WazuhCommon object
            Instance of WazuhCommon.
        logger : Logger object
            Logger to use during the reception process.
        task_id : bytes
            Pre-defined task_id to identify this object. If not specified, a random task_id will be used.
        """
        self.wazuh_common = wazuh_common
        self.coro = self.set_up_coro()
        self.task_id = task_id.decode() if task_id else str(uuid4())
        self.received_information = asyncio.Event()
        self.task = asyncio.create_task(self.coro(self.task_id, self.received_information))
        self.task.add_done_callback(self.done_callback)
        self.filename = ''
        self.logger = logger

    def __str__(self) -> str:
        """Magic method str.

        Returns
        -------
        str
            Task id of this object.
        """
        return self.task_id

    def set_up_coro(self) -> Callable:
        """Define set_up_coro method. It is implemented differently for master, workers and synchronization types.

        Raises
        -------
        NotImplementedError
            If the method is not implemented.
        """
        raise NotImplementedError

    def done_callback(self, future=None):
        """Function to call when the task is finished.

        Remove task_id (if exists) from sync_tasks dict. If task was not cancelled, raise stored exception.
        """
        if self.task_id in self.wazuh_common.sync_tasks:
            del self.wazuh_common.sync_tasks[self.task_id]
        if not self.task.cancelled():
            task_exc = self.task.exception()
            if task_exc:
                self.logger.error(task_exc, exc_info=False)


class Handler(asyncio.Protocol):
    """
    Define common methods for echo clients and servers.
    """

    def __init__(self, fernet_key: str, cluster_items: Dict, logger: logging.Logger = None, tag: str = "Handler"):
        """Class constructor.

        Parameters
        ----------
        fernet_key : str
            32 length string used as key to initialize cryptography's Fernet.
        cluster_items : dict
            Cluster.json object containing cluster internal variables.
        logger : Logger object
            Logger object to use.
        tag : str
            Log tag.
        """
        super().__init__()
        # The counter is used to identify each message. If an incoming request has a known ID,
        # it is processed as a response.
        self.counter = random.SystemRandom().randint(0, 2 ** 32 - 1)
        # The box stores all sent messages IDs.
        self.box = {}
        # The div_msg_box stores all divided messages under its IDs.
        self.div_msg_box = {}
        # Defines command length.
        self.cmd_len = 12
        # Defines header length.
        self.header_len = self.cmd_len + 8  # 4 bytes of counter and 4 bytes of message size
        # Defines header format.
        self.header_format = f'!2I{self.cmd_len}s'
        # Stores received data.
        self.in_buffer = b''
        # Stores last received message.
        self.in_msg = InBuffer()
        # Stores incoming file information from file commands.
        self.in_file = {}
        # Stores incoming string information from string commands.
        self.in_str = {}
        # Maximum message length to send in a single request.
        self.request_chunk = 5242880
        # Object use to encrypt and decrypt requests.
        self.my_fernet = cryptography.fernet.Fernet(base64.b64encode(fernet_key.encode())) if fernet_key else None
        # Logging.Logger object used to write logs.
        self.logger = logging.getLogger('wazuh') if not logger else logger
        # Logging tag.
        self.tag = tag
        # Modify filter tags with context vars.
        cluster_utils.context_tag.set(self.tag)
        self.cluster_items = cluster_items
        # Transports in asyncio are an abstraction of sockets.
        self.transport = None
        # Tasks to be interrupted.
        self.interrupted_tasks = set()
        # Asyncio event loop object.
        self.loop = None
        # Abstract server object.
        self.server = None

    def push(self, message: bytes):
        """Send a message to peer.

        Parameters
        ----------
        message : bytes
            Message to send.
        """
        self.transport.write(message)

    def next_counter(self) -> int:
        """Increase the message ID counter.

        Returns
        -------
        self.counter : int
            New counter.
        """
        self.counter = (self.counter + 1) % (2 ** 32)
        return self.counter

    def msg_build(self, command: bytes, counter: int, data: bytes) -> List[bytearray]:
        """Build messages with header + payload.

        Each message contains a header in self.header_format format that includes self.counter, the data size and the
        command. The data is also encrypted and added to the bytearray starting from the position self.header_len.

        Parameters
        ----------
        command : bytes
            Command to send to peer.
        counter : int
            Message ID.
        data : bytes
            Data to send to peer.

        Returns
        -------
        list
            List of Bytes, built messages.
        """
        cmd_len = len(command)
        # cmd_len must be 12 - 1 (Byte reserved for the flag used in message division)
        if cmd_len > self.cmd_len - len(InBuffer.divide_flag):
            raise exception.WazuhClusterError(3024, extra_message=command)

        # Adds - to command until it reaches cmd length
        command = command + b' ' + b'-' * (self.cmd_len - cmd_len - 1)
        encrypted_data = self.my_fernet.encrypt(data) if self.my_fernet is not None else data
        encrypted_message_size = self.header_len + len(encrypted_data)

        # Message size is <= request_chunk, send the message
        if len(data) <= self.request_chunk:
            msg = bytearray(encrypted_message_size)
            msg[:self.header_len] = struct.pack(self.header_format, counter, len(encrypted_data), command)
            msg[self.header_len:encrypted_message_size] = encrypted_data
            return [msg]

        # Message size > request_chunk, send the message divided
        else:
            # Command with the flag d (divided)
            command = command[:-len(InBuffer.divide_flag)] + InBuffer.divide_flag
            msg_list = []
            partial_data_size = 0
            data_size = len(encrypted_data)
            while partial_data_size < data_size:
                message_size = self.request_chunk \
                    if data_size - partial_data_size + self.header_len >= self.request_chunk \
                    else data_size - partial_data_size + self.header_len

                # Last divided message, remove the flag
                if message_size == data_size - partial_data_size + self.header_len:
                    command = command[:-len(InBuffer.divide_flag)] + b'-' * len(InBuffer.divide_flag)

                msg = bytearray(message_size)
                msg[:self.header_len] = struct.pack(self.header_format, counter, message_size - self.header_len,
                                                    command)
                msg[self.header_len:message_size] = encrypted_data[
                                                    partial_data_size:partial_data_size + message_size - self.header_len]
                partial_data_size += message_size - self.header_len
                msg_list.append(msg)

            return msg_list

    def msg_parse(self) -> bool:
        """Parse an incoming message.

        Returns
        -------
        bool
            Whether a message was parsed or not.
        """
        if self.in_buffer:
            # Check if a new message was received.
            if self.in_msg.received == 0 and len(self.in_buffer) >= self.header_len:
                # A new message has been received. Both header and payload must be processed.
                self.in_buffer = self.in_msg.get_info_from_header(header=self.in_buffer,
                                                                  header_format=self.header_format,
                                                                  header_size=self.header_len)
                self.in_buffer = self.in_msg.receive_data(data=self.in_buffer)
                return True
            elif self.in_msg.received != 0:
                # The previous message has not been completely received yet. No header to parse, just payload.
                self.in_buffer = self.in_msg.receive_data(data=self.in_buffer)
                return True

        return False

    def get_messages(self) -> Tuple[bytes, int, bytes, bytes]:
        """Get received command, counter, payload and flag_divided.

        Called when data is received in the transport. It decrypts the received data and returns it using generators.
        If the data received in the transport contains multiple separated messages, it will return all of them in
        separate yields.

        Yields
        -------
        bytes
            Last received message command.
        int
            Counter.
        bytes
            Payload.
        bytes
            Flag_divided.
        """
        parsed = self.msg_parse()

        while parsed:
            if self.in_msg.received == self.in_msg.total:
                # Decrypt received message if it is not a part of a divided message
                try:
                    decrypted_payload = \
                        self.my_fernet.decrypt(bytes(self.in_msg.payload)) \
                            if self.my_fernet is not None and not self.in_msg.flag_divided and \
                               self.in_msg.counter not in self.div_msg_box \
                            else bytes(self.in_msg.payload)
                except cryptography.fernet.InvalidToken:
                    raise exception.WazuhClusterError(3025)
                yield self.in_msg.cmd, self.in_msg.counter, decrypted_payload, self.in_msg.flag_divided
                self.in_msg = InBuffer()
            else:
                break
            parsed = self.msg_parse()

    async def send_request(self, command: bytes, data: bytes) -> Union[exception.WazuhClusterError, Any]:
        """Send a request to peer and wait for the response to be received and processed.

        Parameters
        ----------
        command : bytes
            Command to send.
        data : bytes
            Data to send.

        Returns
        -------
        response_data : bytes
            Response from peer.
        """
        response = Response()
        msg_counter = self.next_counter()
        self.box[msg_counter] = response
        try:
            msgs = self.msg_build(command, msg_counter, data)
            for msg in msgs:
                self.push(msg)
        except MemoryError:
            self.request_chunk //= 2
            raise exception.WazuhClusterError(3026)
        except Exception as e:
            raise exception.WazuhClusterError(3018, extra_message=str(e))
        try:
            # A lock is hold until response.write() is called inside data_received() method.
            response_data = await asyncio.wait_for(response.read(),
                                                   timeout=self.cluster_items['intervals']['communication'][
                                                       'timeout_cluster_request'])
            del self.box[msg_counter]
        except asyncio.TimeoutError:
            self.box[msg_counter] = None
            raise exception.WazuhClusterError(3020, extra_message=command.decode())
        return response_data

    async def get_chunks_in_task_id(self, task_id: bytes, error_command: bytes) -> dict:
        """Function in charge of collecting the chunks stored under task_id.

        Parameters
        ----------
        task_id : bytes
            Pre-defined task_id to identify this object.
        error_command : bytes
            Command sent to the sender node in case of error.

        Returns
        -------
        data : dict
            Chunks collected through task_id.
        """
        try:
            # Chunks were stored under 'task_id' as an string.
            received_string = self.in_str[task_id].payload
            data = json.loads(received_string.decode())
        except KeyError as e:
            with contextlib.suppress(Exception):
                await self.send_request(command=error_command,
                                        data=f'error while trying to access string under task_id {str(e)}.'.encode())
            raise exception.WazuhClusterError(3035, extra_message=f"it should be under task_id {str(e)}, "
                                                                  f"but it's empty.")
        except ValueError as e:
            with contextlib.suppress(Exception):
                await self.send_request(command=error_command,
                                        data=f'error while trying to load JSON: {str(e)}'.encode())
            raise exception.WazuhClusterError(3036, extra_message=str(e))

        return data

    async def update_chunks_wdb(self, data: dict, info_type: str, logger: logging.Logger, error_command: bytes) -> dict:
        """Send the received data to WDB and returns the result of the operation.

        Parameters
        ----------
        data : dict
            Dict containing command and list of chunks to be sent to wazuh-db.
        info_type : str
            Information type handled.
        logger : Logger object
            Logger to use.
        error_command : bytes
            Command sent to the sender node in case of error.

        Returns
        -------
        result : dict
            Dict containing number of updated chunks, error messages (if any) and time spent.
        """
        try:
            result = await send_data_to_wdb(logger, data, info_type)
        except Exception as e:
            logger.error(f'error processing {info_type} chunks: {str(e)}'.encode())
            with contextlib.suppress(Exception):
                await self.send_request(command=error_command,
                                        data=f'error processing {info_type} chunks: {str(e)}'.encode())
            raise exception.WazuhClusterError(3037, extra_message=str(e))

        # Log information about the results
        logger.debug(f'{result["updated_chunks"]}/{len(data["chunks"])} chunks updated in wazuh-db '
                     f'in {result["time_spent"]:.3f}s.')

        return result

    async def send_file(self, filename: str, task_id: bytes = None) -> int:
        """Send a file to peer, slicing it into chunks.

        Parameters
        ----------
        filename : str
            Full path of the file to send.
        task_id : bytes
            Task identifier to stop sending file if needed.

        Returns
        -------
        sent_size : int
            Number of bytes that were successfully sent.
        """
        if not os.path.exists(filename):
            raise exception.WazuhClusterError(3034, extra_message=filename)

        sent_size = 0
        filename = filename.encode()
        relative_path = filename.replace(common.WAZUH_PATH.encode(), b'')

        try:
            # Tell to the destination node where (inside wazuh_path) the file has to be written.
            await self.send_request(command=b'new_file', data=relative_path)
        except exception.WazuhClusterError as e:
            if e.code != 3020:
                raise e

        # Send each chunk so it is updated in the destination.
        file_hash = hashlib.sha256()
        with open(filename, 'rb') as f:
            for chunk in iter(lambda: f.read(self.request_chunk - len(relative_path) - 1), b''):
                try:
                    await self.send_request(command=b'file_upd', data=relative_path + b' ' + chunk)
                except exception.WazuhClusterError as e:
                    if e.code != 3020:
                        raise e
                file_hash.update(chunk)
                sent_size += len(chunk)
                if task_id in self.interrupted_tasks:
                    break

        try:
            # Close the destination file descriptor so the file in memory is dumped to disk.
            await self.send_request(command=b'file_end', data=relative_path + b' ' + file_hash.digest())
        except exception.WazuhClusterError as e:
            if e.code != 3020:
                raise e

        return sent_size

    async def send_string(self, my_str: bytes) -> bytes:
        """Send a large string to peer, slicing it into chunks.

        Parameters
        ----------
        my_str : bytes
            String to send.

        Returns
        -------
        task_id : bytes
             Whether sending was successful or not.
        """
        # Reserve space in destination node and obtain ID to send this string to.
        total = len(my_str)
        try:
            task_id = await self.send_request(command=b'new_str', data=str(total).encode())
        except exception.WazuhException as e:
            task_id = str(e).encode()
            self.logger.error(f'There was an error while trying to send a string: {str(e)}', exc_info=False)
            with contextlib.suppress(exception.WazuhClusterError):
                await self.send_request(command=b'err_str', data=str(total).encode())
        else:
            # Send chunks of the string to the destination node, indicating the ID of the string.
            local_req_chunk = self.request_chunk - len(task_id) - 1
            for c in range(0, total, local_req_chunk):
                with contextlib.suppress(exception.WazuhClusterError):
                    await self.send_request(command=b'str_upd', data=task_id + b' ' + my_str[c:c + local_req_chunk])

        return task_id

    def get_manager(self):
        """Get the manager object that created this Handler.

        Raises
        -------
        NotImplementedError
            If the method is not implemented.
        """
        raise NotImplementedError

    async def forward_dapi_response(self, data: bytes):
        """Forward a distributed API response from master node.

        Parameters
        ----------
        data : bytes
            Bytes containing local client name and string id separated by ' '.
        """
        client, string_id = data.split(b' ', 1)
        client = client.decode()
        try:
            res = await self.get_manager().local_server.clients[client].send_string(self.in_str[string_id].payload)
            await self.get_manager().local_server.clients[client].send_request(b'dapi_res', res)
        except Exception as e:
            self.logger.error(f"Error sending API response to local client: {e}")
            if isinstance(e, exception.WazuhException):
                exc = json.dumps(e, cls=WazuhJSONEncoder)
            else:
                exc = json.dumps(exception.WazuhClusterError(1000, extra_message=str(e)), cls=WazuhJSONEncoder)
            with contextlib.suppress(Exception):
                await self.send_request(b'dapi_err', exc.encode())
        finally:
            # Remove the string after using it
            self.in_str.pop(string_id, None)

    async def forward_sendsync_response(self, data: bytes):
        """Forward a sendsync response from master node.

        Parameters
        ----------
        data : bytes
            Bytes containing local client name and string id separated by ' '.
        """
        client, string_id = data.split(b' ', 1)
        client = client.decode()
        try:
            await self.get_manager().local_server.clients[client].send_request(b'ok', self.in_str[string_id].payload)
        except Exception as e:
            if isinstance(e, exception.WazuhException):
                if e.code == 3020:
                    return
                else:
                    exc = json.dumps(e, cls=WazuhJSONEncoder)
            else:
                exc = json.dumps(exception.WazuhClusterError(1000, extra_message=str(e)), cls=WazuhJSONEncoder)
            with contextlib.suppress(Exception):
                self.logger.error(f"Error sending sendsync response to local client: {e}")
                await self.send_request(b'sendsync_err', exc.encode())
        finally:
            # Remove the string after using it
            self.in_str.pop(string_id, None)

    def data_received(self, message: bytes) -> None:
        """Handle received data from other peer.

        This method overrides asyncio.protocols.Protocol.data_received. It parses the message received, process
        the response and notify that the corresponding Response object (inside self.box[counter]) is available.

        Parameters
        ----------
        message : bytes
            Received data.
        """
        self.in_buffer += message
        for command, counter, payload, flag_divided in self.get_messages():
            # If the message is a divided one
            if flag_divided == InBuffer.divide_flag:
                try:
                    self.div_msg_box[counter] = self.div_msg_box[counter] + payload
                except KeyError:
                    self.div_msg_box[counter] = payload
            else:
                # If the message is the last part of a division, join it.
                if counter in self.div_msg_box:
                    payload = self.div_msg_box[counter] + payload
                    del self.div_msg_box[counter]
                    # Decrypt the joined payload
                    try:
                        payload = self.my_fernet.decrypt(bytes(payload)) if self.my_fernet is not \
                                                                            None else bytes(payload)
                    except cryptography.fernet.InvalidToken:
                        raise exception.WazuhClusterError(3025)

                # If the message is the response of a previously sent request.
                if counter in self.box:
                    if self.box[counter] is None:
                        # Delete entry for previously expired request, just in case is received too late.
                        del self.box[counter]
                    else:
                        self.box[counter].write(self.process_response(command, payload))
                # If the message is not related to any previously sent request.
                else:
                    self.dispatch(command, counter, payload)

    def dispatch(self, command: bytes, counter: int, payload: bytes) -> None:
        """Process a received message and send a response.

        Parameters
        ----------
        command : bytes
            Command received.
        counter : int
            Message ID.
        payload : bytes
            Data received.
        """
        try:
            command, payload = self.process_request(command, payload)
        except exception.WazuhException as e:
            self.logger.error(f"Internal error processing request '{command}': {e}")
            command, payload = b'err', json.dumps(e, cls=WazuhJSONEncoder).encode()
        except Exception as e:
            self.logger.error(f"Unhandled error processing request '{command}': {e}", exc_info=True)
            command, payload = b'err', json.dumps(exception.WazuhInternalError(1000, extra_message=str(e)),
                                                  cls=WazuhJSONEncoder).encode()
        if command is not None:
            msgs = self.msg_build(command, counter, payload)
            for msg in msgs:
                self.push(msg)

    def close(self):
        """Close the connection."""
        self.transport.close()

    def process_request(self, command: bytes, data: bytes) -> Tuple[bytes, bytes]:
        """Define available commands for both master and clients.

        Parameters
        ----------
        command : bytes
            Received command from other peer.
        data : bytes
            Received data from other peer.

        Returns
        -------
        bytes
            Result.
        bytes
            Response message.
        """
        if command == b'echo':
            return self.echo(data)
        elif command == b'new_file':
            return self.receive_file(data)
        elif command == b'new_str':
            return self.receive_str(data)
        elif command == b'file_upd':
            return self.update_file(data)
        elif command == b'str_upd':
            return self.str_upd(data)
        elif command == b'err_str':
            return self.process_error_str(data)
        elif command == b'file_end':
            return self.end_file(data)
        elif command == b'cancel_task':
            return self.cancel_task(data)
        elif command == b'dapi_err':
            return self.process_dapi_error(data)
        else:
            return self.process_unknown_cmd(command)

    def process_response(self, command: bytes, payload: bytes) -> bytes:
        """Define response commands for both master and client.

        Parameters
        ----------
        command : bytes
            Received response command from other peer.
        payload : bytes
            Received data from other peer.

        Returns
        -------
        bytes
            Result message.
        """
        if command == b'ok':
            return payload
        elif command == b'err':
            return self.process_error_from_peer(payload)
        else:
            return b"Unkown response command received: " + command

    def echo(self, data: bytes) -> Tuple[bytes, bytes]:
        """Define response to 'echo' command.

        Parameters
        ----------
        data : bytes
            Message to send.

        Returns
        -------
        bytes
            Result.
        bytes
            Response message.
        """
        return b'ok', data

    def process_dapi_error(self, data: bytes) -> Tuple[bytes, bytes]:
        """Send DAPI error command to client.

        Parameters
        ----------
        data : bytes
            Bytes containing client and error message separated by ' '.

        Returns
        -------
        bytes
            Result.
        bytes
            Response message.
        """
        dapi_client, error_msg = data.split(b' ', 1)
        if dapi_client.decode() in self.server.local_server.clients:
            try:
                asyncio.create_task(
                    self.server.local_server.clients[dapi_client.decode()].send_request(b'dapi_err', error_msg))
            except exception.WazuhClusterError:
                raise exception.WazuhClusterError(3025)
        else:
            raise exception.WazuhClusterError(3032, extra_message=dapi_client.decode())
        return b'ok', b'DAPI error forwarded to worker'

    def receive_file(self, data: bytes) -> Tuple[bytes, bytes]:
        """Create a file descriptor to store the incoming file.

        Parameters
        ----------
        data : bytes
            Relative path to the file.

        Returns
        -------
        bytes
            Result.
        bytes
            Response message.
        """
        self.in_file[data] = {'fd': open(common.WAZUH_PATH + data.decode(), 'wb'), 'checksum': hashlib.sha256()}
        return b"ok ", b"Ready to receive new file"

    def update_file(self, data: bytes) -> Tuple[bytes, bytes]:
        """Update file content.

        Parameters
        ----------
        data : bytes
            Bytes containing filepath and data separated by ' '.

        Returns
        -------
        bytes
            Result.
        bytes
            Response message.
        """
        name, file_content = data.split(b' ', 1)
        self.in_file[name]['fd'].write(file_content)
        self.in_file[name]['checksum'].update(file_content)
        return b"ok", b"File updated"

    def end_file(self, data: bytes) -> Tuple[bytes, bytes]:
        """Close file descriptor (write file in disk) and check BLAKE2b.

        Parameters
        ----------
        data : bytes
            File SHA256.

        Returns
        -------
        bytes
            Result.
        bytes
            Response message.
        """
        name, checksum = data.split(b' ', 1)
        self.in_file[name]['fd'].close()
        if self.in_file[name]['checksum'].digest() == checksum:
            del self.in_file[name]
            return b"ok", b"File received correctly"
        else:
            del self.in_file[name]
            return b"err", b"File wasn't correctly received. Checksums aren't equal."

    def cancel_task(self, data: bytes) -> Tuple[bytes, bytes]:
        """Add task_id to interrupted_tasks and log the error message.

        Parameters
        ----------
        data : bytes
            String containing task_id and WazuhJSONEncoded object with the exception details.

        Returns
        -------
        bytes
            Result.
        bytes
            Response message.
        """
        task_id, error_details = data.split(b' ', 1)
        error_json = json.loads(error_details, object_hook=as_wazuh_object)
        if task_id != b'None':
            self.interrupted_tasks.add(task_id)
            self.logger.error(f'The task was canceled due to the following error on the remote node: {error_json}',
                              exc_info=False)
        else:
            self.logger.error(f'The task was requested to be canceled but no task_id was received: {error_json}',
                              exc_info=False)

        return b'ok', b'Request received correctly'

    def receive_str(self, data: bytes) -> Tuple[bytes, bytes]:
        """Create a bytearray with the string size.

        Parameters
        ----------
        data : bytes
            String size.

        Returns
        -------
        bytes
            Result.
        bytes
            String ID.
        """
        name = str(random.SystemRandom().randint(0, 2 ** 32 - 1)).encode()
        self.in_str[name] = InBuffer(total=int(data))
        return b"ok", name

    def str_upd(self, data: bytes) -> Tuple[bytes, bytes]:
        """Update string contents.

        Parameters
        ----------
        data : bytes
            Bytes containing string ID and data separated by ' '.

        Returns
        -------
        bytes
            Result.
        bytes
            String ID.
        """
        name, str_data = data.split(b' ', 1)
        self.in_str[name].receive_data(str_data)
        return b"ok", b"String updated"

    def process_error_str(self, expected_len: bytes) -> Tuple[bytes, bytes]:
        """Search and delete item inside self.in_str.

        If null byetearray is created inside self.in_str and its len is the same as 'expected_len', it can be
        inferred that said item is garbage consequence of an incorrect communication and should be deleted.

        Parameters
        ----------
        expected_len : bytes
            Expected length of bytearray. If any bytearray has this length and its content is null, it will be deleted.

        Returns
        -------
        bytes
            Result.
        bytes
            Task_id of deleted item, if found.
        """
        # Regex to find any character different to '\x00' (null) inside a string.
        regex = re.compile(b'[^\x00]')
        expected_len = int(expected_len.decode())

        for item in list(self.in_str):
            if self.in_str.get(item, None) and self.in_str.get(item).total == expected_len and not \
                    regex.match(self.in_str.get(item).payload):
                self.in_str.pop(item, None)
                return b'ok', item

        return b'ok', b'None'

    def process_unknown_cmd(self, command: bytes) -> Tuple[bytes, bytes]:
        """Define message when an unknown command is received.

        Parameters
        ----------
        command : bytes
            Command received from peer.

        Returns
        -------
        bytes
            Result.
        bytes
            Response message.
        """
        return b'err', f"unknown command '{command}'".encode()

    def process_error_from_peer(self, data: bytes) -> bytes:
        """Handle errors in requests.

        Parameters
        ----------
        data : bytes
            Error message from peer.

        Returns
        -------
        exc : dict, Exception
            Received error.
        """
        try:
            exc = json.loads(data.decode(), object_hook=as_wazuh_object)
        except json.JSONDecodeError as e:
            exc = exception.WazuhClusterError(3000, extra_message=data.decode())

        return exc

    def setup_task_logger(self, task_tag: str):
        """Create logger with a task_tag.

        Parameters
        ----------
        task_tag : str
            Tag describing the synchronization process.

        Returns
        -------
        task_logger : logging.Logger
            Logger created.
        """
        task_logger = self.logger.getChild(task_tag)
        task_logger.addFilter(cluster_utils.ClusterFilter(tag=self.tag, subtag=task_tag))
        return task_logger

    async def wait_for_file(self, file, task_id):
        """Wait until asyncio event is set.

        Parameters
        ----------
        file : asyncio.Event
            Event that will be set when a file is completely received.
        task_id : str
            ID of the task related to the file received.

        Raises
        -------
        exc : WazuhClusterError
            Timeout exception.
        """
        try:
            await asyncio.wait_for(file.wait(),
                                   timeout=self.cluster_items['intervals']['communication']['timeout_receiving_file'])
        except Exception as e:
            if isinstance(e, asyncio.TimeoutError):
                exc = exception.WazuhClusterError(3039)
            else:
                exc = exception.WazuhClusterError(3040, extra_message=str(e))
            # Notify the sending node to stop its task.
            with contextlib.suppress(Exception):
                await self.send_request(command=b"cancel_task",
                                        data=f"{task_id} {json.dumps(exc, cls=WazuhJSONEncoder)}".encode())
            raise exc

    async def log_exceptions(self, f):
        """Catch and log any exception raised while calling 'f'.

        Parameters
        ----------
        f : Coroutine
            Function to run.
        """
        try:
            return await f
        except Exception as e:
            self.logger.error(str(e))


class WazuhCommon:
    """
    Task implementing common methods for both clients and servers that are Wazuh specific.
    """

    def __init__(self):
        """Class constructor."""
        self.sync_tasks = {}

    @staticmethod
    async def recalculate_group_hash(logger) -> None:
        """Recalculate agent-group hash in the DB.

        Parameters
        ----------
        logger : Logger object
            Logger to use during the recalculation process.
        """
        try:
            # Recalculate group hashes before retrieving agent groups info
            logger.debug('Recalculating agent-group hash.')
            await AsyncWazuhDBConnection().run_wdb_command(command='global recalculate-agent-group-hashes')
        except (exception.WazuhInternalError, exception.WazuhError) as e:
            logger.warning(f'Error {e.code} executing recalculate agent-group hash command: {e.message}')

    def get_logger(self, logger_tag: str = '') -> logging.Logger:
        """Get a logger object.

        Parameters
        ----------
        logger_tag : str
            Logger task to return. If empty, it will return main class logger.

        Raises
        -------
        NotImplementedError
            If the method is not implemented.
        """
        raise NotImplementedError

    def setup_send_info(self, send_task_class: Callable, data: bytes = b'', logger_tag: str = ''):
        """Create SendTaskClass object.

        Parameters
        ----------
        send_task_class : Callable
            Class used to create an object.
        data : bytes
            Information used to create the object.
        logger_tag : str
            Logger task to use. If empty, it will use main class logger.

        Returns
        -------
        bytes
            Result.
        bytes
            Task ID.
        """
        my_task = send_task_class(self, self.get_logger(logger_tag))
        return b'ok', str(my_task).encode()

    def setup_receive_file(self, receive_task_class: Callable, data: bytes = b'', logger_tag: str = ''):
        """Create ReceiveTaskClass object and add it to sync_tasks dict.

        Parameters
        ----------
        receive_task_class : Callable
            Class used to create an object.
        data : bytes
            Information used to create the object.
        logger_tag : str
            Logger task to use. If empty, it will use main class logger.

        Returns
        -------
        bytes
            Result.
        bytes
            Task ID.
        """
        my_task = receive_task_class(self, self.get_logger(logger_tag), data)
        self.sync_tasks[my_task.task_id] = my_task
        return b'ok', str(my_task).encode()

    def end_receiving_file(self, task_and_file_names: str, logger_tag: str = '') -> Tuple[bytes, bytes]:
        """Store full path to the received file in task_id and notify its availability.

        Parameters
        ----------
        task_and_file_names : str
            String containing task ID and relative filepath separated by ' '.
        logger_tag : str
            Logger task to use. If empty, it will use main class logger.

        Returns
        -------
        bytes
            Result.
        bytes
            Response message.
        """
        task_id, filename = task_and_file_names.split(' ', 1)
        if task_id not in self.sync_tasks:
            # Remove filename if task_id does not exist, before raising exception.
            if os.path.exists(os.path.join(common.WAZUH_PATH, filename)):
                try:
                    os.remove(os.path.join(common.WAZUH_PATH, filename))
                except Exception as e:
                    self.get_logger(logger_tag).error(
                        f"Attempt to delete file {os.path.join(common.WAZUH_PATH, filename)} failed: {e}")
            raise exception.WazuhClusterError(3027, extra_message=task_id)

        # Set full path to file for task 'task_id' and notify it is ready to be read, so the lock is released.
        self.sync_tasks[task_id].filename = os.path.join(common.WAZUH_PATH, filename)
        self.sync_tasks[task_id].received_information.set()
        return b'ok', b'File correctly received'

    def error_receiving_file(self, task_id_and_error_details: str, logger_tag: str = '') -> Tuple[bytes, bytes]:
        """Handle reported error by peer in the send file process.

        Remove received file if taskname was specified. Replace filepath with the received error details and notify
        its availability.

        Parameters
        ----------
        task_id_and_error_details : str
             WazuhJSONEncoded object with the exception details.
        logger_tag : str
            Logger task to use. If empty, it will use main class logger.

        Returns
        -------
        bytes
            Result.
        bytes
            Response message.
        """
        task_id, error_details = task_id_and_error_details.split(' ', 1)
        error_details_json = json.loads(error_details, object_hook=as_wazuh_object)
        if task_id in self.sync_tasks:
            # Remove filename if exists
            if os.path.exists(self.sync_tasks[task_id].filename):
                try:
                    os.remove(self.sync_tasks[task_id].filename)
                except Exception as e:
                    self.get_logger(logger_tag).error(f"Attempt to delete file {self.sync_tasks[task_id].filename} "
                                                      f"failed: {e}")
            self.sync_tasks[task_id].filename = error_details_json
            self.sync_tasks[task_id].received_information.set()
        else:
            self.get_logger(logger_tag).error(f"Error in synchronization process: {error_details_json}")
        return b'ok', b'Error received'

    def get_node(self):
        """Get basic information about the node.

        Returns
        -------
        dict
            Basic node information.
        """
        return self.get_manager().get_node()


class SyncTask:
    """
    Common class for master/worker sync tasks.
    """

    def __init__(self, cmd: bytes, logger, manager):
        """Class constructor.

        Parameters
        ----------
        cmd : bytes
            Request command to send to the master/worker.
        logger : Logger object
            Logger to use during synchronization process.
        manager : MasterHandler/WorkerHandler object
            The MasterHandler/WorkerHandler object that creates this one.
        """
        self.cmd = cmd
        self.logger = logger
        self.server = manager

    async def request_permission(self):
        """Request permission to start synchronization process with the master.

        Returns
        -------
        bool
            Whether permission is granted.
        """
        try:
            result = await self.server.send_request(command=self.cmd + b'_p', data=b'')
        except Exception as e:
            self.logger.error(f"Error asking for permission: {e}")
        else:
            if result == b'True':
                self.logger.debug("Permission to synchronize granted.")
                return True
            else:
                self.logger.debug(f"Master didn't grant permission to start a new synchronization: {result}")

        return False

    async def sync(self, *args, **kwargs):
        """Define sync() method. It is implemented differently for files and strings synchronization.

        Parameters
        ----------
        args
            Positional arguments for parent constructor class.
        kwargs
            Keyword arguments for parent constructor class.

        Raises
        -------
        NotImplementedError
            If the method is not implemented.
        """
        raise NotImplementedError


class SyncFiles(SyncTask):
    """
    Define methods to synchronize files with a remote node.
    """

    async def sync(self, files: Iterable, files_metadata: Dict, metadata_len: int, task_pool=None,
                   zip_limit: int = None):
        """Send metadata and files to other node.

        Parameters
        ----------
        files : Iterable
            File paths which will be zipped and sent to the receiving node.
        files_metadata : dict
            Paths (keys) and metadata (values) of the files to be sent. This dict is included as a JSON
            named "files_metadata.json".
        metadata_len : int
            Number of files inside 'files_metadata'.
        zip_limit : int
            Maximum size in the zip. No new files are added to the zip when this limit is about to be exceeded.
        task_pool : ProcessPoolExecutor or None
            Process pool object in charge of running compress function.

        Returns
        -------
        bool
            True if files were correctly sent to the remote node, None otherwise.
        """
        task_id = b'None'
        sent_size = 0
        time_to_send = 0
        min_zip_size = self.server.cluster_items['intervals']['communication']['min_zip_size']
        max_zip_size = self.server.cluster_items['intervals']['communication']['max_zip_size']
        zip_limit_tolerance = self.server.cluster_items['intervals']['communication']['zip_limit_tolerance']
        timeout_receiving_file = self.server.cluster_items['intervals']['communication']['timeout_receiving_file']

        self.logger.debug(f"Compressing {'files and ' if files else ''}"
                          f"'files_metadata.json' of {metadata_len} files.")
        compressed_data, logs = await cluster.run_in_pool(self.server.loop, task_pool, cluster.compress_files,
                                                          self.server.name, files, files_metadata, zip_limit)

        cluster_utils.log_subprocess_execution(self.logger, logs)

        try:
            # Start the synchronization process with peer node and get a taskID.
            try:
                task_id = await self.server.send_request(command=self.cmd, data=b'')
            except Exception:
                task_id = b'None'
                raise

            # Send zip file to the master into chunks.
            self.logger.debug("Sending zip file.")
            time_to_send = time.perf_counter()
            sent_size = await self.server.send_file(compressed_data, task_id)
            time_to_send = time.perf_counter() - time_to_send
            self.logger.debug("Zip file sent.")

            # Notify what is the zip path for the current taskID.
            await self.server.send_request(
                command=self.cmd + b'_e',
                data=task_id + b' ' + os.path.relpath(compressed_data, common.WAZUH_PATH).encode()
            )
        except Exception as e:
            self.logger.error(f"Error sending zip file: {e}")
            if isinstance(e, exception.WazuhException):
                exc = json.dumps(e, cls=WazuhJSONEncoder).encode()
            else:
                exc = json.dumps(exception.WazuhClusterError(1000, extra_message=str(e)), cls=WazuhJSONEncoder).encode()
            with contextlib.suppress(Exception):
                # Notify error to master and delete its received file.
                await self.server.send_request(command=self.cmd + b'_r', data=task_id + b' ' + exc)
        finally:
            try:
                # Decrease max zip size if task was interrupted (otherwise, KeyError exception raised).
                self.server.interrupted_tasks.remove(task_id)
                self.server.current_zip_limit = max(min_zip_size, sent_size * (1 - zip_limit_tolerance))
                self.logger.debug(f"Decreasing sync size limit to {self.server.current_zip_limit / (1024**2):.2f} MB.")
            except KeyError:
                # Increase max zip size if two conditions are met:
                #   1. Current zip limit is lower than default.
                #   2. Time to send zip was far under timeout_receiving_file.
                if (self.server.current_zip_limit < max_zip_size and
                        time_to_send < timeout_receiving_file * (1 - zip_limit_tolerance)):
                    self.server.current_zip_limit = min(max_zip_size,
                                                        self.server.current_zip_limit * (1 / (1 - zip_limit_tolerance)))
                    self.logger.debug(f"Increasing sync size limit to {self.server.current_zip_limit / (1024**2):.2f}"
                                      f" MB.")

            try:
                # Remove local file.
                os.unlink(compressed_data)
            except FileNotFoundError:
                self.logger.error(f"File {compressed_data} could not be removed/not found. "
                                  f"May be due to a lost connection.")


class SyncWazuhdb(SyncTask):
    """
    Define methods to send information to the master/worker node (wazuh-db) through send_string protocol.
    """

    def __init__(self, manager, logger, data_retriever: Callable, cmd: bytes = b'', get_data_command: str = '',
                 set_data_command: str = '', get_payload: dict = None, set_payload: dict = None, pivot_key: str = ''):
        """Class constructor.

        Parameters
        ----------
        manager : MasterHandler/WorkerHandler object
            The MasterHandler/WorkerHandler object that creates this one.
        cmd : bytes
            Request command to send to the master/worker.
        get_data_command : str
            Command to retrieve data from local wazuh-db.
        set_data_command : str
            Command to set data in master/worker's wazuh-db.
        logger : Logger object
            Logger to use during synchronization process.
        data_retriever : Callable
            Function to be called to obtain chunks of data. It must return a list of chunks.
        get_payload : dict
            Payload to request information with "get" command.
        set_payload : dict
            Payload to write the information with the "set" command.
        pivot_key : str
            Key to request the information from the database in case it is not fully contained in a single request.
        """
        super().__init__(manager=manager, logger=logger, cmd=cmd)
        self.get_data_command = get_data_command
        if get_payload is None:
            get_payload = {}
        self.get_payload = get_payload
        self.set_data_command = set_data_command
        if set_payload is None:
            set_payload = {}
        self.set_payload = set_payload
        self.pivot_key = pivot_key
        self.data_retriever = data_retriever

    async def retrieve_information(self):
        """Collect the required information from the local node's database. This function will collect
        information until the status is 'ok' or 'err', in which case an exception will be raised.

        The function will determine when it is necessary to use a parameter in the request payload
        to specify the first value to get in the next query to WDB.

        Returns
        -------
        chunks : list
            List of results obtained from WDB.
        """
        pivoting = self.get_payload != {} and self.pivot_key != ''
        status = ''
        chunks = []
        last_pivot_value = 0
        if pivoting:
            self.get_payload[self.pivot_key] = last_pivot_value

        try:
            # Retrieve information from local wazuh-db
            start_time = time.perf_counter()
            while status != 'ok':
                command = self.get_data_command + json.dumps(self.get_payload)
                result = await self.data_retriever(command=command)
                status = result[0]
                if result[1] not in ['[]', '[{"data":[]}]']:
                    chunks.append(result[1])
                if pivoting:
                    try:
                        last_pivot_value = json.loads(result[1])[-1]['data'][-1]['id']
                        self.get_payload[self.pivot_key] = last_pivot_value
                    except (IndexError, KeyError):
                        pass
        except exception.WazuhException as e:
            self.logger.error(f"Could not obtain data from wazuh-db: {e}")
            return []

        self.logger.debug(f"Obtained {len(chunks)} chunks of data in {(time.perf_counter() - start_time):.3f}s.")
        return chunks

    async def sync(self, start_time: float, chunks: List):
        """Start sending information to master/worker node.

        Parameters
        ----------
        start_time : float
            Start time to be used when logging task duration if master/worker's response is not expected.
        chunks : list
            Data gathered from the database.

        Returns
        -------
        bool
            True if data was correctly sent to the master/worker node, None otherwise.
        """
        if chunks:
            # Send list of chunks as a JSON string
            data = json.dumps({'set_data_command': self.set_data_command,
                               'payload': self.set_payload, 'chunks': chunks}).encode()
            task_id = await self.server.send_string(data)
            if task_id.startswith(b'Error'):
                raise exception.WazuhClusterError(3016, extra_message=f'String with agents information could '
                                                                      f'not be sent to the master node: {task_id}')

            # Specify under which task_id the JSON can be found in the master/worker.
            self.logger.debug(f"Sending chunks.")
            await self.server.send_request(command=self.cmd, data=task_id)
        else:
            self.logger.info(f"Finished in {(utils.get_utc_now().timestamp() - start_time):.3f}s. Updated 0 chunks.")
        return True


def end_sending_agent_information(logger: logging.Logger, start_time: datetime.datetime,
                                  response: str) -> Tuple[bytes, bytes]:
    """Function called when the master/worker sends the "syn_m_a_e" or "syn_w_g_e" command.

    This method is called once the master finishes processing the agent-info/agent-groups. It logs
    information like the number of chunks that were updated and any error message.

    Parameters
    ----------
    logger : logging.Logger
        Logger to use during synchronization process.
    start_time : datetime.datetime
        Time collected at the start of the end process of an agent-information task.
    response : str
        JSON containing information about agent-info/agent-groups sync status.

    Returns
    -------
    bytes
        Result.
    bytes
        Response message.
    """
    data = json.loads(response)
    msg = f"Finished in {(utils.get_utc_now().timestamp() - start_time.timestamp()):.3f}s. " + \
    f"Updated {data['updated_chunks']} chunks."

    logger.info(msg) if not data['error_messages'] else logger.error(
        msg + f" There were {len(data['error_messages'])} chunks with errors: {data['error_messages']}")

    return b'ok', b'Thanks'


def error_receiving_agent_information(logger, response, info_type):
    """Function called when the master/worker sends the
    "syn_m_a_err", "syn_w_g_err" or "syn_w_g_err" command.

    Parameters
    ----------
    logger : Logger object
        Logger to use.
    response : str
        Message with extra information of the error.
    info_type : str
        Information type handled.

    Returns
    -------
    bytes
        Result.
    bytes
        Response message.
    """
    logger.error(f"There was an error while processing {info_type} on the peer: {response}")

    return b'ok', b'Thanks'


async def send_data_to_wdb(logger: logging.Logger, data: dict, info_type: str = 'agent-info') -> dict[str, Any]:
    """Send chunks of data to Wazuh-db socket.

    Parameters
    ----------
    logger : Logger object
        Logger to use.
    data : dict
        Dict containing command and list of chunks to be sent to wazuh-db.
    info_type : str
        Information type handled.

    Returns
    -------
    result : dict
        Dict containing number of updated chunks, error messages (if any) and time spent.
    """
    result = {'updated_chunks': 0, 'error_messages': [], 'time_spent': 0}
    wdb_conn = AsyncWazuhDBConnection()
    before = time.perf_counter()

    try:
<<<<<<< HEAD
        for i, chunk in enumerate(data['chunks']):
            try:
                if info_type == 'agent-info':
                    await wdb_conn.run_wdb_command(f"{data['set_data_command']} {chunk}")
                elif info_type == 'agent-groups':
                    data['payload']['data'] = json.loads(chunk)[0]['data']
                    await wdb_conn.run_wdb_command(
                        f"{data['set_data_command']} {json.dumps(data['payload'], separators=(',', ':'))}"
                    )
                result['updated_chunks'] += 1
            except Exception as e:
                result['error_messages'].append(str(e))
                logger.debug2(f'Chunk {i + 1}/{len(data["chunks"])}: {data["chunks"][i]}')
                logger.error(f'Wazuh-db response for chunk {i + 1}/{len(data["chunks"])} was not "ok": {str(e)}')
=======
        with utils.Timeout(timeout):
            for i, chunk in enumerate(data['chunks']):
                try:
                    if info_type == 'agent-info':
                        wdb_conn.send(f"{data['set_data_command']} {chunk}", raw=True)
                    elif info_type == 'agent-groups':
                        data['payload']['data'] = json.loads(chunk)[0]['data']
                        wdb_conn.send(
                            f"{data['set_data_command']} {json.dumps(data['payload'], separators=(',', ':'))}",
                            raw=True
                        )
                    result['updated_chunks'] += 1
                except TimeoutError as e:
                    raise e
                except Exception as e:
                    error = str(e)
                    if any(ignored_exception in error for ignored_exception in IGNORED_WDB_EXCEPTIONS):
                        continue
                    result['error_messages']['chunks'].append((i, error))
    except TimeoutError:
        result['error_messages']['others'].append(f'Timeout while processing {info_type} chunks.')
>>>>>>> fea90f7c
    except Exception as e:
        logger.error(f'Error while processing {info_type} chunks: {str(e)}')

    result['time_spent'] = time.perf_counter() - before
    wdb_conn.close()
    return result

def asyncio_exception_handler(loop, context: Dict):
    """Exception handler used in the protocol.

    Asyncio's default raises an exception and closes the transport. The desired behaviour in
    this case is just to show the error in the logs.

    Parameters
    ----------
    loop : Asyncio event loop object
        Event loop.
    context : dict
        Dictionary containing fields explained in
        https://docs.python.org/3/library/asyncio-eventloop.html#asyncio.loop.call_exception_handler.
    """
    logging.error(f"Unhandled exception: {context['exception']} {context['message']}\n"
                  ''.join(traceback.format_tb(context['exception'].__traceback__)))


class WazuhJSONEncoder(json.JSONEncoder):
    """
    Define special JSON encoder for Wazuh.
    """

    def default(self, obj):
        if callable(obj):
            result = {'__callable__': {}}
            attributes = result['__callable__']
            if hasattr(obj, '__name__'):
                attributes['__name__'] = obj.__name__
            if hasattr(obj, '__module__'):
                attributes['__module__'] = obj.__module__
            if hasattr(obj, '__qualname__'):
                attributes['__qualname__'] = obj.__qualname__
            if hasattr(obj, '__self__'):
                if isinstance(obj.__self__, Wazuh):
                    attributes['__wazuh__'] = obj.__self__.to_dict()
            attributes['__type__'] = type(obj).__name__
            return result
        elif isinstance(obj, exception.WazuhException):
            result = {'__wazuh_exception__': {'__class__': obj.__class__.__name__,
                                              '__object__': obj.to_dict()}}
            return result
        elif isinstance(obj, wresults.AbstractWazuhResult):
            result = {'__wazuh_result__': {'__class__': obj.__class__.__name__,
                                           '__object__': obj.encode_json()}
                      }
            return result
        elif isinstance(obj, (datetime.datetime, datetime.date)):
            return {'__wazuh_datetime__': obj.isoformat()}
        elif isinstance(obj, Exception):
            return {'__unhandled_exc__': {'__class__': obj.__class__.__name__,
                                          '__args__': obj.args}}

        return json.JSONEncoder.default(self, obj)


def as_wazuh_object(dct: Dict):
    try:
        if '__callable__' in dct:
            encoded_callable = dct['__callable__']
            funcname = encoded_callable['__name__']
            if '__wazuh__' in encoded_callable:
                # Encoded Wazuh instance method.
                wazuh = Wazuh()
                return getattr(wazuh, funcname)
            else:
                # Encoded function or static method.
                qualname = encoded_callable['__qualname__'].split('.')
                classname = qualname[0] if len(qualname) > 1 else None
                module_path = encoded_callable['__module__']
                module = import_module(module_path)
                if classname is None:
                    return getattr(module, funcname)
                else:
                    return getattr(getattr(module, classname), funcname)
        elif '__wazuh_exception__' in dct:
            wazuh_exception = dct['__wazuh_exception__']
            return getattr(exception, wazuh_exception['__class__']).from_dict(wazuh_exception['__object__'])
        elif '__wazuh_result__' in dct:
            wazuh_result = dct['__wazuh_result__']
            return getattr(wresults, wazuh_result['__class__']).decode_json(wazuh_result['__object__'])
        elif '__wazuh_datetime__' in dct:
            return datetime.datetime.fromisoformat(dct['__wazuh_datetime__'])
        elif '__unhandled_exc__' in dct:
            exc_data = dct['__unhandled_exc__']
            return eval(exc_data['__class__'])(*exc_data['__args__'])
        return dct

    except (KeyError, AttributeError):
        raise exception.WazuhInternalError(1000,
                                           extra_message=f"Wazuh object cannot be decoded from JSON {dct}",
                                           cmd_error=True)<|MERGE_RESOLUTION|>--- conflicted
+++ resolved
@@ -26,13 +26,9 @@
 from wazuh.core import common, exception
 from wazuh.core import utils
 from wazuh.core.cluster import cluster, utils as cluster_utils
-<<<<<<< HEAD
 from wazuh.core.wdb import AsyncWazuhDBConnection
-=======
-from wazuh.core.wdb import WazuhDBConnection, AsyncWazuhDBConnection
 
 IGNORED_WDB_EXCEPTIONS = ['Cannot execute Global database query; FOREIGN KEY constraint failed']
->>>>>>> fea90f7c
 
 class Response:
     """
@@ -1701,7 +1697,6 @@
     before = time.perf_counter()
 
     try:
-<<<<<<< HEAD
         for i, chunk in enumerate(data['chunks']):
             try:
                 if info_type == 'agent-info':
@@ -1713,32 +1708,13 @@
                     )
                 result['updated_chunks'] += 1
             except Exception as e:
-                result['error_messages'].append(str(e))
+                error = str(e)
+                if any(ignored_exception in error for ignored_exception in IGNORED_WDB_EXCEPTIONS):
+                    continue
+
+                result['error_messages'].append(error)
                 logger.debug2(f'Chunk {i + 1}/{len(data["chunks"])}: {data["chunks"][i]}')
-                logger.error(f'Wazuh-db response for chunk {i + 1}/{len(data["chunks"])} was not "ok": {str(e)}')
-=======
-        with utils.Timeout(timeout):
-            for i, chunk in enumerate(data['chunks']):
-                try:
-                    if info_type == 'agent-info':
-                        wdb_conn.send(f"{data['set_data_command']} {chunk}", raw=True)
-                    elif info_type == 'agent-groups':
-                        data['payload']['data'] = json.loads(chunk)[0]['data']
-                        wdb_conn.send(
-                            f"{data['set_data_command']} {json.dumps(data['payload'], separators=(',', ':'))}",
-                            raw=True
-                        )
-                    result['updated_chunks'] += 1
-                except TimeoutError as e:
-                    raise e
-                except Exception as e:
-                    error = str(e)
-                    if any(ignored_exception in error for ignored_exception in IGNORED_WDB_EXCEPTIONS):
-                        continue
-                    result['error_messages']['chunks'].append((i, error))
-    except TimeoutError:
-        result['error_messages']['others'].append(f'Timeout while processing {info_type} chunks.')
->>>>>>> fea90f7c
+                logger.error(f'Wazuh-db response for chunk {i + 1}/{len(data["chunks"])} was not "ok": {error}')
     except Exception as e:
         logger.error(f'Error while processing {info_type} chunks: {str(e)}')
 
