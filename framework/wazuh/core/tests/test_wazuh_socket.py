--- conflicted
+++ resolved
@@ -2,41 +2,12 @@
 # Created by Wazuh, Inc. <info@wazuh.com>.
 # This program is a free software; you can redistribute it and/or modify it under the terms of GPLv2
 
-<<<<<<< HEAD
-from unittest.mock import patch, MagicMock, call
-from asyncio import BaseEventLoop, BaseProtocol, StreamWriter, StreamReader, BaseTransport
-from struct import pack
-=======
-from unittest.mock import patch, MagicMock, AsyncMock
->>>>>>> f4de3661
+from unittest.mock import patch, MagicMock
 
 import pytest
 from wazuh.core.exception import WazuhException
-<<<<<<< HEAD
-from wazuh.core.wazuh_socket import WazuhSocket, WazuhSocketJSON, \
-     SOCKET_COMMUNICATION_PROTOCOL_VERSION, create_wazuh_socket_message, WazuhAsyncSocket, \
-     WazuhAsyncSocketJSON
-
-@pytest.fixture
-def oux_conn_patch():
-    """Fixture with asyncio.open_unix_connection patched."""
-    return patch('asyncio.open_unix_connection',
-                 return_value=(StreamReader(),StreamWriter(protocol=BaseProtocol(),
-                                                           transport=BaseTransport(),
-                                                           loop=BaseEventLoop(),
-                                                           reader=None)))
-
-@pytest.mark.asyncio
-@pytest.fixture
-async def connected_wazuh_async_socket(oux_conn_patch):
-    """Fixture to instantiate WazuhAsyncSocket."""
-    with oux_conn_patch:
-        s = WazuhAsyncSocket()
-        await s.connect('/any/pipe')
-        yield s
-=======
 from wazuh.core.wazuh_socket import WazuhSocket, WazuhSocketJSON, WazuhAsyncSocket, WazuhAsyncProtocol, \
-    SOCKET_COMMUNICATION_PROTOCOL_VERSION, create_wazuh_socket_message
+    SOCKET_COMMUNICATION_PROTOCOL_VERSION, create_wazuh_socket_message, WazuhAsyncSocketJSON
 
 
 class LoopMock:
@@ -63,11 +34,10 @@
         @staticmethod
         async def testing():
             return 'test'
-        
+
         @staticmethod
         def get_data():
             return b'data'
->>>>>>> f4de3661
 
 
 @patch('wazuh.core.wazuh_socket.WazuhSocket._connect')
@@ -242,111 +212,6 @@
 
 
 @pytest.mark.asyncio
-<<<<<<< HEAD
-async def test_wazuh_async_socket_connect():
-    """Test socket connection."""
-    s = WazuhAsyncSocket()
-    with patch('asyncio.open_unix_connection', 
-               return_value=(StreamReader(),
-                             StreamWriter(protocol=BaseProtocol(),
-                                          transport=BaseTransport(),
-                                          loop=BaseEventLoop(),
-                                          reader=StreamReader()))) as mock_open:
-        await s.connect(path_to_socket='/etc/socket/path')
-        assert isinstance(s.reader, StreamReader, )
-        assert isinstance(s.writer, StreamWriter)
-        mock_open.assert_awaited_once_with('/etc/socket/path')
-
-
-@pytest.mark.parametrize('exception', [(ValueError()),(OSError),(FileNotFoundError),((AttributeError()))])
-async def test_wazuh_async_socket_connect_ko(exception):
-    """Test socket connection errors."""
-    s = WazuhAsyncSocket()
-    oux_conn_patch.side_effect = exception
-    with patch('asyncio.open_unix_connection', side_effect=exception):
-        with pytest.raises(WazuhException) as exc_info:
-            await s.connect(path_to_socket='/etc/socket/path')
-
-    assert exc_info.value.code == 1013
-    assert exc_info.errisinstance(WazuhException)
-
-
-@pytest.mark.asyncio
-async def test_wazuh_async_socket_receive(connected_wazuh_async_socket: WazuhAsyncSocket):
-    """Test receive function."""
-    with patch.object(connected_wazuh_async_socket.reader, 'read',
-                      side_effect=[b'\x05\x00\x00\x00', b'12345']) as read_patch:
-        data = await connected_wazuh_async_socket.receive()
-        assert data == b'12345'
-        read_patch.assert_has_awaits([call(4), call(5)])
-
-
-@pytest.mark.asyncio
-async def test_wazuh_async_socket_receive_ko(connected_wazuh_async_socket: WazuhAsyncSocket):
-    """Test receive function."""
-    with patch.object(connected_wazuh_async_socket.reader, 'read',
-                      side_effect=Exception()):
-        with pytest.raises(WazuhException) as exc_info:
-            await connected_wazuh_async_socket.receive()
-    assert exc_info.value.code == 1014
-    assert exc_info.errisinstance(WazuhException)
-
-
-@pytest.mark.asyncio
-async def test_wazuh_async_socket_send(connected_wazuh_async_socket: WazuhAsyncSocket):
-    """Test receive function."""
-    d_bytes = b'12345'
-    with patch.object(connected_wazuh_async_socket.writer, 'write') as write_patch,\
-         patch.object(connected_wazuh_async_socket.writer, 'drain') as drain_patch:
-        await connected_wazuh_async_socket.send(d_bytes)
-        bytes_sent = pack('<I', len(d_bytes)) + d_bytes
-        write_patch.assert_called_once_with(bytes_sent)
-        drain_patch.assert_awaited_once()
-
-
-@pytest.mark.asyncio
-async def test_wazuh_async_socket_send_ko(connected_wazuh_async_socket: WazuhAsyncSocket):
-    """Test receive function."""
-    with patch.object(connected_wazuh_async_socket.writer, 'write',
-                      side_effect=OSError()):
-        with pytest.raises(WazuhException) as exc_info:
-            await connected_wazuh_async_socket.send(b'12345')
-    assert exc_info.value.code == 1014
-    assert exc_info.errisinstance(WazuhException)
-
-
-def test_wazuh_async_socket_close(connected_wazuh_async_socket: WazuhAsyncSocket):
-    """Test receive function."""
-
-    with patch.object(connected_wazuh_async_socket.writer, 'close') as close_patch:
-        connected_wazuh_async_socket.close()
-        close_patch.assert_called_once()
-
-
-@pytest.mark.asyncio
-async def test_wazuh_async_json_socket_receive_json():
-    """Test receive_json function."""
-
-    s = WazuhAsyncSocketJSON()
-    with patch.object(WazuhAsyncSocket,
-                      'receive', return_value=b'{"data": {"field":"value"}}') as receive_patch:
-        msg = await s.receive_json()
-        receive_patch.assert_called_once()
-        assert msg['field'] == 'value'
-
-
-@pytest.mark.asyncio
-async def test_wazuh_async_json_socket_receive_json_ko():
-    """Test receive_json function."""
-
-    s = WazuhAsyncSocketJSON()
-    with patch.object(WazuhAsyncSocket, 'receive',
-                      return_value=b'{"error": 1000, "message": "error message"}'):
-        with pytest.raises(WazuhException) as exc_info:
-            await s.receive_json()
-        exc_info.errisinstance(WazuhException)
-        assert exc_info.value.code == 1000
-=======
 @patch('wazuh.core.wazuh_socket.socket.socket.connect')
 async def test_WazuhAsyncSocket_connect(mock_conn):
     """Tests WazuhAsyncSocket.connect function works."""
@@ -453,4 +318,27 @@
 
     with pytest.raises(WazuhException, match=".* 1014 .*"):
         await socket.receive()
->>>>>>> f4de3661
+
+@pytest.mark.asyncio
+async def test_wazuh_async_json_socket_receive_json():
+    """Test receive_json function."""
+
+    s = WazuhAsyncSocketJSON()
+    with patch.object(WazuhAsyncSocket,
+                      'receive', return_value=b'{"data": {"field":"value"}}') as receive_patch:
+        msg = await s.receive_json()
+        receive_patch.assert_called_once()
+        assert msg['field'] == 'value'
+
+
+@pytest.mark.asyncio
+async def test_wazuh_async_json_socket_receive_json_ko():
+    """Test receive_json function."""
+
+    s = WazuhAsyncSocketJSON()
+    with patch.object(WazuhAsyncSocket, 'receive',
+                      return_value=b'{"error": 1000, "message": "error message"}'):
+        with pytest.raises(WazuhException) as exc_info:
+            await s.receive_json()
+        exc_info.errisinstance(WazuhException)
+        assert exc_info.value.code == 1000