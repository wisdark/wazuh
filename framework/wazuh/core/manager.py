--- conflicted
+++ resolved
@@ -325,14 +325,6 @@
     headers = {WAZUH_UID_KEY: installation_uid, WAZUH_TAG_KEY: current_version}
 
     update_information = get_update_information_template(
-<<<<<<< HEAD
-        update_check=True, current_version=current_version, last_check_date=get_utc_now()
-    )
-
-    update_information['uuid'] = installation_uid
-
-    async with httpx.AsyncClient(verify=_get_ssl_context()) as client:
-=======
         uuid=installation_uid,
         update_check=True,
         current_version=current_version,
@@ -340,7 +332,6 @@
     )
 
     async with aiohttp.ClientSession(connector=_get_connector()) as session:
->>>>>>> 889f0c61
         try:
             response = await client.get(RELEASE_UPDATES_URL, headers=headers, follow_redirects=True)
             response_data = response.json()
