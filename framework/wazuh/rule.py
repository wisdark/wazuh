# Copyright (C) 2015-2020, Wazuh Inc.
# Created by Wazuh, Inc. <info@wazuh.com>.
# This program is free software; you can redistribute it and/or modify it under the terms of GPLv2
import re
from glob import glob
from xml.etree.ElementTree import fromstring
import wazuh.configuration as configuration
from wazuh.exception import WazuhException
from wazuh import common
from wazuh.utils import cut_array, sort_array, search_array, load_wazuh_xml, filter_array_by_query
import os
from sys import version_info


class Rule:
    """
    Rule Object.
    """

    S_ENABLED = 'enabled'
    S_DISABLED = 'disabled'
    S_ALL = 'all'
    SORT_FIELDS = ['file', 'path', 'description', 'id', 'level', 'status']

    def __init__(self):
        self.file = None
        self.path = None
        self.description = ""
        self.id = None
        self.level = None
        self.status = None
        self.groups = []
        self.pci = []
        self.gpg13 = []
        self.gdpr = []
        self.hipaa = []
        self.nist_800_53 = []
<<<<<<< HEAD
        self.tsc = []
=======
        self.mitre = []
>>>>>>> 6ccd234a
        self.details = {}

    def __str__(self):
        return str(self.to_dict())

    def __lt__(self, other):
        if isinstance(other, Rule):
            return self.id < other.id
        else:
            raise WazuhException(1204)

    def __le__(self, other):
        if isinstance(other, Rule):
            return self.id <= other.id
        else:
            raise WazuhException(1204)

    def __gt__(self, other):
        if isinstance(other, Rule):
            return self.id > other.id
        else:
            raise WazuhException(1204)

    def __ge__(self, other):
        if isinstance(other, Rule):
            return self.id >= other.id
        else:
            raise WazuhException(1204)

    def to_dict(self):
        return {'file': self.file, 'path': self.path, 'id': self.id, 'description': self.description,
                'level': self.level, 'status': self.status, 'groups': self.groups, 'pci': self.pci, 'gdpr': self.gdpr,
<<<<<<< HEAD
                'hipaa': self.hipaa, 'nist-800-53': self.nist_800_53, 'gpg13': self.gpg13, 'tsc': self.tsc, 'details': self.details}
=======
                'hipaa': self.hipaa, 'nist-800-53': self.nist_800_53, 'gpg13': self.gpg13, 'mitre': self.mitre,
                'details': self.details}
>>>>>>> 6ccd234a


    def set_group(self, group):
        """
        Adds a group to the group list.
        :param group: Group to add (string or list)
        """

        Rule.__add_unique_element(self.groups, group)

    def set_pci(self, pci):
        """
        Adds a pci requirement to the pci list.
        :param pci: Requirement to add (string or list).
        """

        Rule.__add_unique_element(self.pci, pci)

    def set_gpg13(self, gpg13):
        """
        Adds a gpg13 requirement to the gpg13 list.
        :param gpg13: Requirement to add (string or list).
        """

        Rule.__add_unique_element(self.gpg13, gpg13)

    def set_gdpr(self, gdpr):
        """
        Adds a gdpr requirement to the gdpr list.
        :param gdpr: Requirement to add (string or list).
        """
        Rule.__add_unique_element(self.gdpr, gdpr)

    def set_hipaa(self, hipaa):
        """
        Adds a hipaa requirement to the hipaa list.
        :param hipaa: Requirement to add (string or list).
        """
        Rule.__add_unique_element(self.hipaa, hipaa)

    def set_nist_800_53(self, nist_800_53):
        """
        Adds a nist_800_53 requirement to the nist_800_53 list.
        :param nist_800_53: Requirement to add (string or list).
        """
        Rule.__add_unique_element(self.nist_800_53, nist_800_53)

<<<<<<< HEAD
    def set_tsc(self, tsc):
        """
        Adds a tsc requirement to the tsc list.
        :param tsc: Requirement to add (string or list).
        """
        Rule.__add_unique_element(self.tsc, tsc)
=======
    def set_mitre(self, mitre):
        """
        Adds a mitre requirement to the mitre list.
        :param mitre: Requirement to add (string or list).
        """
        Rule.__add_unique_element(self.mitre, mitre)
>>>>>>> 6ccd234a

    def add_detail(self, detail, value):
        """
        Add a rule detail (i.e. category, noalert, etc.).

        :param detail: Detail name.
        :param value: Detail value.
        """
        if detail in self.details:
            # If it was an element, we create a list.
            if type(self.details[detail]) is not list:
                element = self.details[detail]
                self.details[detail] = [element]

            self.details[detail].append(value)
        else:
            self.details[detail] = value

    @staticmethod
    def __add_unique_element(src_list, element):
        new_list = []

        if type(element) in [list, tuple]:
            new_list.extend(element)
        else:
            new_list.append(element)

        for item in new_list:
            if item is not None and item != '':
                i = item.strip()
                if i not in src_list:
                    src_list.append(i)

    @staticmethod
    def __check_status(status):
        if status is None:
            return Rule.S_ALL
        elif status in [Rule.S_ALL, Rule.S_ENABLED, Rule.S_DISABLED]:
            return status
        else:
            raise WazuhException(1202)

    @staticmethod
    def get_rules_files(status=None, path=None, file=None, offset=0, limit=common.database_limit, sort=None, search=None):
        """
        Gets a list of the rule files.

        :param status: Filters by status: enabled, disabled, all.
        :param path: Filters by path.
        :param file: Filters by filename.
        :param offset: First item to return.
        :param limit: Maximum number of items to return.
        :param sort: Sorts the items. Format: {"fields":["field1","field2"],"order":"asc|desc"}.
        :param search: Looks for items with the specified string.
        :return: Dictionary: {'items': array of items, 'totalItems': Number of items (without applying the limit)}
        """
        data = []
        status = Rule.__check_status(status)

        # Rules configuration
        ruleset_conf = configuration.get_ossec_conf(section='ruleset')
        if not ruleset_conf:
            raise WazuhException(1200)

        tmp_data = []
        tags = ['rule_include', 'rule_exclude']
        exclude_filenames = []
        for tag in tags:
            if tag in ruleset_conf:
                item_status = Rule.S_DISABLED if tag == 'rule_exclude' else Rule.S_ENABLED

                if type(ruleset_conf[tag]) is list:
                    items = ruleset_conf[tag]
                else:
                    items = [ruleset_conf[tag]]

                for item in items:
                    item_name = os.path.basename(item)
                    full_dir = os.path.dirname(item)
                    item_dir = os.path.relpath(full_dir if full_dir else common.ruleset_rules_path,
                                               start=common.ossec_path)
                    if tag == 'rule_exclude':
                        exclude_filenames.append(item_name)
                    else:
                        tmp_data.append({'file': item_name, 'path': item_dir, 'status': item_status})

        tag = 'rule_dir'
        if tag in ruleset_conf:
            if type(ruleset_conf[tag]) is list:
                items = ruleset_conf[tag]
            else:
                items = [ruleset_conf[tag]]

            for item_dir in items:
                all_rules = "{0}/{1}/*.xml".format(common.ossec_path, item_dir)

                for item in glob(all_rules):
                    item_name = os.path.basename(item)
                    item_dir = os.path.relpath(os.path.dirname(item), start=common.ossec_path)
                    if item_name in exclude_filenames:
                        item_status = Rule.S_DISABLED
                    else:
                        item_status = Rule.S_ENABLED
                    tmp_data.append({'file': item_name, 'path': item_dir, 'status': item_status})

        data = list(tmp_data)
        for d in tmp_data:
            if status and status != 'all' and status != d['status']:
                data.remove(d)
                continue
            if path and path != d['path']:
                data.remove(d)
                continue
            if file and file != d['file']:
                data.remove(d)
                continue

        if search:
            data = search_array(data, search['value'], search['negation'])

        if sort:
            data = sort_array(data, sort['fields'], sort['order'])
        else:
            data = sort_array(data, ['file'], 'asc')

        return {'items': cut_array(data, offset, limit), 'totalItems': len(data)}

    @staticmethod
    def get_rules(offset=0, limit=common.database_limit, sort=None, search=None, filters={}, q=''):
        """
        Gets a list of rules.

        :param offset: First item to return.
        :param limit: Maximum number of items to return.
        :param sort: Sorts the items. Format: {"fields":["field1","field2"],"order":"asc|desc"}.
        :param search: Looks for items with the specified string.
        :param filters: Defines field filters required by the user. Format: {"field1":"value1", "field2":["value2","value3"]}.
<<<<<<< HEAD
            This filter is used for filtering by 'status', 'group', 'pci', 'gpg13', 'gdpr', 'hipaa', 'nist-800-53', 'tsc'
            'file', 'path', 'id' and 'level'.
=======
            This filter is used for filtering by 'status', 'group', 'pci', 'gpg13', 'gdpr', 'hipaa', 'nist-800-53',
            'mitre', 'file', 'path', 'id' and 'level'.
>>>>>>> 6ccd234a
        :param q: Defines query to filter.

        :return: Dictionary: {'items': array of items, 'totalItems': Number of items (without applying the limit)}
        """
        # set default values to parameters
        status = filters.get('status', None)
        group = filters.get('group', None)
        pci = filters.get('pci', None)
        gpg13 = filters.get('gpg13', None)
        gdpr = filters.get('gdpr', None)
        hipaa = filters.get('hipaa', None)
        nist_800_53 = filters.get('nist-800-53', None)
<<<<<<< HEAD
        tsc = filters.get('tsc', None)
=======
        mitre = filters.get('mitre', None)
>>>>>>> 6ccd234a
        path = filters.get('path', None)
        file_ = filters.get('file', None)
        id_ = filters.get('id', None)
        level = filters.get('level', None)

        all_rules = []

        if level:
            levels = level.split('-')
            if len(levels) < 0 or len(levels) > 2:
                raise WazuhException(1203)

        for rule_file in Rule.get_rules_files(status=status, limit=None)['items']:
            all_rules.extend(Rule.__load_rules_from_file(rule_file['file'], rule_file['path'], rule_file['status']))

        rules = list(all_rules)
        for r in all_rules:
            if group and group not in r.groups:
                rules.remove(r)
                continue
            elif pci and pci not in r.pci:
                rules.remove(r)
                continue
            elif gpg13 and gpg13 not in r.gpg13:
                rules.remove(r)
                continue
            elif gdpr and gdpr not in r.gdpr:
                rules.remove(r)
                continue
            elif hipaa and hipaa not in r.hipaa:
                rules.remove(r)
                continue
            elif nist_800_53 and nist_800_53 not in r.nist_800_53:
                rules.remove(r)
                continue
<<<<<<< HEAD
            elif tsc and tsc not in r.tsc:
=======
            elif mitre and mitre not in r.mitre:
>>>>>>> 6ccd234a
                rules.remove(r)
                continue
            elif path and path != r.path:
                rules.remove(r)
                continue
            elif file_ and file_ != r.file:
                rules.remove(r)
                continue
            elif id_ and int(id_) != r.id:
                rules.remove(r)
                continue
            elif level:
                if len(levels) == 1:
                    if int(levels[0]) != r.level:
                        rules.remove(r)
                        continue
                elif not (int(levels[0]) <= r.level <= int(levels[1])):
                    rules.remove(r)
                    continue

        if search:
            rules = search_array(rules, search['value'], search['negation'])

        if q:
            # rules contains a list of Rule objects, it is necessary to cast it into dictionaries
            rules = filter_array_by_query(q, [rule.to_dict() for rule in rules])

        if sort:
            rules = sort_array(rules, sort['fields'], sort['order'], Rule.SORT_FIELDS)
        else:
            rules = sort_array(rules, ['id'], 'asc')

        return {'items': cut_array(rules, offset, limit), 'totalItems': len(rules)}

    @staticmethod
    def get_groups(offset=0, limit=common.database_limit, sort=None, search=None):
        """
        Get all the groups used in the rules.

        :param offset: First item to return.
        :param limit: Maximum number of items to return.
        :param sort: Sorts the items. Format: {"fields":["field1","field2"],"order":"asc|desc"}.
        :param search: Looks for items with the specified string.
        :return: Dictionary: {'items': array of items, 'totalItems': Number of items (without applying the limit)}
        """
        groups = set()

        for rule in Rule.get_rules(limit=None)['items']:
            for group in rule.groups:
                groups.add(group)

        if search:
            groups = search_array(groups, search['value'], search['negation'])

        if sort:
            groups = sort_array(groups, order=sort['order'])
        else:
            groups = sort_array(groups)

        return {'items': cut_array(groups, offset, limit), 'totalItems': len(groups)}

    @staticmethod
    def _get_requirement(requirement, offset=0, limit=common.database_limit, sort=None, search=None):
        """
        Get the requirements used in the rules

        :param offset: First item to return.
        :param limit: Maximum number of items to return.
        :param sort: Sorts the items. Format: {"fields":["field1","field2"],"order":"asc|desc"}.
        :param search: Looks for items with the specified string.
        :param requirement: requirement to get (pci, gpg13 or dgpr)
        :return: Dictionary: {'items': array of items, 'totalItems': Number of items (without applying the limit)}
        """
<<<<<<< HEAD
        valid_requirements = ['pci', 'gdpr', 'gpg13', 'hipaa', 'nist-800-53', 'tsc']
=======
        valid_requirements = ['pci', 'gdpr', 'gpg13', 'hipaa', 'nist-800-53', 'mitre']
>>>>>>> 6ccd234a

        if requirement not in valid_requirements:
            raise WazuhException(1205, requirement)

        req = list({req for rule in Rule.get_rules(limit=None)['items'] for req in rule.to_dict()[requirement]})

        if search:
            req = search_array(req, search['value'], search['negation'])

        if sort:
            req = sort_array(req, order=sort['order'])
        else:
            req = sort_array(req)

        return {'items': cut_array(req, offset, limit), 'totalItems': len(req)}

    @staticmethod
    def get_pci(offset=0, limit=common.database_limit, sort=None, search=None):
        """
        Get all the PCI requirements used in the rules.

        :param offset: First item to return.
        :param limit: Maximum number of items to return.
        :param sort: Sorts the items. Format: {"fields":["field1","field2"],"order":"asc|desc"}.
        :param search: Looks for items with the specified string.
        :return: Dictionary: {'items': array of items, 'totalItems': Number of items (without applying the limit)}
        """

        return Rule._get_requirement('pci', offset=offset, limit=limit, sort=sort, search=search)

    @staticmethod
    def get_gpg13(offset=0, limit=common.database_limit, sort=None, search=None):
        """
        Get all the GPG13 requirements used in the rules.

        :param offset: First item to return.
        :param limit: Maximum number of items to return.
        :param sort: Sorts the items. Format: {"fields":["field1","field2"],"order":"asc|desc"}.
        :param search: Looks for items with the specified string.
        :return: Dictionary: {'items': array of items, 'totalItems': Number of items (without applying the limit)}
        """
        return Rule._get_requirement('gpg13', offset=offset, limit=limit, sort=sort, search=search)

    @staticmethod
    def get_gdpr(offset=0, limit=common.database_limit, sort=None, search=None):
        """
        Get all the GDPR requirements used in the rules.

        :param offset: First item to return.
        :param limit: Maximum number of items to return.
        :param sort: Sorts the items. Format: {"fields":["field1","field2"],"order":"asc|desc"}.
        :param search: Looks for items with the specified string.
        :return: Dictionary: {'items': array of items, 'totalItems': Number of items (without applying the limit)}
        """
        return Rule._get_requirement('gdpr', offset=offset, limit=limit, sort=sort, search=search)

    @staticmethod
    def get_hipaa(offset=0, limit=common.database_limit, sort=None, search=None):
        """
        Get all the HIPAA requirements used in the rules.

        :param offset: First item to return.
        :param limit: Maximum number of items to return.
        :param sort: Sorts the items. Format: {"fields":["field1","field2"],"order":"asc|desc"}.
        :param search: Looks for items with the specified string.
        :return: Dictionary: {'items': array of items, 'totalItems': Number of items (without applying the limit)}
        """
        return Rule._get_requirement('hipaa', offset=offset, limit=limit, sort=sort, search=search)

    @staticmethod
    def get_nist_800_53(offset=0, limit=common.database_limit, sort=None, search=None):
        """
        Get all the NIST-800-53 requirements used in the rules.

        :param offset: First item to return.
        :param limit: Maximum number of items to return.
        :param sort: Sorts the items. Format: {"fields":["field1","field2"],"order":"asc|desc"}.
        :param search: Looks for items with the specified string.
        :return: Dictionary: {'items': array of items, 'totalItems': Number of items (without applying the limit)}
        """
        return Rule._get_requirement('nist-800-53', offset=offset, limit=limit, sort=sort, search=search)

    @staticmethod
<<<<<<< HEAD
    def get_tsc(offset=0, limit=common.database_limit, sort=None, search=None):
        """
        Get all the TSC requirements used in the rules.
=======
    def get_mitre(offset=0, limit=common.database_limit, sort=None, search=None):
        """
        Get all the Mitre requirements used in the rules.
>>>>>>> 6ccd234a

        :param offset: First item to return.
        :param limit: Maximum number of items to return.
        :param sort: Sorts the items. Format: {"fields":["field1","field2"],"order":"asc|desc"}.
        :param search: Looks for items with the specified string.
        :return: Dictionary: {'items': array of items, 'totalItems': Number of items (without applying the limit)}
        """
<<<<<<< HEAD
        return Rule._get_requirement('tsc', offset=offset, limit=limit, sort=sort, search=search)
=======
        return Rule._get_requirement('mitre', offset=offset, limit=limit, sort=sort, search=search)
>>>>>>> 6ccd234a

    @staticmethod
    def __load_rules_from_file(rule_file, rule_path, rule_status):
        try:
            rules = []

            root = load_wazuh_xml(os.path.join(common.ossec_path, rule_path, rule_file))

            for xml_group in list(root):
                if xml_group.tag.lower() == "group":
                    general_groups = xml_group.attrib['name'].split(',')
                    for xml_rule in list(xml_group):
                        # New rule
                        if xml_rule.tag.lower() == "rule":
                            groups = []
                            mitre = []
                            rule = Rule()
                            rule.file = rule_file
                            rule.path = rule_path
                            rule.id = int(xml_rule.attrib['id'])
                            rule.level = int(xml_rule.attrib['level'])
                            rule.status = rule_status

                            for k in xml_rule.attrib:
                                if k != 'id' and k != 'level':
                                    rule.details[k] = xml_rule.attrib[k]

                            for xml_rule_tags in list(xml_rule):
                                tag = xml_rule_tags.tag.lower()
                                value = xml_rule_tags.text
                                if value == None:
                                    value = ''
                                if tag == "group":
                                    groups.extend(value.split(","))
                                if tag == "mitre":
                                    for mitre_attack in list(xml_rule_tags):
                                        mitre.append(mitre_attack.text)
                                elif tag == "description":
                                    rule.description += value
                                elif tag == "field":
                                    rule.add_detail(xml_rule_tags.attrib['name'], value)
                                elif tag in ("list", "info"):
                                    list_detail = {'name': value}
                                    for attrib, attrib_value in xml_rule_tags.attrib.items():
                                        list_detail[attrib] = attrib_value
                                    rule.add_detail(tag, list_detail)
                                # show rule variables
                                elif tag in {'regex', 'match', 'user', 'id'} and value != '' and value[0] == "$":
                                    for variable in filter(lambda x: x.get('name') == value[1:], root.findall('var')):
                                        rule.add_detail(tag, variable.text)
                                else:
                                    rule.add_detail(tag, value)

                            # set mitre
                            rule.set_mitre(mitre)

                            # Set groups
                            groups.extend(general_groups)

                            pci_groups = []
                            gpg13_groups = []
                            gdpr_groups = []
                            hippa_groups = []
                            nist_800_53_groups = []
                            tsc_groups = []
                            ossec_groups = []
                            for g in groups:
                                if 'pci_dss_' in g:
                                    pci_groups.append(g.strip()[8:])
                                elif 'gpg13_' in g:
                                    gpg13_groups.append(g.strip()[6:])
                                elif 'gdpr_' in g:
                                    gdpr_groups.append(g.strip()[5:])
                                elif 'hipaa_' in g:
                                    hippa_groups.append(g.strip()[6:])
                                elif 'nist_800_53_' in g:
                                    nist_800_53_groups.append(g.strip()[12:])
                                elif 'tsc_' in g:
                                    tsc_groups.append(g.strip()[4:])
                                else:
                                    ossec_groups.append(g)

                            rule.set_pci(pci_groups)
                            rule.set_gpg13(gpg13_groups)
                            rule.set_gdpr(gdpr_groups)
                            rule.set_hipaa(hippa_groups)
                            rule.set_nist_800_53(nist_800_53_groups)
                            rule.set_tsc(tsc_groups)
                            rule.set_group(ossec_groups)

                            rules.append(rule)
        except Exception as e:
            raise WazuhException(1201, "{0}. Error: {1}".format(rule_file, str(e)))

        return rules<|MERGE_RESOLUTION|>--- conflicted
+++ resolved
@@ -35,11 +35,8 @@
         self.gdpr = []
         self.hipaa = []
         self.nist_800_53 = []
-<<<<<<< HEAD
         self.tsc = []
-=======
         self.mitre = []
->>>>>>> 6ccd234a
         self.details = {}
 
     def __str__(self):
@@ -72,12 +69,7 @@
     def to_dict(self):
         return {'file': self.file, 'path': self.path, 'id': self.id, 'description': self.description,
                 'level': self.level, 'status': self.status, 'groups': self.groups, 'pci': self.pci, 'gdpr': self.gdpr,
-<<<<<<< HEAD
-                'hipaa': self.hipaa, 'nist-800-53': self.nist_800_53, 'gpg13': self.gpg13, 'tsc': self.tsc, 'details': self.details}
-=======
-                'hipaa': self.hipaa, 'nist-800-53': self.nist_800_53, 'gpg13': self.gpg13, 'mitre': self.mitre,
-                'details': self.details}
->>>>>>> 6ccd234a
+                'hipaa': self.hipaa, 'nist-800-53': self.nist_800_53, 'gpg13': self.gpg13, 'tsc': self.tsc, 'details': self.details, 'mitre': self.mitre}
 
 
     def set_group(self, group):
@@ -125,21 +117,20 @@
         """
         Rule.__add_unique_element(self.nist_800_53, nist_800_53)
 
-<<<<<<< HEAD
+
     def set_tsc(self, tsc):
         """
         Adds a tsc requirement to the tsc list.
         :param tsc: Requirement to add (string or list).
         """
         Rule.__add_unique_element(self.tsc, tsc)
-=======
+
     def set_mitre(self, mitre):
         """
         Adds a mitre requirement to the mitre list.
         :param mitre: Requirement to add (string or list).
         """
         Rule.__add_unique_element(self.mitre, mitre)
->>>>>>> 6ccd234a
 
     def add_detail(self, detail, value):
         """
@@ -277,15 +268,8 @@
         :param sort: Sorts the items. Format: {"fields":["field1","field2"],"order":"asc|desc"}.
         :param search: Looks for items with the specified string.
         :param filters: Defines field filters required by the user. Format: {"field1":"value1", "field2":["value2","value3"]}.
-<<<<<<< HEAD
-            This filter is used for filtering by 'status', 'group', 'pci', 'gpg13', 'gdpr', 'hipaa', 'nist-800-53', 'tsc'
-            'file', 'path', 'id' and 'level'.
-=======
-            This filter is used for filtering by 'status', 'group', 'pci', 'gpg13', 'gdpr', 'hipaa', 'nist-800-53',
-            'mitre', 'file', 'path', 'id' and 'level'.
->>>>>>> 6ccd234a
+            This filter is used for filtering by 'status', 'group', 'pci', 'gpg13', 'gdpr', 'hipaa', 'nist-800-53', 'tsc', 'mitre', 'file', 'path', 'id' and 'level'.
         :param q: Defines query to filter.
-
         :return: Dictionary: {'items': array of items, 'totalItems': Number of items (without applying the limit)}
         """
         # set default values to parameters
@@ -296,11 +280,8 @@
         gdpr = filters.get('gdpr', None)
         hipaa = filters.get('hipaa', None)
         nist_800_53 = filters.get('nist-800-53', None)
-<<<<<<< HEAD
         tsc = filters.get('tsc', None)
-=======
         mitre = filters.get('mitre', None)
->>>>>>> 6ccd234a
         path = filters.get('path', None)
         file_ = filters.get('file', None)
         id_ = filters.get('id', None)
@@ -336,11 +317,12 @@
             elif nist_800_53 and nist_800_53 not in r.nist_800_53:
                 rules.remove(r)
                 continue
-<<<<<<< HEAD
             elif tsc and tsc not in r.tsc:
-=======
+                rules.remove(r)
+                continue
             elif mitre and mitre not in r.mitre:
->>>>>>> 6ccd234a
+                rules.remove(r)
+                continue
                 rules.remove(r)
                 continue
             elif path and path != r.path:
@@ -414,11 +396,7 @@
         :param requirement: requirement to get (pci, gpg13 or dgpr)
         :return: Dictionary: {'items': array of items, 'totalItems': Number of items (without applying the limit)}
         """
-<<<<<<< HEAD
-        valid_requirements = ['pci', 'gdpr', 'gpg13', 'hipaa', 'nist-800-53', 'tsc']
-=======
-        valid_requirements = ['pci', 'gdpr', 'gpg13', 'hipaa', 'nist-800-53', 'mitre']
->>>>>>> 6ccd234a
+        valid_requirements = ['pci', 'gdpr', 'gpg13', 'hipaa', 'nist-800-53', 'tsc', 'mitre']
 
         if requirement not in valid_requirements:
             raise WazuhException(1205, requirement)
@@ -502,27 +480,32 @@
         return Rule._get_requirement('nist-800-53', offset=offset, limit=limit, sort=sort, search=search)
 
     @staticmethod
-<<<<<<< HEAD
     def get_tsc(offset=0, limit=common.database_limit, sort=None, search=None):
-        """
-        Get all the TSC requirements used in the rules.
-=======
+    """
+    Get all the TSC requirements used in the rules.
+    
+    :param offset: First item to return.
+    :param limit: Maximum number of items to return.
+    :param sort: Sorts the items. Format: {"fields":["field1","field2"],"order":"asc|desc"}.
+    :param search: Looks for items with the specified string.
+    :return: Dictionary: {'items': array of items, 'totalItems': Number of items (without applying the limit)}
+    """
+    return Rule._get_requirement('tsc', offset=offset, limit=limit, sort=sort, search=search)
+
+
+    @staticmethod
     def get_mitre(offset=0, limit=common.database_limit, sort=None, search=None):
-        """
-        Get all the Mitre requirements used in the rules.
->>>>>>> 6ccd234a
-
-        :param offset: First item to return.
-        :param limit: Maximum number of items to return.
-        :param sort: Sorts the items. Format: {"fields":["field1","field2"],"order":"asc|desc"}.
-        :param search: Looks for items with the specified string.
-        :return: Dictionary: {'items': array of items, 'totalItems': Number of items (without applying the limit)}
-        """
-<<<<<<< HEAD
-        return Rule._get_requirement('tsc', offset=offset, limit=limit, sort=sort, search=search)
-=======
-        return Rule._get_requirement('mitre', offset=offset, limit=limit, sort=sort, search=search)
->>>>>>> 6ccd234a
+    """
+    Get all the Mitre requirements used in the rules.
+
+    :param offset: First item to return.
+    :param limit: Maximum number of items to return.
+    :param sort: Sorts the items. Format: {"fields":["field1","field2"],"order":"asc|desc"}.
+    :param search: Looks for items with the specified string.
+    :return: Dictionary: {'items': array of items, 'totalItems': Number of items (without applying the limit)}
+    """
+    return Rule._get_requirement('mitre', offset=offset, limit=limit, sort=sort, search=search)
+
 
     @staticmethod
     def __load_rules_from_file(rule_file, rule_path, rule_status):
