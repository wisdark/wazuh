--- conflicted
+++ resolved
@@ -80,11 +80,7 @@
     def _get_data(self):
         self._substitute_params()
         self._data = self.conn.execute(f'agent {self.agent_id} sql '
-<<<<<<< HEAD
                                        + self.query.format(','.join(map(lambda x: self.fields[x],
-=======
-                                       + self.query.format(','.join(map(lambda x: f"{self.fields[x]} as '{x}'",
->>>>>>> 84cecba3
                                                                         self.select | self.min_select_fields)
                                                                     )
                                                            )
@@ -158,14 +154,10 @@
                           **fields_translation_sca_check_compliance,
                           **fields_translation_sca_check_rule}
 
-<<<<<<< HEAD
-    full_select = list(fields_translation_sca_check.keys()) + list(fields_translation_sca_check_compliance.keys())
-=======
     full_select = (list(fields_translation_sca_check.keys()) +
                    list(fields_translation_sca_check_compliance.keys()) +
                    list(fields_translation_sca_check_rule.keys())
                    )
->>>>>>> 84cecba3
 
     db_query = WazuhDBQuerySCA(agent_id=agent_id, offset=offset, limit=limit, sort=sort, search=search,
                                select=full_select, count=True, get_data=True,
@@ -191,16 +183,6 @@
         check_dict = {k: v for k, v in group_list[0].items()
                       if k in select_fields
                       }
-<<<<<<< HEAD
-        if select is None or 'compliance' in select:
-            check_dict['compliance'] = list(filter(lambda x: x != {},
-                                                   ({k: v for k, v in elem.items()
-                                                     if k in fields_translation_sca_check_compliance.values()}
-                                                    for elem in group_list
-                                                    )
-                                                   )
-                                            )
-=======
 
         for extra_field, field_translations in [('compliance', fields_translation_sca_check_compliance),
                                                 ('rules', fields_translation_sca_check_rule)]:
@@ -208,7 +190,6 @@
                 check_dict[extra_field] = [dict(zip(field_translations.values(), x))
                                            for x in set((map(itemgetter(*field_translations.keys()), group_list)))]
 
->>>>>>> 84cecba3
         result.append(check_dict)
 
     return {'totalItems': result_dict['totalItems'], 'items': result}