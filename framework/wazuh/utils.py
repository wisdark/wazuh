#!/usr/bin/env python

# Created by Wazuh, Inc. <info@wazuh.com>.
# This program is a free software; you can redistribute it and/or modify it under the terms of GPLv2

from wazuh.exception import WazuhException
from wazuh import common
from tempfile import mkstemp
from subprocess import call, CalledProcessError
from os import remove, chmod, chown, path, listdir, close
from datetime import datetime, timedelta
import hashlib
import json
import stat
import re
from itertools import groupby, chain
from xml.etree.ElementTree import fromstring
from operator import itemgetter

try:
    from subprocess import check_output
except ImportError:
    def check_output(arguments, stdin=None, stderr=None, shell=False):
        temp_f = mkstemp()
        returncode = call(arguments, stdin=stdin, stdout=temp_f[0], stderr=stderr, shell=shell)
        close(temp_f[0])
        file_o = open(temp_f[1], 'r')
        cmd_output = file_o.read()
        file_o.close()
        remove(temp_f[1])

        if returncode != 0:
            error_cmd = CalledProcessError(returncode, arguments[0])
            error_cmd.output = cmd_output
            raise error_cmd
        else:
            return cmd_output


def previous_month(n=1):
    """
    Returns the first date of the previous n month.
    :param n: Number of months.
    :return: First date of the previous n month.
    """

    date = datetime.today().replace(day=1)  # First day of current month

    for i in range(0, int(n)):
        date = (date - timedelta(days=1)).replace(day=1)  # (first_day - 1) = previous month

    return date.replace(hour=00, minute=00, second=00, microsecond=00)


def execute(command):
    """
    Executes a command. It is used to execute ossec commands.
    :param command: Command as list.
    :return: If output.error !=0 returns output.data, otherwise launches a WazuhException with output.error as error code and output.message as description.
    """

    try:
        output = check_output(command)
    except CalledProcessError as error:
        output = error.output
    except Exception as e:
        raise WazuhException(1002, "{0}: {1}".format(command, e))  # Error executing command

    try:
        output_json = json.loads(output)
    except Exception as e:
        raise WazuhException(1003, command)  # Command output not in json

    keys = output_json.keys()  # error and (data or message)
    if 'error' not in keys or ('data' not in keys and 'message' not in keys):
        raise WazuhException(1004, command)  # Malformed command output

    if output_json['error'] != 0:
        raise WazuhException(output_json['error'], output_json['message'], True)
    else:
        return output_json['data']


def cut_array(array, offset, limit):
    """
    Returns a part of the array: from offset to offset + limit.
    :param array: Array to cut.
    :param offset: First element to return.
    :param limit: Maximum number of elements to return. 0 means no cut array.
    :return: cut array.
    """

    if not array or limit == 0 or limit == None:
        return array

    offset = int(offset)
    limit = int(limit)

    if offset < 0 or offset >= len(array):
        raise WazuhException(1400)
    elif limit < 1:
        raise WazuhException(1401)
    else:
        return array[offset:offset + limit]


def sort_array(array, sort_by=None, order='asc', allowed_sort_fields=None):
    """
    Sorts an array.
    :param array: Array to sort.
    :param sort_by: Array of fields.
    :param order: asc or desc.
    :param allowed_sort_fields: Check sort_by with allowed_sort_fields (array).
    :return: sorted array.
    """
    def check_sort_fields(allowed_sort_fields, sort_by):
        # Check if every element in sort['fields'] is in allowed_sort_fields
        if not sort_by.issubset(allowed_sort_fields):
            uncorrect_fields = map(lambda x: str(x), sort_by - allowed_sort_fields)
            raise WazuhException(1403, 'Allowed sort fields: {0}. Fields: {1}'.format(list(allowed_sort_fields), uncorrect_fields))

    if not array:
        return array

    if order.lower() == 'desc':
        order_desc = True
    elif order.lower() == 'asc':
        order_desc = False
    else:
        raise WazuhException(1402)

    if allowed_sort_fields:
        check_sort_fields(set(allowed_sort_fields), set(sort_by))

    if sort_by:  # array should be a dictionary or a Class
        if type(array[0]) is dict:
            check_sort_fields(set(array[0].keys()), set(sort_by))

            return sorted(array, key=lambda o: tuple(o.get(a) for a in sort_by), reverse=order_desc)
        else:
            return sorted(array, key=lambda o: tuple(getattr(o, a) for a in sort_by), reverse=order_desc)
    else:
        if type(array) is set or (type(array[0]) is not dict and 'class \'wazuh' not in str(type(array[0]))):
            return sorted(array, reverse=order_desc)
        else:
            raise WazuhException(1404)


def get_values(o, fields=None):
    """
    Converts the values of an object to an array of strings.
    :param o: Object.
    :param fields: fields to get values of (only for dictionaries)
    :return: Array of strings.
    """
    strings = []

    try:
        obj = o.to_dict()  # Rule, Decoder, Agent...
    except:
        obj = o

    if type(obj) is list:
        for o in obj:
            strings.extend(get_values(o))
    elif type(obj) is dict:
        for key in obj:
            if not fields or key in fields:
                strings.extend(get_values(obj[key]))
    else:
        strings.append(str(obj).lower())

    return strings


def search_array(array, text, negation=False, fields=None):
    """
    Looks for the string 'text' in the elements of the array.
    :param array: Array.
    :param text: Text to search.
    :param negation: the text must not be in the array.
    :param fields: fields of the array to search in
    :return: True or False.
    """

    found = []

    for item in array:

        values = get_values(o=item, fields=fields)

        # print("'{0}' in '{1}'?".format(text, values))

        if not negation:
            for v in values:
                if text.lower() in v:
                    found.append(item)
                    break
        else:
            not_in_values = True
            for v in values:
                if text.lower() in v:
                    not_in_values = False
                    break
            if not_in_values:
                found.append(item)

    return found

_filemode_table = (
    ((stat.S_IFLNK, "l"),
     (stat.S_IFREG, "-"),
     (stat.S_IFBLK, "b"),
     (stat.S_IFDIR, "d"),
     (stat.S_IFCHR, "c"),
     (stat.S_IFIFO, "p")),

    ((stat.S_IRUSR, "r"),),
    ((stat.S_IWUSR, "w"),),
    ((stat.S_IXUSR | stat.S_ISUID, "s"),
     (stat.S_ISUID, "S"),
     (stat.S_IXUSR, "x")),

    ((stat.S_IRGRP, "r"),),
    ((stat.S_IWGRP, "w"),),
    ((stat.S_IXGRP | stat.S_ISGID, "s"),
     (stat.S_ISGID, "S"),
     (stat.S_IXGRP, "x")),

    ((stat.S_IROTH, "r"),),
    ((stat.S_IWOTH, "w"),),
    ((stat.S_IXOTH | stat.S_ISVTX, "t"),
     (stat.S_ISVTX, "T"),
     (stat.S_IXOTH, "x"))
)


def filemode(mode):
    """
    Convert a file's mode to a string of the form '-rwxrwxrwx'.
    :param mode: Mode.
    :return: String.
    """

    perm = []
    for table in _filemode_table:
        for bit, char in table:
            if mode & bit == bit:
                perm.append(char)
                break
        else:
            perm.append("-")
    return "".join(perm)


def tail(filename, n=20):
    """
    Returns last 'n' lines of the file 'filename'.
    :param filename: Path to the file.
    :param n: number of lines.
    :return: Array of last lines.
    """
    f = open(filename, 'rb')
    total_lines_wanted = n

    BLOCK_SIZE = 1024
    f.seek(0, 2)
    block_end_byte = f.tell()
    lines_to_go = total_lines_wanted
    block_number = -1
    blocks = [] # blocks of size BLOCK_SIZE, in reverse order starting from the end of the file
    while lines_to_go > 0 and block_end_byte > 0:
        if (block_end_byte - BLOCK_SIZE > 0):
            # read the last block we haven't yet read
            f.seek(block_number*BLOCK_SIZE, 2)
            blocks.append(f.read(BLOCK_SIZE).decode())
        else:
            # file too small, start from beginning
            f.seek(0,0)
            # only read what was not read
            blocks.append(f.read(block_end_byte).decode())
        lines_found = blocks[-1].count('\n')
        lines_to_go -= lines_found
        block_end_byte -= BLOCK_SIZE
        block_number -= 1
    all_read_text = ''.join(reversed(blocks))

    f.close()
    #return '\n'.join(all_read_text.splitlines()[-total_lines_wanted:])
    return all_read_text.splitlines()[-total_lines_wanted:]


def chmod_r(filepath, mode):
    """
    Recursive chmod.
    :param filepath: Path to the file.
    :param mode: file mode in octal.
    """

    chmod(filepath, mode)

    if path.isdir(filepath):
        for item in listdir(filepath):
            itempath = path.join(filepath, item)
            if path.isfile(itempath):
                chmod(itempath, mode)
            elif path.isdir(itempath):
                chmod_r(itempath, mode)


def chown_r(filepath, uid, gid):
    """
    Recursive chmod.
    :param filepath: Path to the file.
    :param uid: user ID.
    :param gid: group ID.
    """

    chown(filepath, uid, gid)

    if path.isdir(filepath):
        for item in listdir(filepath):
            itempath = path.join(filepath, item)
            if path.isfile(itempath):
                chown(itempath, uid, gid)
            elif path.isdir(itempath):
                chown_r(itempath, uid, gid)


def md5(fname):
    hash_md5 = hashlib.md5()
    with open(fname, "rb") as f:
        for chunk in iter(lambda: f.read(4096), b""):
            hash_md5.update(chunk)
    return hash_md5.hexdigest()


def get_fields_to_nest(fields, force_fields=[]):
    nest = {k:set(filter(lambda x: x != k, chain.from_iterable(g)))
             for k,g in groupby(map(lambda x: x.split('_'), sorted(fields)),
             key=lambda x:x[0])}
    nested = filter(lambda x: len(x[1]) > 1 or x[0] in force_fields, nest.items())
    nested = [(field,{(subfield, '_'.join([field,subfield])) for subfield in subfields}) for field, subfields in nested]
    non_nested = set(filter(lambda x: x.split('_')[0] not in map(itemgetter(0), nested), fields))
    return nested, non_nested


def plain_dict_to_nested_dict(data, nested=None, non_nested=None, force_fields=[]):
    """
    Turns an input dictionary with "nested" fields in form
                field_subfield
    into a real nested dictionary in form
                field {subfield}
    For example, the following input dictionary
    data = {
       "ram_free": "1669524",
       "board_serial": "BSS-0123456789",
       "cpu_name": "Intel(R) Core(TM) i7-4700MQ CPU @ 2.40GHz",
       "cpu_cores": "4",
       "ram_total": "2045956",
       "cpu_mhz": "2394.464"
    }
    will output this way:
    data = {
      "ram": {
         "total": "2045956",
         "free": "1669524"
      },
      "cpu": {
         "cores": "4",
         "mhz": "2394.464",
         "name": "Intel(R) Core(TM) i7-4700MQ CPU @ 2.40GHz"
      },
      "board_serial": "BSS-0123456789"
    }
    :param data: dictionary to nest
    :param nested: fields to nest
    :param force_fields: fields to force nesting in
    """
    # separate fields and subfields:
    # nested = {'cpu': [('cores', 'cpu_cores'), ('mhz', 'cpu_mhz'), ('name', 'cpu_name')], 'ram': [('free','ram_free'), ('total', 'ram_total')]}
    keys = set(data.keys())
    if nested is None:
        nested, non_nested = get_fields_to_nest(keys, force_fields)
    # create a nested dictionary with those fields that have subfields
    # (board_serial won't be added because it only has one subfield)
    #  nested_dict = {
    #       'cpu': {
    #           'cores': '4',
    #           'mhz': '2394.464',
    #           'name': 'Intel(R) Core(TM) i7-4700MQ CPU @ 2.40GHz'
    #       },
    #       'ram': {
    #           'free': '1669524',
    #           'total': '2045956'
    #       }
    #    }
<<<<<<< HEAD
    nested_dict = {f:{sf:data['_'.join([f,sf])] for sf in sfl if '_'.join([f,sf]) in keys}
=======
    nested_dict = {f:{sf:data[full_sf] for sf,full_sf in sfl if full_sf in keys} 
>>>>>>> 4afd7259
                  for f,sfl in nested}

    # create a dictionary with the non nested fields
    # non_nested_dict = {'board_serial': 'BSS-0123456789'}
    non_nested_dict = {f:data[f] for f in non_nested & keys}

    # append both dictonaries
    nested_dict.update(non_nested_dict)

    return nested_dict


def divide_list(l, size=1000):
    return map(lambda x: filter(lambda y: y is not None, x), map(None, *([iter(l)] * size)))


def create_exception_dic(id, e):
    """
    Creates a dictionary with a list of agent ids and it's error codes.
    """
    exception_dic = {}
    exception_dic['id'] = id
    exception_dic['error'] = {'message': e.message, 'code': e.code}
    return exception_dic


def load_wazuh_xml(xml_path):
    with open(xml_path) as f:
        data = f.read()

    # -- characters are not allowed in XML comments
    xml_comment = re.compile(r"(<!--(.*?)-->)", flags=re.MULTILINE | re.DOTALL)
    for comment in xml_comment.finditer(data):
        good_comment = comment.group(2).replace('--','..')
        data = data.replace(comment.group(2), good_comment)

    # < characters should be scaped as &lt; unless < is starting a <tag> or a comment
    data = re.sub(r"<(?!/?[\w='$,#\"\. -]+>|!--)", "&lt;", data)

    # & characters should be scaped if they don't represent an &entity;
    data = re.sub(r"&(?!\w+;)", "&amp;", data)

    return fromstring('<root_tag>' + data + '</root_tag>')


class WazuhVersion:

    def __init__(self, version):

        pattern = "v?(\d)\.(\d)\.(\d)\-?(alpha|beta|rc)?(\d*)"
        m = re.match(pattern, version)

        if m:
            self.__mayor = m.group(1)
            self.__minor = m.group(2)
            self.__patch = m.group(3)
            self.__dev = m.group(4)
            self.__dev_ver = m.group(5)
        else:
            raise ValueError("Invalid version format.")

    def to_array(self):
        array = [self.__mayor]
        array.extend(self.__minor)
        array.extend(self.__patch)
        if self.__dev:
            array.append(self.__dev)
        if self.__dev_ver:
            array.append(self.__dev_ver)
        return array

    def __to_string(self):
        ver_string = "{0}.{1}.{2}".format(self.__mayor, self.__minor, self.__patch)
        if self.__dev:
            ver_string = "{0}-{1}{2}".format(ver_string, self.__dev, self.__dev_ver)
        return ver_string

    def __str__(self):
        return self.__to_string()

    def __eq__(self, new_version):
        return (self.__to_string() == new_version.__to_string())

    def __ne__(self, new_version):
        return (self.__to_string() != new_version.__to_string())

    def __ge__(self, new_version):
        if self.__mayor < new_version.__mayor:
            return False
        elif self.__minor < new_version.__minor:
            return False
        elif self.__patch < new_version.__patch:
            return False
        elif (self.__dev) and not (new_version.__dev):
            return False
        elif (self.__dev) and (new_version.__dev):
            if ord(self.__dev[0]) < ord(new_version.__dev[0]):
                return False
            elif ord(self.__dev[0]) == ord(new_version.__dev[0]) and self.__dev_ver < new_version.__dev_ver:
                return False
            else:
                return True
        else:
            return True

    def __lt__(self, new_version):
        return not (self >= new_version)

    def __gt__(self, new_version):
        return (self >= new_version and self != new_version)

    def __le__(self, new_version):
        return (not (self < new_version) or self == new_version)<|MERGE_RESOLUTION|>--- conflicted
+++ resolved
@@ -395,11 +395,7 @@
     #           'total': '2045956'
     #       }
     #    }
-<<<<<<< HEAD
-    nested_dict = {f:{sf:data['_'.join([f,sf])] for sf in sfl if '_'.join([f,sf]) in keys}
-=======
-    nested_dict = {f:{sf:data[full_sf] for sf,full_sf in sfl if full_sf in keys} 
->>>>>>> 4afd7259
+    nested_dict = {f:{sf:data[full_sf] for sf,full_sf in sfl if full_sf in keys}
                   for f,sfl in nested}
 
     # create a dictionary with the non nested fields
