--- conflicted
+++ resolved
@@ -947,8 +947,4 @@
     def _add_select_to_query(self):
         WazuhDBQuery._add_select_to_query(self)
         self.filter_fields = self._parse_select_filter(self.filter_fields)
-<<<<<<< HEAD
-        self.select = self.select & self.filter_fields
-=======
         self.select = self.select & self.filter_fields['fields']
->>>>>>> 40cc98de
