

# Copyright (C) 2015-2019, Wazuh Inc.
# Created by Wazuh, Inc. <info@wazuh.com>.
# This program is a free software; you can redistribute it and/or modify it under the terms of GPLv2

<<<<<<< HEAD
from wazuh.exception import WazuhException, WazuhError, WazuhInternalError
=======
from wazuh.exception import WazuhException, WazuhError
>>>>>>> d76df773
from wazuh.database import Connection
from wazuh import common
from tempfile import mkstemp
from subprocess import call, CalledProcessError
from os import remove, chmod, chown, path, listdir, close, mkdir, curdir
from datetime import datetime, timedelta
import hashlib
import json
import stat
import re
import errno
from itertools import groupby, chain
from xml.etree.ElementTree import fromstring
from operator import itemgetter
import glob
import sys
# Python 2/3 compatibility
if sys.version_info[0] == 3:
    unicode = str

try:
    from subprocess import check_output
except ImportError:
    def check_output(arguments, stdin=None, stderr=None, shell=False):
        temp_f = mkstemp()
        returncode = call(arguments, stdin=stdin, stdout=temp_f[0], stderr=stderr, shell=shell)
        close(temp_f[0])
        file_o = open(temp_f[1], 'r')
        cmd_output = file_o.read()
        file_o.close()
        remove(temp_f[1])

        if returncode != 0:
            error_cmd = CalledProcessError(returncode, arguments[0])
            error_cmd.output = cmd_output
            raise error_cmd
        else:
            return cmd_output


def previous_month(n=1):
    """
    Returns the first date of the previous n month.

    :param n: Number of months.
    :return: First date of the previous n month.
    """

    date = datetime.today().replace(day=1)  # First day of current month

    for i in range(0, int(n)):
        date = (date - timedelta(days=1)).replace(day=1)  # (first_day - 1) = previous month

    return date.replace(hour=00, minute=00, second=00, microsecond=00)


def execute(command):
    """
    Executes a command. It is used to execute ossec commands.

    :param command: Command as list.
    :return: If output.error !=0 returns output.data, otherwise launches a WazuhException with output.error as error code and output.message as description.
    """

    try:
        output = check_output(command)
    except CalledProcessError as error:
        output = error.output
    except Exception as e:
        raise WazuhException(1002, "{0}: {1}".format(command, e))  # Error executing command

    try:
        output_json = json.loads(output)
    except Exception as e:
        raise WazuhException(1003, command)  # Command output not in json

    keys = output_json.keys()  # error and (data or message)
    if 'error' not in keys or ('data' not in keys and 'message' not in keys):
        raise WazuhException(1004, command)  # Malformed command output

    if output_json['error'] != 0:
        raise WazuhException(output_json['error'], output_json['message'], True)
    else:
        return output_json['data']


def cut_array(array, offset, limit):
    """
    Returns a part of the array: from offset to offset + limit.
    :param array: Array to cut.
    :param offset: First element to return.
    :param limit: Maximum number of elements to return. 0 means no cut array.
    :return: cut array.
    """

    if limit is not None:
        if limit > common.maximum_database_limit:
            raise WazuhError(1405, extra_message=str(limit))
        elif limit == 0:
            raise WazuhError(1406)

    elif not array or limit is None:
        return array

    offset = int(offset)
    limit = int(limit)

    if offset < 0:
        raise WazuhException(1400)
    elif limit < 1:
        raise WazuhException(1401)
    else:
        return array[offset:offset + limit]


def sort_array(array, sort_by=None, order='asc', allowed_sort_fields=None):
    """
    Sorts an array.

    :param array: Array to sort.
    :param sort_by: Array of fields.
    :param order: asc or desc.
    :param allowed_sort_fields: Check sort_by with allowed_sort_fields (array).
    :return: sorted array.
    """
    def check_sort_fields(allowed_sort_fields, sort_by):
        # Check if every element in sort['fields'] is in allowed_sort_fields
        if not sort_by.issubset(allowed_sort_fields):
            incorrect_fields = ', '.join(sort_by - allowed_sort_fields)
<<<<<<< HEAD
            raise WazuhError(1403, extra_message='Allowed sort fields: {0}. Fields: {1}'.format(', '.join(allowed_sort_fields), incorrect_fields))
=======
            raise WazuhError(1403, extra_remediation='Allowed sort fields: {0}. Wrong fields: {1}'.format(', '.join(allowed_sort_fields), incorrect_fields))
>>>>>>> d76df773

    if not array:
        return array

    if order.lower() == 'desc':
        order_desc = True
    elif order.lower() == 'asc':
        order_desc = False
    else:
        raise WazuhException(1402)

    if allowed_sort_fields:
        check_sort_fields(set(allowed_sort_fields), set(sort_by))

    if sort_by:  # array should be a dictionary or a Class
        if type(array[0]) is dict:
            check_sort_fields(set(array[0].keys()), set(sort_by))

            return sorted(array,
                          key=lambda o: tuple(o.get(a).lower() if type(o.get(a)) in (str,unicode) else o.get(a) for a in sort_by),
                          reverse=order_desc)
        else:
            return sorted(array,
                          key=lambda o: tuple(getattr(o, a).lower() if type(getattr(o, a)) in (str,unicode) else getattr(o, a) for a in sort_by),
                          reverse=order_desc)
    else:
        if type(array) is set or (type(array[0]) is not dict and 'class \'wazuh' not in str(type(array[0]))):
            return sorted(array, reverse=order_desc)
        else:
            raise WazuhException(1404)


def get_values(o, fields=None):
    """
    Converts the values of an object to an array of strings.
    :param o: Object.
    :param fields: fields to get values of (only for dictionaries)
    :return: Array of strings.
    """
    strings = []

    try:
        obj = o.to_dict()  # Rule, Decoder, Agent...
    except:
        obj = o

    if type(obj) is list:
        for o in obj:
            strings.extend(get_values(o))
    elif type(obj) is dict:
        for key in obj:
            if not fields or key in fields:
                strings.extend(get_values(obj[key]))
    else:
        strings.append(obj.lower() if isinstance(obj, str) or isinstance(obj, unicode) else str(obj))

    return strings


def search_array(array, text, negation=False, fields=None):
    """
    Looks for the string 'text' in the elements of the array.

    :param array: Array.
    :param text: Text to search.
    :param negation: the text must not be in the array.
    :param fields: fields of the array to search in
    :return: True or False.
    """

    found = []

    for item in array:

        values = get_values(o=item, fields=fields)

        if not negation:
            for v in values:
                if text.lower() in v:
                    found.append(item)
                    break
        else:
            not_in_values = True
            for v in values:
                if text.lower() in v:
                    not_in_values = False
                    break
            if not_in_values:
                found.append(item)

    return found


_filemode_table = (
    ((stat.S_IFLNK, "l"),
     (stat.S_IFREG, "-"),
     (stat.S_IFBLK, "b"),
     (stat.S_IFDIR, "d"),
     (stat.S_IFCHR, "c"),
     (stat.S_IFIFO, "p")),

    ((stat.S_IRUSR, "r"),),
    ((stat.S_IWUSR, "w"),),
    ((stat.S_IXUSR | stat.S_ISUID, "s"),
     (stat.S_ISUID, "S"),
     (stat.S_IXUSR, "x")),

    ((stat.S_IRGRP, "r"),),
    ((stat.S_IWGRP, "w"),),
    ((stat.S_IXGRP | stat.S_ISGID, "s"),
     (stat.S_ISGID, "S"),
     (stat.S_IXGRP, "x")),

    ((stat.S_IROTH, "r"),),
    ((stat.S_IWOTH, "w"),),
    ((stat.S_IXOTH | stat.S_ISVTX, "t"),
     (stat.S_ISVTX, "T"),
     (stat.S_IXOTH, "x"))
)


def filemode(mode):
    """
    Convert a file's mode to a string of the form '-rwxrwxrwx'.
    :param mode: Mode.
    :return: String.
    """

    perm = []
    for table in _filemode_table:
        for bit, char in table:
            if mode & bit == bit:
                perm.append(char)
                break
        else:
            perm.append("-")
    return "".join(perm)


def tail(filename, n=20):
    """
    Returns last 'n' lines of the file 'filename'.
    :param filename: Path to the file.
    :param n: number of lines.
    :return: Array of last lines.
    """
    with open(filename, 'rb') as f:
        total_lines_wanted = n

        BLOCK_SIZE = 1024
        f.seek(0, 2)
        block_end_byte = f.tell()
        lines_to_go = total_lines_wanted
        block_number = -1
        blocks = []  # blocks of size BLOCK_SIZE, in reverse order starting from the end of the file
        while lines_to_go > 0 and block_end_byte > 0:
            if (block_end_byte - BLOCK_SIZE > 0):
                # read the last block we haven't yet read
                f.seek(block_number * BLOCK_SIZE, 2)
                blocks.append(f.read(BLOCK_SIZE).decode('utf-8', errors='replace'))
            else:
                # file too small, start from beginning
                f.seek(0, 0)
                # only read what was not read
                blocks.append(f.read(block_end_byte).decode('utf-8', errors='replace'))
            lines_found = blocks[-1].count('\n')
            lines_to_go -= lines_found
            block_end_byte -= BLOCK_SIZE
            block_number -= 1
        all_read_text = ''.join(reversed(blocks))

    return all_read_text.splitlines()[-total_lines_wanted:]


def chmod_r(filepath, mode):
    """
    Recursive chmod.
    :param filepath: Path to the file.
    :param mode: file mode in octal.
    """

    chmod(filepath, mode)

    if path.isdir(filepath):
        for item in listdir(filepath):
            itempath = path.join(filepath, item)
            if path.isfile(itempath):
                chmod(itempath, mode)
            elif path.isdir(itempath):
                chmod_r(itempath, mode)


def chown_r(filepath, uid, gid):
    """
    Recursive chmod.
    :param filepath: Path to the file.
    :param uid: user ID.
    :param gid: group ID.
    """

    chown(filepath, uid, gid)

    if path.isdir(filepath):
        for item in listdir(filepath):
            itempath = path.join(filepath, item)
            if path.isfile(itempath):
                chown(itempath, uid, gid)
            elif path.isdir(itempath):
                chown_r(itempath, uid, gid)


def mkdir_with_mode(name, mode=0o770):
    """
    Creates a directory with specified permissions.

    :param directory: directory path
    :param mode: permissions to set to the directory
    """
    head, tail = path.split(name)
    if not tail:
        head, tail = path.split(head)
    if head and tail and not path.exists(head):
        try:
            mkdir_with_mode(head, mode)
        except OSError as e:
            # be happy if someone already created the path
            if e.errno != errno.EEXIST:
                raise
        if tail == curdir:           # xxx/newdir/. exists if xxx/newdir exists
            return
    try:
        mkdir(name, mode)
    except OSError as e:
        # be happy if someone already created the path
        if e.errno != errno.EEXIST:
            raise

    chmod(name, mode)


def md5(fname):
    hash_md5 = hashlib.md5()
    with open(fname, "rb") as f:
        for chunk in iter(lambda: f.read(4096), b""):
            hash_md5.update(chunk)
    return hash_md5.hexdigest()


def _get_hashing_algorithm(hash_algorithm):
    # check hash algorithm
    try:
        algorithm_list = hashlib.algorithms_available
    except Exception as e:
        algorithm_list = hashlib.algorithms

    if not hash_algorithm in algorithm_list:
        raise WazuhException(1723, "Available algorithms are {0}.".format(', '.join(algorithm_list)))

    return hashlib.new(hash_algorithm)


def get_hash(filename, hash_algorithm='md5', return_hex=True):
    hashing = _get_hashing_algorithm(hash_algorithm)

    try:
        with open(filename, 'rb') as f:
            for chunk in iter(lambda: f.read(65536), b""):
                hashing.update(chunk)
    except IOError:
        return None

    return hashing.hexdigest() if return_hex else hashing.digest()


def get_hash_str(my_str, hash_algorithm='md5'):
    hashing = _get_hashing_algorithm(hash_algorithm)
    hashing.update(my_str.encode())
    return hashing.hexdigest()


def get_fields_to_nest(fields, force_fields=[], split_character="_"):
    nest = {k:set(filter(lambda x: x != k, chain.from_iterable(g)))
             for k,g in groupby(map(lambda x: x.split(split_character), sorted(fields)),
             key=lambda x:x[0])}
    nested = filter(lambda x: len(x[1]) > 1 or x[0] in force_fields, nest.items())
    nested = [(field,{(subfield, split_character.join([field,subfield])) for subfield in subfields}) for field, subfields in nested]
    non_nested = set(filter(lambda x: x.split(split_character)[0] not in map(itemgetter(0), nested), fields))
    return nested, non_nested


def plain_dict_to_nested_dict(data, nested=None, non_nested=None, force_fields=[], split_character='_'):
    """
    Turns an input dictionary with "nested" fields in form
                field_subfield
    into a real nested dictionary in form
                field {subfield}
    For example, the following input dictionary
    data = {
       "ram_free": "1669524",
       "board_serial": "BSS-0123456789",
       "cpu_name": "Intel(R) Core(TM) i7-4700MQ CPU @ 2.40GHz",
       "cpu_cores": "4",
       "ram_total": "2045956",
       "cpu_mhz": "2394.464"
    }
    will output this way:
    data = {
      "ram": {
         "total": "2045956",
         "free": "1669524"
      },
      "cpu": {
         "cores": "4",
         "mhz": "2394.464",
         "name": "Intel(R) Core(TM) i7-4700MQ CPU @ 2.40GHz"
      },
      "board_serial": "BSS-0123456789"
    }
    :param data: dictionary to nest
    :param nested: fields to nest
    :param force_fields: fields to force nesting in
    """
    # separate fields and subfields:
    # nested = {'board': ['serial'], 'cpu': ['cores', 'mhz', 'name'], 'ram': ['free', 'total']}
    nested = {k:list(filter(lambda x: x != k, chain.from_iterable(g)))
             for k,g in groupby(map(lambda x: x.split(split_character), sorted(data.keys())),
             key=lambda x:x[0])}

    # create a nested dictionary with those fields that have subfields
    # (board_serial won't be added because it only has one subfield)
    #  nested_dict = {
    #       'cpu': {
    #           'cores': '4',
    #           'mhz': '2394.464',
    #           'name': 'Intel(R) Core(TM) i7-4700MQ CPU @ 2.40GHz'
    #       },
    #       'ram': {
    #           'free': '1669524',
    #           'total': '2045956'
    #       }
    #    }
    nested_dict = {f:{sf:data['{0}{2}{1}'.format(f,sf,split_character)] for sf in sfl} for f,sfl
                  in nested.items() if len(sfl) > 1 or f in force_fields}

    # create a dictionary with the non nested fields
    # non_nested_dict = {'board_serial': 'BSS-0123456789'}
    non_nested_dict = {f:data[f] for f in data.keys() if f.split(split_character)[0]
                       not in nested_dict.keys()}

    # append both dictonaries
    nested_dict.update(non_nested_dict)

    return nested_dict


def load_wazuh_xml(xml_path):
    with open(xml_path) as f:
        data = f.read()

    # -- characters are not allowed in XML comments
    xml_comment = re.compile(r"(<!--(.*?)-->)", flags=re.MULTILINE | re.DOTALL)
    for comment in xml_comment.finditer(data):
        good_comment = comment.group(2).replace('--','..')
        data = data.replace(comment.group(2), good_comment)

    # < characters should be scaped as &lt; unless < is starting a <tag> or a comment
    data = re.sub(r"<(?!/?\w+.+>|!--)", "&lt;", data)

    # replace \< by &lt;
    data = re.sub(r'\\<', '&lt;', data)

    # replace \> by &gt;
    data = re.sub(r'\\>', '&gt;', data)

    # & characters should be scaped if they don't represent an &entity;
    data = re.sub(r"&(?!(amp|lt|gt|apos|quot);)", "&amp;", data)

    return fromstring('<root_tag>' + data + '</root_tag>')


class WazuhVersion:

    def __init__(self, version):

        pattern = r"v?(\d)\.(\d)\.(\d)\-?(alpha|beta|rc)?(\d*)"
        m = re.match(pattern, version)

        if m:
            self.__mayor = m.group(1)
            self.__minor = m.group(2)
            self.__patch = m.group(3)
            self.__dev = m.group(4)
            self.__dev_ver = m.group(5)
        else:
            raise ValueError("Invalid version format.")

    def to_array(self):
        array = [self.__mayor]
        array.extend(self.__minor)
        array.extend(self.__patch)
        if self.__dev:
            array.append(self.__dev)
        if self.__dev_ver:
            array.append(self.__dev_ver)
        return array

    def __to_string(self):
        ver_string = "{0}.{1}.{2}".format(self.__mayor, self.__minor, self.__patch)
        if self.__dev:
            ver_string = "{0}-{1}{2}".format(ver_string, self.__dev, self.__dev_ver)
        return ver_string

    def __str__(self):
        return self.__to_string()

    def __eq__(self, new_version):
        return (self.__to_string() == new_version.__to_string())

    def __ne__(self, new_version):
        return (self.__to_string() != new_version.__to_string())

    def __ge__(self, new_version):
        if self.__mayor < new_version.__mayor:
            return False
        elif self.__mayor == new_version.__mayor:
            if self.__minor < new_version.__minor:
                return False
            elif self.__minor == new_version.__minor:
                if self.__patch < new_version.__patch:
                    return False
                elif self.__patch == new_version.__patch:
                    if (self.__dev) and not (new_version.__dev):
                        return False
                    elif (self.__dev) and (new_version.__dev):
                            if ord(self.__dev[0]) < ord(new_version.__dev[0]):
                                return False
                            elif ord(self.__dev[0]) == ord(new_version.__dev[0]) and self.__dev_ver < new_version.__dev_ver:
                                return False

        return True

    def __lt__(self, new_version):
        return not (self >= new_version)

    def __gt__(self, new_version):
        return (self >= new_version and self != new_version)

    def __le__(self, new_version):
        return (not (self > new_version) or self == new_version)


def get_timeframe_in_seconds(timeframe):
    """
    Gets number of seconds from a timeframe.
    :param timeframe: Time in seconds | "[n_days]d" | "[n_hours]h" | "[n_minutes]m" | "[n_seconds]s".

    :return: Time in seconds.
    """
    if not timeframe.isdigit():
        if 'h' not in timeframe and 'd' not in timeframe and 'm' not in timeframe and 's' not in timeframe:
            raise WazuhException(1411, timeframe)

        regex, seconds = re.compile(r'(\d+)(\w)'), 0
        time_equivalence_seconds = {'d': 86400, 'h': 3600, 'm': 60, 's':1}
        for time, unit in regex.findall(timeframe):
            # it's not necessarry to check whether the unit is in the dictionary, because it's been validated before.
            seconds += int(time) * time_equivalence_seconds[unit]
    else:
        seconds = int(timeframe)

    return seconds


class WazuhDBQuery(object):
    """
    This class describes a database query for wazuh
    """
    def __init__(self, offset, limit, table, sort, search, select, query, fields, default_sort_field, db_path, count,
                 get_data, default_sort_order='ASC', filters={}, min_select_fields=set(), date_fields=set(), extra_fields=set()):
        """
        Wazuh DB Query constructor

        :param offset: First item to return.
        :param limit: Maximum number of items to return.
        :param sort: Sorts the items. Format: {"fields":["field1","field2"],"order":"asc|desc"}.
        :param select: Select fields to return. Format: {"fields":["field1","field2"]}.
        :param filters: Defines field filters required by the user. Format: {"field1":"value1", "field2":["value2","value3"]}
        :param query: query to filter in database. Format: field operator value.
        :param search: Looks for items with the specified string. Format: {"fields": ["field1","field2"]}
        :param table: table to do the query
        :param fields: all available fields
        :param default_sort_field: by default, return elements sorted by this field
        :param db_path: database path
        :param default_sort_order: by default, return elements sorted in this order
        :param min_select_fields: fields that must be always be selected because they're necessary to compute other fields
        :param count: whether to compute totalItems or not
        :param date_fields: database fields that represent a date
        :param get_data: whether to return data or not
        """
        self.offset = offset
        self.limit = limit
        self.table = table
        self.sort = sort
        self.search = search
        self.select = None if not select else select.copy()
        self.fields = fields.copy()
        self.query = self._default_query()
        self.request = {}
        self.default_sort_field = default_sort_field
        self.default_sort_order = default_sort_order
        self.query_filters = []
        self.count = count
        self.data = get_data
        self.total_items = 0
        self.min_select_fields = min_select_fields
        self.query_operators = {"=":"=", "!=":"!=", "<":"<", ">":">", "~":'LIKE'}
        self.query_separators = {',':'OR',';':'AND','':''}
        # To correctly turn a query into SQL, a regex is used. This regex will extract all necessary information:
        # For example, the following regex -> (name!=wazuh;id>5),group=webserver <- would return 3 different matches:
        #   (name != wazuh ;
        #    id   > 5      ),
        #    group=webserver
        self.query_regex = re.compile(
            r'(\()?' +                                                     # A ( character.
            r'([\w.]+)' +                                                   # Field name: name of the field to look on DB
            '([' + ''.join(self.query_operators.keys()) + "]{1,2})" +      # Operator: looks for =, !=, <, > or ~.
            r"([\w _\-\.:/']+)" +                                             # Value: A string.
            r"(\))?" +                                                      # A ) character
            "([" + ''.join(self.query_separators.keys())+"])?"             # Separator: looks for ;, , or nothing.
        )
        self.date_regex = re.compile(r"\d{4}-\d{2}-\d{2} \d{2}:\d{2}:\d{2}")
        self.date_fields = date_fields
        self.extra_fields = extra_fields
        self.q = query
        self.legacy_filters = filters
        self.inverse_fields = {v: k for k, v in self.fields.items()}
        if db_path:
            if not glob.glob(db_path):
                raise WazuhException(1600)
            self.conn = Connection(db_path)


    def _add_limit_to_query(self):
        if self.limit:
            if self.limit > common.maximum_database_limit:
                raise WazuhError(1405, extra_message=str(self.limit))
            self.query += ' LIMIT :offset,:limit'
            self.request['offset'] = self.offset
            self.request['limit'] = self.limit
        elif self.limit == 0: # 0 is not a valid limit
            raise WazuhError(1406)


    def _sort_query(self, field):
        return '{} {}'.format(self.fields[field], self.sort['order'])


    def _add_sort_to_query(self):
        if self.sort:
            if self.sort['fields']:
                sort_fields, allowed_sort_fields = set(self.sort['fields']), set(self.fields.keys())
                # check every element in sort['fields'] is in allowed_sort_fields
                if not sort_fields.issubset(allowed_sort_fields):
                    raise WazuhError(1403, "Allowerd sort fields: {}. Fields: {}".format(
                        allowed_sort_fields, ', '.join(sort_fields - allowed_sort_fields)
                    ))
                self.query += ' ORDER BY ' + ','.join([self._sort_query(i) for i in sort_fields])
            else:
                self.query += ' ORDER BY {0} {1}'.format(self.default_sort_field, self.sort['order'])
        else:
            self.query += ' ORDER BY {0} {1}'.format(self.default_sort_field, self.default_sort_order)


    def _add_search_to_query(self):
        if self.search:
            self.query += " AND NOT" if bool(self.search['negation']) else ' AND'
            self.query += " (" + " OR ".join(f'({x.split(" as ")[0]} LIKE :search AND {x.split(" as ")[0]} IS NOT NULL)' for x in self.fields.values()) + ')'
            self.query = self.query.replace('WHERE  AND', 'WHERE')
            self.request['search'] = "%{0}%".format(self.search['value'])


    def _parse_select_filter(self, select_fields):
        if select_fields:
            set_select_fields = set(select_fields)
            set_fields_keys = set(self.fields.keys()) - self.extra_fields
            if not set_select_fields.issubset(set_fields_keys):
                raise WazuhError(1724, "Allowed select fields: {0}. Fields {1}". \
                                     format(', '.join(self.fields.keys()), ', '.join(set_select_fields - set_fields_keys)))

            select_fields = set_select_fields
        else:
            select_fields = self.fields.keys()

        return select_fields


    def _add_select_to_query(self):
        self.select = self._parse_select_filter(self.select)


    def _parse_query(self):
        """
        A query has the following pattern: field operator value separator field operator value...
        An example of query: status=never connected;name!=pepe
            * Field must be a database field (it must be contained in self.fields variable)
            * operator must be one of = != < >
            * value can be anything
            * Separator can be either ; for 'and' or , for 'or'.

        :return: A list with processed query (self.fields)
        """
        if not self.query_regex.match(self.q):
            raise WazuhException(1407, self.q)

        level = 0
        for open_level, field, operator, value, close_level, separator in self.query_regex.findall(self.q):
            if field not in self.fields.keys():
                raise WazuhError(1408, "Available fields: {}. Field: {}".format(', '.join(self.fields), field))
            if operator not in self.query_operators:
                raise WazuhError(1409, "Valid operators: {}. Used operator: {}".format(', '.join(self.query_operators), operator))

            if open_level:
                level += 1
            if close_level:
                level -= 1

            if not self._pass_filter(value):
                op_index = len(list(filter(lambda x: field in x['field'], self.query_filters)))
                self.query_filters.append({'value': None if value == "null" else value,
                                           'operator': self.query_operators[operator],
                                           'field': '{}${}'.format(field, op_index),
                                           'separator': self.query_separators[separator], 'level': level})


    def _parse_legacy_filters(self):
        """
        Parses legacy filters.
        """
        # some legacy filters can contain multiple values to filter separated by commas. That must split in a list.
        legacy_filters_as_list = {name: value.split(',') if isinstance(value, str) else (value if isinstance(value, list) else [value])
                                  for name, value in self.legacy_filters.items()}
        # each filter is represented using a dictionary containing the following fields:
        #   * Value     -> Value to filter by
        #   * Field     -> Field to filter by. Since there can be multiple filters over the same field, a numeric ID
        #                  must be added to the field name.
        #   * Operator  -> Operator to use in the database query. In legacy filters the only available one is =.
        #   * Separator -> Logical operator used to join queries. In legacy filters, the AND operator is used when
        #                  different fields are filtered and the OR operator is used when filtering by the same field
        #                  multiple times.
        #   * Level     -> The level defines the number of parenthesis the query has. In legacy filters, no
        #                  parenthesis are used except when filtering over the same field.
        self.query_filters += [{'value': None if subvalue == "null" else subvalue,
                                'field': '{}${}'.format(name, i),
                                'operator': '=',
                                'separator': 'OR' if len(value) > 1 else 'AND',
                                'level': 0 if i == len(value) - 1 else 1}
                               for name, value in legacy_filters_as_list.items()
                               for subvalue, i in zip(value, range(len(value))) if not self._pass_filter(subvalue)]
        if self.query_filters:
            # if only traditional filters have been defined, remove last AND from the query.
            self.query_filters[-1]['separator'] = '' if not self.q else 'AND'


    def _parse_filters(self):
        if self.legacy_filters:
            self._parse_legacy_filters()
        if self.q:
            self._parse_query()
        if self.search or self.query_filters:
            self.query += " WHERE " if 'WHERE' not in self.query else ' AND '


    def _process_filter(self, field_name, field_filter, q_filter):
        if field_name == "status":
            self._filter_status(q_filter)
        elif field_name in self.date_fields and not self.date_regex.match(q_filter['value']):
            # filter a date, but only if it is in timeframe format.
            # If it matches the same format as DB (YYYY-MM-DD hh:mm:ss), filter directly by value (next if cond).
            self._filter_date(q_filter, field_name)
        else:
            if q_filter['value'] is not None:
                self.request[field_filter] = q_filter['value'] if field_name != "version" else re.sub(
                    r'([a-zA-Z])([v])', r'\1 \2', q_filter['value'])
                if q_filter['operator'] == 'LIKE':
                    self.request[field_filter] = "%{}%".format(self.request[field_filter])
                self.query += '{} {} :{}'.format(self.fields[field_name].split(' as ')[0], q_filter['operator'], field_filter)
                if not field_filter.isdigit():
                    # filtering without being uppercase/lowercase sensitive
                    self.query += ' COLLATE NOCASE'
            else:
                self.query += '{} IS null'.format(self.fields[field_name])


    def _add_filters_to_query(self):
        self._parse_filters()
        curr_level = 0
        for q_filter in self.query_filters:
            field_name = q_filter['field'].split('$',1)[0]
            field_filter = q_filter['field'].replace('.','_')

            self.query += '((' if curr_level < q_filter['level'] else '('

            self._process_filter(field_name, field_filter, q_filter)

            self.query += ('))' if curr_level > q_filter['level'] else ')') + ' {} '.format(q_filter['separator'])
            curr_level = q_filter['level']


    def _get_total_items(self):
        self.conn.execute(self.query.format(self._default_count_query()), self.request)
        self.total_items = self.conn.fetch()[0]


    def _get_data(self):
        self.conn.execute(self.query.format(','.join(map(lambda x: f"{self.fields[x]} as '{x}'",
                                                         self.select | self.min_select_fields))), self.request)


    def _format_data_into_dictionary(self):
        return {'items': [{key:value for key,value in zip(self.select | self.min_select_fields, db_tuple)
                           if value is not None} for db_tuple in self.conn], 'totalItems': self.total_items}


    def _filter_status(self, status_filter):
        raise NotImplementedError


    def _filter_date(self, date_filter, filter_db_name):
        # date_filter['value'] can be either a timeframe or a date in format %Y-%m-%d %H:%M:%S
        if date_filter['value'].isdigit() or re.match(r'\d+[dhms]', date_filter['value']):
            query_operator = '>' if date_filter['operator'] == '<' or date_filter['operator'] == '=' else '<'
            self.request[date_filter['field']] = get_timeframe_in_seconds(date_filter['value'])
            self.query += "({0} IS NOT NULL AND CAST(strftime('%s', {0}) AS INTEGER) {1}" \
                          " CAST(strftime('%s', 'now', 'localtime') AS INTEGER) - :{2}) ".format(self.fields[filter_db_name],
                                                                                                 query_operator,
                                                                                                 date_filter['field'])
        elif re.match(r'\d{4}-\d{2}-\d{2}', date_filter['value']):
            self.query += "{0} IS NOT NULL AND {0} {1} :{2}".format(self.fields[filter_db_name], date_filter['operator'], date_filter['field'])
            self.request[date_filter['field']] = date_filter['value']
        else:
            raise WazuhException(1412, date_filter['value'])


    def run(self):
        """
        Builds the query and runs it on the database
        """

        self._add_select_to_query()
        self._add_filters_to_query()
        self._add_search_to_query()
        if self.count:
            self._get_total_items()
        self._add_sort_to_query()
        self._add_limit_to_query()
        if self.data:
            self._get_data()
            return self._format_data_into_dictionary()


    def reset(self):
        """
        Resets query to its initial value. Useful when doing several requests to the same DB.
        """
        self.query = self._default_query()
        self.query_filters = []
        self.select -= self.extra_fields


    def _default_query(self):
        """
        :return: The default query
        """
        return "SELECT {0} FROM " + self.table


    def _default_count_query(self):
        return "COUNT(*)"


    @staticmethod
    def _pass_filter(db_filter):
        return db_filter == "all"


class WazuhDBQueryDistinct(WazuhDBQuery):
    """
    Retrieves unique values for a given field.
    """

    def _default_query(self):
        return "SELECT DISTINCT {0} FROM " + self.table


    def _default_count_query(self):
        return "COUNT (DISTINCT {0})".format(','.join(map(lambda x: self.fields[x], self.select)))


    def _add_filters_to_query(self):
        WazuhDBQuery._add_filters_to_query(self)
        self.query += ' WHERE ' if not self.q and 'WHERE' not in self.query else ' AND '
        self.query += ' AND '.join(["{0} IS NOT null AND {0} != ''".format(self.fields[field]) for field in self.select])


    def _add_select_to_query(self):
        if len(self.select) > 1:
            raise WazuhException(1410)

        WazuhDBQuery._add_select_to_query(self)


    def _format_data_into_dictionary(self):
        return {'totalItems': self.total_items, 'items': [db_tuple[0] for db_tuple in self.conn]}


class WazuhDBQueryGroupBy(WazuhDBQuery):
    """
    Retrieves unique values for multiple fields using group by
    """

    def __init__(self, filter_fields, offset, limit, table, sort, search, select, query, fields, default_sort_field, db_path, count,
                 get_data, default_sort_order='ASC', filters={}, min_select_fields=set(), date_fields=set(), extra_fields=set()):
        WazuhDBQuery.__init__(self, offset, limit, table, sort, search, select, query, fields, default_sort_field,
                              db_path, count, get_data, default_sort_order, filters, min_select_fields, date_fields, extra_fields)
        self.filter_fields = filter_fields


    def _get_total_items(self):
        # take total items without grouping, and add the group by clause just after getting total items
        WazuhDBQuery._get_total_items(self)
        self.select.add('count')
        self.inverse_fields['COUNT(*)'] = 'count'
        self.fields['count'] = 'COUNT(*)'
        self.query += ' GROUP BY ' + ','.join(map(lambda x: self.fields[x], self.filter_fields['fields']))


    def _add_select_to_query(self):
        WazuhDBQuery._add_select_to_query(self)
        self.filter_fields = self._parse_select_filter(self.filter_fields)
        if not isinstance(self.filter_fields, dict):
            self.filter_fields = {
                'fields': set(self.filter_fields)
            }
        self.select = self.select & self.filter_fields['fields']
<|MERGE_RESOLUTION|>--- conflicted
+++ resolved
@@ -4,11 +4,7 @@
 # Created by Wazuh, Inc. <info@wazuh.com>.
 # This program is a free software; you can redistribute it and/or modify it under the terms of GPLv2
 
-<<<<<<< HEAD
 from wazuh.exception import WazuhException, WazuhError, WazuhInternalError
-=======
-from wazuh.exception import WazuhException, WazuhError
->>>>>>> d76df773
 from wazuh.database import Connection
 from wazuh import common
 from tempfile import mkstemp
@@ -138,11 +134,7 @@
         # Check if every element in sort['fields'] is in allowed_sort_fields
         if not sort_by.issubset(allowed_sort_fields):
             incorrect_fields = ', '.join(sort_by - allowed_sort_fields)
-<<<<<<< HEAD
-            raise WazuhError(1403, extra_message='Allowed sort fields: {0}. Fields: {1}'.format(', '.join(allowed_sort_fields), incorrect_fields))
-=======
             raise WazuhError(1403, extra_remediation='Allowed sort fields: {0}. Wrong fields: {1}'.format(', '.join(allowed_sort_fields), incorrect_fields))
->>>>>>> d76df773
 
     if not array:
         return array
