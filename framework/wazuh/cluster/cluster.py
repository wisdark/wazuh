# Copyright (C) 2015-2019, Wazuh Inc.
# Created by Wazuh, Inc. <info@wazuh.com>.
# This program is a free software; you can redistribute it and/or modify it under the terms of GPLv2
import itertools
from wazuh.utils import md5, mkdir_with_mode
from wazuh.exception import WazuhException, WazuhError, WazuhInternalError
from wazuh.agent import Agent
from wazuh.manager import status, restart
from wazuh.results import WazuhResult
from wazuh.configuration import get_ossec_conf
from wazuh.InputValidator import InputValidator
from wazuh import common
from datetime import datetime, timedelta
from time import time
from os import path, listdir, stat, remove
from subprocess import check_output
from shutil import rmtree
from operator import eq, setitem, add
import json
import os
import ast
from random import random
from functools import reduce
import zipfile
import logging
from wazuh.wlogging import WazuhLogger

logger = logging.getLogger('wazuh')

#
# Cluster
#
def get_localhost_ips():
    return set(str(check_output(['hostname', '--all-ip-addresses']).decode()).split(" ")[:-1])


def check_cluster_config(config):
    iv = InputValidator()
    reservated_ips = {'localhost', 'NODE_IP', '0.0.0.0', '127.0.1.1'}

    if len(config['key']) == 0:
        raise WazuhException(3004, 'Unspecified key')
    elif not iv.check_name(config['key']) or not iv.check_length(config['key'], 32, eq):
        raise WazuhException(3004, 'Key must be 32 characters long and only have alphanumeric characters')

    elif config['node_type'] != 'master' and config['node_type'] != 'worker':
        raise WazuhException(3004, 'Invalid node type {0}. Correct values are master and worker'.format(
            config['node_type']))

    elif not 1024 < config['port'] < 65535:
        raise WazuhException(3004, "Port must be higher than 1024 and lower than 65535.")

    if len(config['nodes']) > 1:
        logger.warning(
            "Found more than one node in configuration. Only master node should be specified. Using {} as master.".
            format(config['nodes'][0]))

    invalid_elements = list(reservated_ips & set(config['nodes']))

    if len(invalid_elements) != 0:
        raise WazuhException(3004, "Invalid elements in node fields: {0}.".format(', '.join(invalid_elements)))


def get_cluster_items():
    try:
        with open('{0}/framework/wazuh/cluster/cluster.json'.format(common.ossec_path)) as f:
            cluster_items = json.load(f)
        list(map(lambda x: setitem(x, 'permissions', int(x['permissions'], base=0)),
                 filter(lambda x: 'permissions' in x, cluster_items['files'].values())))
        return cluster_items
    except Exception as e:
        raise WazuhException(3005, str(e))


def get_cluster_items_master_intervals():
    return get_cluster_items()['intervals']['master']


def get_cluster_items_communication_intervals():
    return get_cluster_items()['intervals']['communication']


def get_cluster_items_worker_intervals():
    return get_cluster_items()['intervals']['worker']


def read_config(config_file=common.ossec_conf):
    cluster_default_configuration = {
        'disabled': False,
        'node_type': 'master',
        'name': 'wazuh',
        'node_name': 'node01',
        'key': '',
        'port': 1516,
        'bind_addr': '0.0.0.0',
        'nodes': ['NODE_IP'],
        'hidden': 'no'
    }

    try:
        config_cluster = get_ossec_conf(section='cluster', conf_file=config_file)
    except WazuhException as e:
        if e.code == 1106:
            # if no cluster configuration is present in ossec.conf, return default configuration but disabling it.
            cluster_default_configuration['disabled'] = True
            return cluster_default_configuration
        else:
            raise WazuhError(3006, e.message)
    except Exception as e:
        raise WazuhError(3006, str(e))

    # if any value is missing from user's cluster configuration, add the default one:
    for value_name in set(cluster_default_configuration.keys()) - set(config_cluster.keys()):
        config_cluster[value_name] = cluster_default_configuration[value_name]

    if isinstance(config_cluster['port'], str) and not config_cluster['port'].isdigit():
        raise WazuhError(3004, "Cluster port must be an integer.")

    config_cluster['port'] = int(config_cluster['port'])
    if config_cluster['disabled'] == 'no':
        config_cluster['disabled'] = False
    elif config_cluster['disabled'] == 'yes':
        config_cluster['disabled'] = True
    elif not isinstance(config_cluster['disabled'], bool):
        raise WazuhError(3004, "Allowed values for 'disabled' field are 'yes' and 'no'. Found: '{}'".format(
            config_cluster['disabled']))

    # if config_cluster['node_name'].upper() == '$HOSTNAME':
    #     # The HOSTNAME environment variable is not always available in os.environ so use socket.gethostname() instead
    #     config_cluster['node_name'] = gethostname()

    # if config_cluster['node_name'].upper() == '$NODE_NAME':
    #     if 'NODE_NAME' in environ:
    #         config_cluster['node_name'] = environ['NODE_NAME']
    #     else:
    #         raise WazuhException(3006, 'Unable to get the $NODE_NAME environment variable')

    # if config_cluster['node_type'].upper() == '$NODE_TYPE':
    #     if 'NODE_TYPE' in environ:
    #         config_cluster['node_type'] = environ['NODE_TYPE']
    #     else:
    #         raise WazuhException(3006, 'Unable to get the $NODE_TYPE environment variable')

    if config_cluster['node_type'] == 'client':
        logger.info("Deprecated node type 'client'. Using 'worker' instead.")
        config_cluster['node_type'] = 'worker'

    return config_cluster


def get_node():
    data = {}
    config_cluster = read_config()

    data["node"]    = config_cluster["node_name"]
    data["cluster"] = config_cluster["name"]
    data["type"]    = config_cluster["node_type"]

<<<<<<< HEAD
    return {'data': data}
=======
    return WazuhResult({'data': data})
>>>>>>> 1e1cb884


def check_cluster_status():
    """
    Function to check if cluster is enabled
    """
    return read_config()['disabled']


def get_status_json():
    return {"enabled": "no" if check_cluster_status() else "yes",
            "running": "yes" if status()['wazuh-clusterd'] == 'running' else "no"}


#
# Files
#

def walk_dir(dirname, recursive, files, excluded_files, excluded_extensions, get_cluster_item_key, get_md5=True, whoami='master'):
    walk_files = {}

    try:
        entries = listdir(common.ossec_path + dirname)
    except OSError as e:
        raise WazuhException(3015, str(e))

    for entry in entries:
        if entry in excluded_files or reduce(add, map(lambda x: entry[-(len(x)):] == x, excluded_extensions)):
            continue

        try:
            full_path = path.join(dirname, entry)
            if entry in files or files == ["all"]:

                if not path.isdir(common.ossec_path + full_path):
                    file_mod_time = datetime.utcfromtimestamp(stat(common.ossec_path + full_path).st_mtime)

                    if whoami == 'worker' and file_mod_time < (datetime.utcnow() - timedelta(minutes=30)):
                        continue

                    entry_metadata = {"mod_time": str(file_mod_time), 'cluster_item_key': get_cluster_item_key}
                    if '.merged' in entry:
                        entry_metadata['merged'] = True
                        entry_metadata['merge_type'] = 'agent-info' if 'agent-info' in entry else 'agent-groups'
                        entry_metadata['merge_name'] = dirname + '/' + entry
                    else:
                        entry_metadata['merged'] = False

                    if get_md5:
                        entry_metadata['md5'] = md5(common.ossec_path + full_path)

                    walk_files[full_path] = entry_metadata

            if recursive and path.isdir(common.ossec_path + full_path):
                walk_files.update(walk_dir(full_path, recursive, files, excluded_files, excluded_extensions,
                                           get_cluster_item_key, get_md5, whoami))

        except Exception as e:
            logger.error("Could not get checksum of file {}: {}".format(entry, e))

    return walk_files


def get_files_status(node_type, node_name, get_md5=True):

    cluster_items = get_cluster_items()

    final_items = {}
    for file_path, item in cluster_items['files'].items():
        if file_path == "excluded_files" or file_path == "excluded_extensions":
            continue

        if item['source'] == node_type or item['source'] == 'all':
            if item.get("files") and "agent-info.merged" in item["files"]:
                agents_to_send, merged_path = merge_agent_info(merge_type="agent-info", node_name=node_name,
                                                               time_limit_seconds=cluster_items\
                                                                        ['sync_options']['get_agentinfo_newer_than'])
                if agents_to_send == 0:
                    return {}

                fullpath = path.dirname(merged_path)
            else:
                fullpath = file_path
            try:
                final_items.update(walk_dir(fullpath, item['recursive'], item['files'], cluster_items['files']['excluded_files'],
                                            cluster_items['files']['excluded_extensions'], file_path, get_md5, node_type))
            except Exception as e:
                logger.warning("Error getting file status: {}.".format(e))

    return final_items


def compress_files(name, list_path, cluster_control_json=None):
    zip_file_path = "{0}/queue/cluster/{1}/{1}-{2}-{3}.zip".format(common.ossec_path, name, time(), str(random())[2:])
    if not os.path.exists(os.path.dirname(zip_file_path)):
        mkdir_with_mode(os.path.dirname(zip_file_path))
    with zipfile.ZipFile(zip_file_path, 'x') as zf:
        # write files
        if list_path:
            for f in list_path:
                try:
                    zf.write(filename=common.ossec_path + f, arcname=f)
                except zipfile.LargeZipFile as e:
                    raise WazuhException(3001, str(e))
                except Exception as e:
                    logger.error("[Cluster] {}".format(str(WazuhException(3001, str(e)))))

        try:
            zf.writestr("cluster_control.json", json.dumps(cluster_control_json))
        except Exception as e:
            raise WazuhException(3001, str(e))

    return zip_file_path


def decompress_files(zip_path, ko_files_name="cluster_control.json"):
    ko_files = ""
    zip_dir = zip_path + 'dir'
    mkdir_with_mode(zip_dir)
    with zipfile.ZipFile(zip_path) as zipf:
        zipf.extractall(path=zip_dir)

    if os.path.exists("{}/{}".format(zip_dir, ko_files_name)):
        with open("{}/{}".format(zip_dir, ko_files_name)) as ko:
            ko_files = json.loads(ko.read())

    # once read all files, remove the zipfile
    remove(zip_path)
    return ko_files, zip_dir


def compare_files(good_files, check_files, node_name):
    def split_on_condition(seq, condition):
        """
        Splits a sequence into two generators based on a conditon
        :param seq: sequence to split
        :param condition: function base splitting on
        :return: two generators
        """
        l1, l2 = itertools.tee((condition(item), item) for item in seq)
        return (i for p, i in l1 if p), (i for p, i in l2 if not p)

    cluster_items = get_cluster_items()['files']

    # missing files will be the ones that are present in good files but not in the check files
    missing_files = {key: good_files[key] for key in good_files.keys() - check_files.keys()}

    # extra files are the ones present in check files but not in good files and aren't extra valid
    extra_valid, extra = split_on_condition(check_files.keys() - good_files.keys(),
                                            lambda x: cluster_items[check_files[x]['cluster_item_key']]['extra_valid'])
    extra_files = {key: check_files[key] for key in extra}
    extra_valid_files = {key: check_files[key] for key in extra_valid}
    # shared files are the ones present in both sets.
    all_shared = [x for x in check_files.keys() & good_files.keys() if check_files[x]['md5'] != good_files[x]['md5']]
    shared_e_v, shared = split_on_condition(all_shared,
                                            lambda x: cluster_items[check_files[x]['cluster_item_key']]['extra_valid'])
    shared_e_v = list(shared_e_v)
    if shared_e_v:
        # merge all shared extra valid files into a single one.
        # To Do: if more extra valid files types are included, compute their merge type and remove hardcoded
        # agent-groups
        shared_merged = [(merge_agent_info(merge_type='agent-groups', files=shared_e_v, file_type='-shared',
                                           node_name=node_name, time_limit_seconds=0)[1],
                          {'cluster_item_key': '/queue/agent-groups/', 'merged': True, 'merge-type': 'agent-groups'})]

        shared_files = dict(itertools.chain(shared_merged, ((key, good_files[key]) for key in shared)))
    else:
        shared_files = {key: good_files[key] for key in shared}

    files = {'missing': missing_files, 'extra': extra_files, 'shared': shared_files, 'extra_valid': extra_valid_files}
    count = {'missing': len(missing_files), 'extra': len(extra_files), 'extra_valid': len(extra_valid_files),
             'shared': len(all_shared)}

    return files, count


def clean_up(node_name=""):
    """
    Cleans all temporary files generated in the cluster. Optionally, it cleans
    all temporary files of node node_name.

    :param node_name: Name of the node to clean up
    """
    def remove_directory_contents(local_rm_path):
        if not path.exists(local_rm_path):
            logger.debug("[Cluster] Nothing to remove in '{}'.".format(local_rm_path))
            return

        for f in listdir(local_rm_path):
            if f == "c-internal.sock":
                continue
            f_path = path.join(local_rm_path, f)
            try:
                if path.isdir(f_path):
                    rmtree(f_path)
                else:
                    remove(f_path)
            except Exception as e:
                logger.error("[Cluster] Error removing '{}': '{}'.".format(f_path, e))
                continue

    try:
        rm_path = "{}/queue/cluster/{}".format(common.ossec_path, node_name)
        logger.debug("[Cluster] Removing '{}'.".format(rm_path))
        remove_directory_contents(rm_path)
        logger.debug("[Cluster] Removed '{}'.".format(rm_path))
    except Exception as e:
        logger.error("[Cluster] Error cleaning up: {0}.".format(str(e)))


def restart_all_nodes():
    """
    Restart all cluster nodes.

    :return: Confirmation message.
    """
    restart()
    return "Restarting cluster"


#
# Agents
#
def get_agents_status(filter_status="all", filter_nodes="all",  offset=0, limit=common.database_limit):
    """
    Return a nested list where each element has the following structure
    [agent_id, agent_name, agent_status, manager_hostname]
    """
    if not offset:
        offset = 0
    if not filter_status:
        filter_status="all"
    if not filter_nodes:
        filter_nodes="all"
    elif filter_nodes != 'all':
        filter_nodes=ast.literal_eval(filter_nodes)
    if not limit:
        limit = common.database_limit

    agents = Agent.get_agents_overview(filters={'status':filter_status, 'node_name':filter_nodes},
                                       select=['id','ip','name','status','node_name'], limit=limit,
                                       offset=offset)
    return agents


#
# Agents-info
#
def merge_agent_info(merge_type, node_name, files=None, file_type="", time_limit_seconds=1800):
    if time_limit_seconds:
        min_mtime = time() - time_limit_seconds
    merge_path = "{}/queue/{}".format(common.ossec_path, merge_type)
    output_file = "/queue/cluster/{}/{}{}.merged".format(node_name, merge_type, file_type)
    files_to_send = 0
    files = "all" if files is None else {path.basename(f) for f in files}

    with open(common.ossec_path + output_file, 'w') as o_f:
        for filename in os.listdir(merge_path):
            if files != "all" and filename not in files:
                continue

            full_path = "{0}/{1}".format(merge_path, filename)
            stat_data = stat(full_path)

            if time_limit_seconds and stat_data.st_mtime < min_mtime:
                continue

            files_to_send += 1
            if o_f is None:
                o_f = open(common.ossec_path + output_file, 'w')

            header = "{} {} {}".format(stat_data.st_size, filename.replace(common.ossec_path, ''),
                                       datetime.utcfromtimestamp(stat_data.st_mtime))
            with open(full_path, 'r') as f:
                data = f.read()

            o_f.write(header + '\n' + data)

    return files_to_send, output_file


def unmerge_agent_info(merge_type, path_file, filename):
    src_agent_info_path = path.abspath("{}/{}".format(path_file, filename))
    dst_agent_info_path = "/queue/{}".format(merge_type)

    bytes_read = 0
    total_bytes = os.stat(src_agent_info_path).st_size
    with open(src_agent_info_path, 'rb') as src_f:
        while bytes_read < total_bytes:
            # read header
            header = src_f.readline().decode()
            bytes_read += len(header)
            try:
                st_size, name, st_mtime = header[:-1].split(' ', 2)
                st_size = int(st_size)
            except ValueError:
                raise Exception("Malformed agent-info.merged file")

            # read data
            data = src_f.read(st_size)
            bytes_read += st_size

            yield dst_agent_info_path + '/' + name, data, st_mtime


class ClusterFilter(logging.Filter):
    """
    Adds cluster related information into cluster logs.
    """
    def __init__(self, tag: str, subtag: str, name: str = ''):
        """
        Class constructor

        :param tag: First tag to show in the log - Usually describes class
        :param subtag: Second tag to show in the log - Usually describes function
        :param name: If name is specified, it names a logger which, together with its children, will have its events
                     allowed through the filter. If name is the empty string, allows every event.
        """
        super().__init__(name=name)
        self.tag = tag
        self.subtag = subtag

    def filter(self, record):
        record.tag = self.tag
        record.subtag = self.subtag
        return True

    def update_tag(self, new_tag: str):
        self.tag = new_tag

    def update_subtag(self, new_subtag: str):
        self.subtag = new_subtag


class ClusterLogger(WazuhLogger):
    """
    Defines the logger used by wazuh-clusterd.
    """

    def setup_logger(self):
        """
        Set ups cluster logger. In addition to super().setup_logger() this method adds:
            * A filter to add tag and subtags to cluster logs
            * Sets log level based on the "debug_level" parameter received from wazuh-clusterd binary.
        """
        super().setup_logger()
        self.logger.addFilter(ClusterFilter(tag='Cluster', subtag='Main'))
        debug_level = logging.DEBUG2 if self.debug_level == 2 else \
                                        logging.DEBUG if self.debug_level == 1 else logging.INFO

        self.logger.setLevel(debug_level)<|MERGE_RESOLUTION|>--- conflicted
+++ resolved
@@ -156,11 +156,7 @@
     data["cluster"] = config_cluster["name"]
     data["type"]    = config_cluster["node_type"]
 
-<<<<<<< HEAD
-    return {'data': data}
-=======
     return WazuhResult({'data': data})
->>>>>>> 1e1cb884
 
 
 def check_cluster_status():
