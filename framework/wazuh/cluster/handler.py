#!/usr/bin/env python

# Created by Wazuh, Inc. <info@wazuh.com>.
# This program is a free software; you can redistribute it and/or modify it under the terms of GPLv2

from wazuh.utils import md5, divide_list
from wazuh.exception import WazuhException
from wazuh.agent import Agent
<<<<<<< HEAD
from wazuh.group import get_all_groups
=======
import wazuh.group as group
>>>>>>> 4707dd74
from wazuh.cluster.management import *
from wazuh import common
from datetime import datetime
from time import time, mktime
from os import path, listdir, rename, utime, umask, stat, mkdir, chmod, remove
from subprocess import check_call, CalledProcessError
from io import BytesIO
from itertools import compress
from operator import itemgetter, or_
from ast import literal_eval
import threading
from stat import S_IRWXG, S_IRWXU
from sys import version
from difflib import unified_diff
import re
import logging

is_py2 = version[0] == '2'
if is_py2:
    from Queue import Queue as queue
else:
    from queue import Queue as queue

import zipfile

try:
    import zlib
    compression = zipfile.ZIP_DEFLATED
except:
    compression = zipfile.ZIP_STORED


def get_file_info(filename, cluster_items, node_type):
    def is_synced_file(mtime, node_type):
        if node_type == 'master':
            return False
        else:
            return (datetime.now() - datetime.fromtimestamp(mtime)).seconds / 60 > 30

    fullpath = common.ossec_path + filename

    if not path.isfile(fullpath):
        raise WazuhException(3000, "Could not open file {0}".format(filename))

    stat_obj = stat(fullpath)
    st_mtime = stat_obj.st_mtime
    st_size = stat_obj.st_size

    directory = path.dirname(filename)+'/'
    new_item = cluster_items[directory] if directory in cluster_items.keys() else cluster_items['/etc/']

    file_item = {
        "umask" : new_item['umask'],
        "format" : new_item['format'],
        "write_mode" : new_item['write_mode'],
        "md5": md5(fullpath),
        "modification_time" : str(datetime.utcfromtimestamp(st_mtime)),
        'timestamp': st_mtime,
        "size" : st_size,
        'is_synced': is_synced_file(st_mtime, node_type)
    }

    return file_item


def compress_files(list_path, node_type, tobedeleted_files):
    zipped_file = BytesIO()
    with zipfile.ZipFile(zipped_file, 'w') as zf:
        # write files
        for f in list_path:
            try:
                zf.write(filename = common.ossec_path + f, arcname = f, compress_type=compression)
            except Exception as e:
                logging.error(str(WazuhException(3001, str(e))))

        # write a file with the name of all the groups only if the node type is master
        if node_type == 'master':
            try:
<<<<<<< HEAD
                local_groups = [x['name'] for x in get_all_groups(limit=None)['items']]
=======
                local_groups = [x['name'] for x in group.get_all_groups(limit=None)['items']]
>>>>>>> 4707dd74
                zf.writestr("remote_groups.txt", '\n'.join(local_groups), compression)

                if len(tobedeleted_files) > 0:
                    zf.writestr("remote_deleted.txt", '\n'.join(tobedeleted_files), compression)

            except Exception as e:
                raise WazuhException(3001, str(e))

    return zipped_file.getvalue()


def scan_for_new_files_one_node(node, cluster_items, cluster_config, cluster_socket=None, own_items=None, remove_rows=False):
    if not own_items:
        own_items = list_files_from_filesystem(cluster_config['node_type'], cluster_items)
    own_items_names = own_items.keys()

    # check files in database
    count_query = "count {0}".format(node)
    send_to_socket(cluster_socket, count_query)
    n_files = int(filter(lambda x: x != '\x00', cluster_socket.recv(10000)))
    removed = False

    if n_files == 0:
        logging.info("New manager found: {0}".format(node))
        logging.debug("Adding {0}'s files to database".format(node))

        # if the manager is not in the database, add it with all files
        for files in divide_list(own_items_names):

            insert_sql = "insert"
            for file in files:
                insert_sql += " {0} {1}".format(node, file)

            send_to_socket(cluster_socket, insert_sql)
            data = cluster_socket.recv(10000)

        all_files = {file:'pending' for file in own_items_names}

    else:
        logging.debug("Retrieving {0}'s files from database".format(node))
        all_files = get_file_status(node, cluster_socket)
        # if there are missing files that are not being controled in database
        # add them as pending
        set_own_items = set(own_items_names)
        set_all_files = set(all_files.keys())
        for missing in divide_list(set_own_items - set_all_files):
            insert_sql = "insert"
            for m in missing:
                all_files[m] = 'pending'
                insert_sql += " {0} {1}".format(node,m)

            send_to_socket(cluster_socket, insert_sql)
            data = receive_data_from_db_socket(cluster_socket)

        # remove files that are not present in the filesystem but present in the database
        # and have not been marked as deleted
        files_in_db = set_all_files - set_own_items
        for missing in divide_list(filter(lambda x: all_files[x] != "tobedeleted"
                                    and all_files[x] != 'deleted', files_in_db)):
            delete_sql = "update2"
            removed = True
            for m in missing:
                delete_sql += " tobedeleted {} {}".format(node, m)

            send_to_socket(cluster_socket, delete_sql)
            data = receive_data_from_db_socket(cluster_socket)

        if remove_rows:
            for deleted in divide_list(filter(lambda x: all_files[x] == 'deleted', set_all_files)):
                delete_sql = "delete2"
                for d in deleted:
                    delete_sql += " {} {}".format(node,d)
                send_to_socket(cluster_socket, delete_sql)
                data = receive_data_from_db_socket(cluster_socket)

    return all_files, removed


def scan_for_new_files():
    cluster_socket = connect_to_db_socket()

    cluster_items = get_cluster_items()
    cluster_config = read_config()
    own_items = list_files_from_filesystem(cluster_config['node_type'], cluster_items)

    for node in get_remote_nodes():
        scan_for_new_files_one_node(node, cluster_items, cluster_config, cluster_socket, own_items)

    cluster_socket.close()


def list_files_from_filesystem(node_type, cluster_items):
    def get_files_from_dir(dirname, recursive, files, cluster_items):
        items = []
        for entry in listdir(dirname):
            if entry in cluster_items['excluded_files'] or entry[-1] == '~':
                continue

            if entry in files or files == ["all"]:

                full_path = path.join(dirname, entry)
                if not path.isdir(full_path):
                    items.append(full_path.replace(common.ossec_path, ""))
                elif recursive:
                    items.extend(get_files_from_dir(full_path, recursive, files, cluster_items))

        return items

    # Expand directory
    expanded_items = []
    for file_path, item in cluster_items.items():
        if file_path == "excluded_files":
            continue
        if item['source'] == node_type or \
           item['source'] == 'all':
            fullpath = common.ossec_path + file_path
            expanded_items.extend(get_files_from_dir(fullpath, item['recursive'],item['files'], cluster_items))

    final_items = {}
    for new_item in expanded_items:
        try:
            final_items[new_item] = get_file_info(new_item, cluster_items, node_type)
        except Exception as e:
            continue

    return dict(filter(lambda x: not x[1]['is_synced'], final_items.items()))


def clear_file_status_one_node(manager, cluster_socket):
    """
    Function to set the status of all manager's files to pending
    """
    files = get_file_status(manager, cluster_socket).keys()

    update_sql = "update2"
    for file in files:
        update_sql += " pending {0} {1}".format(manager, file)

        send_to_socket(cluster_socket, update_sql)
        received = receive_data_from_db_socket(cluster_socket)


def update_file_info_bd(cluster_socket, files):
    """
    Function to update the files' information in database
    """
    for file in divide_list(files.items()):
        query = "insertfile "
        for fname, finfo in file:
            query += "{} {} {} ".format(fname, finfo['md5'], finfo['timestamp'])

        send_to_socket(cluster_socket, query)
        received = receive_data_from_db_socket(cluster_socket)


def clear_file_status():
    """
    Function to set all database files' status to pending
    """
    # Get information of files from filesystem
    config_cluster = read_config()
    if not config_cluster:
        raise WazuhException(3000, "No config found")
    own_items = list_files_from_filesystem(config_cluster['node_type'], get_cluster_items())

    cluster_socket = connect_to_db_socket(retry=True)

    # n files DB
    send_to_socket(cluster_socket, "countfiles")
    n_files_db = int(receive_data_from_db_socket(cluster_socket))

    # Only update status for modified files
    if n_files_db > 0:
        # Get information of files from DB (limit = 100)
        query = "selfiles 100 "
        file_status = ""
        for offset in range(0, n_files_db, 100):
            query += str(offset)
            send_to_socket(cluster_socket, query)
            file_status += receive_data_from_db_socket(cluster_socket)

        db_items = {filename:{'md5': md5, 'timestamp': timestamp} for filename,
                    md5, timestamp in map(lambda x: x.split('*'),
                    filter(lambda x: x != '', file_status.split(' ')))}

        # Update status
        query = "update1 "
        new_items = {}
        for files_slice in divide_list(own_items.items()):
            try:
                local_items = dict(filter(lambda x: db_items[x[0]]['md5'] != x[1]['md5']
                                or int(db_items[x[0]]['timestamp']) < int(x[1]['timestamp']), files_slice))
            except KeyError as e:
                new_items[e.args[0]] = {'md5': own_items[e.args[0]]['md5'],
                                        'timestamp': own_items[e.args[0]]['timestamp']}
                logging.debug("File not found in database: {0}".format(e.args[0]))
                continue
            query += ' '.join(local_items.keys())
            send_to_socket(cluster_socket, query)
            received = receive_data_from_db_socket(cluster_socket)
            new_items.update(local_items)
    else:
        new_items = own_items


    update_file_info_bd(cluster_socket, new_items)
    cluster_socket.close()


def _check_removed_agents(new_client_keys):
    """
    Function to delete agents that have been deleted in a synchronized
    client.keys.

    It makes a diff of the old client keys and the new one and search for
    deleted or changed lines (in the diff those lines start with -).

    If a line starting with - matches the regex structure of a client.keys line
    that agent is deleted.
    """
    with open("{0}/etc/client.keys".format(common.ossec_path)) as ck:
        # can't use readlines function since it leaves a \n at the end of each item of the list
        client_keys = ck.read().split('\n')

    regex = re.compile('-\d{3} \w+ (any|\d+.\d+.\d+.\d+|\d+.\d+.\d+.\d+\/\d+) \w+')
    for removed_line in filter(lambda x: x.startswith('-'), unified_diff(client_keys, new_client_keys)):
        if regex.match(removed_line):
            agent_id, _, _, _, = removed_line[1:].split(" ")

            try:
                Agent(agent_id).remove()
                logging.info("Agent {0} deleted successfully".format(agent_id))
            except WazuhException as e:
                logging.error("Error deleting agent {0}: {1}".format(agent_id, str(e)))


def _update_file(fullpath, new_content, umask_int=None, mtime=None, w_mode=None, node_type='master'):
    if path.basename(fullpath) == 'client.keys':
        if node_type=='client':
            _check_removed_agents(new_content.split('\n'))
        else:
            logging.warning("Client.keys file received in a master node.")
            raise WazuhException(3007)

    is_agent_info   = 'agent-info' in fullpath
    is_agent_groups = 'agent-groups' in fullpath
    if is_agent_info or is_agent_groups:
        if node_type=='master':
            # check if the date is older than the manager's date
            if path.isfile(fullpath) and datetime.fromtimestamp(int(stat(fullpath).st_mtime)) >= mtime:
                logging.warning("Receiving an old file ({})".format(fullpath))
                raise WazuhException(3012)
        elif is_agent_info:
            logging.warning("Agent-info received in a client node.")
            raise WazuhException(3011)

    # Write
    if w_mode == "atomic":
        f_temp = '{0}.tmp.cluster'.format(fullpath)
    else:
        f_temp = '{0}'.format(fullpath)

    if umask_int:
        oldumask = umask(umask_int)

    try:
        dest_file = open(f_temp, "w")
    except IOError as e:
        if e.errno == errno.ENOENT:
            dirpath = path.dirname(fullpath)
            mkdir(dirpath)
            chmod(dirpath, S_IRWXU | S_IRWXG)
            dest_file = open(f_temp, "a+")
        else:
            raise e

    dest_file.write(new_content)

    if umask_int:
        umask(oldumask)

    dest_file.close()

    mtime_epoch = int(mktime(mtime.timetuple()))
    utime(f_temp, (mtime_epoch, mtime_epoch)) # (atime, mtime)

    # Atomic
    if w_mode == "atomic":
        rename(f_temp, fullpath)


def extract_zip(zip_bytes):
    zip_json = {}
    with zipfile.ZipFile(BytesIO(zip_bytes)) as zipf:
        zip_json = {name:{'data':zipf.open(name).read(),
                          'time':datetime(*zipf.getinfo(name).date_time)}
                    for name in zipf.namelist()}

    return receive_zip(zip_json)


def check_groups(remote_group_set):
    """
    Function to remove the groups that are on the local node and not in the remote node
    """
<<<<<<< HEAD
    local_groups = {x['name'] for x in get_all_groups(limit=None)['items']}
=======
    local_groups = {x['name'] for x in group.get_all_groups(limit=None)['items']}
>>>>>>> 4707dd74
    for removed_group in local_groups - remote_group_set:
        try:
            group.remove_group(removed_group)
            logging.info("Group {0} removed successfully".format(removed_group))
        except Exception as e:
            logging.error("Error deleting group {0}: {1}".format(removed_group, str(e)))


def check_removed_files(removed_files):
    """
    Function to remove files not present in the remote node
    """
    deleted_files, failed_files = [], []
    for file_name in removed_files:
        try:
            full_path = common.ossec_path + file_name
            if path.exists(full_path):
                remove(full_path)
                logging.info("The file {0} has been deleted".format(full_path))
            else:
                logging.debug("The file {0} is not in the filesystem. Skipping.".format(full_path))
            deleted_files.append(file_name)
        except Exception as e:
            logging.error("Error deleting the file {0}: {1}".format(file_name, str(e)))
            failed_files.append({'item': file_name, 'reason': str(e)})

    return deleted_files, failed_files


def receive_zip(zip_file):
    cluster_items = get_cluster_items()
    config = read_config()
    logging.info("Receiving package with {0} files".format(len(zip_file)))

    final_dict = {'error':[], 'updated': [], 'deleted': []}
    restart = [False]

    if 'remote_groups.txt' in zip_file.keys():
        check_groups(set(zip_file['remote_groups.txt']['data'].split('\n')))
        del zip_file['remote_groups.txt']


    if 'remote_deleted.txt' in zip_file.keys():
        final_dict['deleted'], final_dict['error'] = check_removed_files(zip_file['remote_deleted.txt']['data'].split('\n'))
        del zip_file['remote_deleted.txt']

    for name,content in zip_file.items():
        try:
            fixed_name = '/' + name
            dir_name = path.dirname(fixed_name) + '/'
            file_path = common.ossec_path + fixed_name
            try:
                remote_umask = int(cluster_items[dir_name]['umask'], base=0)
                remote_write_mode = cluster_items[dir_name]['write_mode']
                restart.append(cluster_items[dir_name]['restart'])
            except KeyError:
                # cluster_items entries with the flag recursive = true will make
                # some paths to not match directly in this loop.
                key = path.split(dir_name[:-1])[0] + '/'

                remote_umask = int(cluster_items[key]['umask'], base=0)
                remote_write_mode = cluster_items[key]['write_mode']
                restart.append(cluster_items[key]['restart'])

            _update_file(file_path, new_content=content['data'],
                            umask_int=remote_umask,
                            mtime=content['time'],
                            w_mode=remote_write_mode,
                            node_type=config['node_type'])

        except Exception as e:
            logging.error("Error extracting zip file: {0}".format(str(e)))
            final_dict['error'].append({'item': name, 'reason': str(e)})
            continue

        final_dict['updated'].append(name)

    final_dict['restart'] = reduce(or_, restart)

    return final_dict


def get_remote_nodes(connected=True, updateDBname=False):
    all_nodes = get_nodes(updateDBname)['items']

    # Get connected nodes in the cluster
    if connected:
        cluster = [n['url'] for n in filter(lambda x: x['status'] == 'connected',
                    all_nodes)]
    else:
        cluster = [n['url'] for n in all_nodes]
    # search the index of the localhost in the cluster
    try:
        localhost_index = cluster.index('localhost')
    except ValueError as e:
        logging.error("Cluster nodes are not correctly configured at ossec.conf.")
        exit(1)

    return list(compress(cluster, map(lambda x: x != localhost_index, range(len(cluster)))))


def run_logtest(synchronized=False):
    log_msg_start = "Synchronized r" if synchronized else "R"
    try:
        # check synchronized rules are correct before restarting the manager
        check_call(['{0}/bin/ossec-logtest -t'.format(common.ossec_path)], shell=True)
        logging.debug("{}ules are correct.".format(log_msg_start))
        return True
    except CalledProcessError as e:
        logging.warning("{}ules are not correct.".format(log_msg_start, str(e)))
        return False


def check_files_to_restart(pending_files, cluster_items):
    restart_items = filter(lambda x: x[0] != 'excluded_files' and x[1]['restart'],
                            cluster_items.items())
    restart_files = {path.dirname(x[0])+'/' for x in pending_files} & {x[0] for x in restart_items}
    if restart_files != set() and not run_logtest():
        return {x for x in pending_files if path.dirname(x[0])+'/' in restart_files}
    else:
        return set()


def push_updates_single_node(all_files, node_dest, config_cluster, removed, cluster_items, result_queue):
    # filter to send only pending files
    pending_files = set(filter(lambda x: x[1] != 'synchronized' and x[1] != 'tobedeleted' and x[1] != 'deleted', all_files.items()))
    tobedeleted_files = filter(lambda x: x[1] == 'tobedeleted', all_files.items())
    restart_files = check_files_to_restart(pending_files, cluster_items)
    pending_files -= restart_files

    if len(pending_files) > 0 or removed or len(tobedeleted_files) > 0:
        logging.info("Sending {0} {1} files".format(node_dest, len(pending_files)))
        zip_file = compress_files(list_path=set(map(itemgetter(0), pending_files)),
                                  node_type=config_cluster['node_type'],
                                  tobedeleted_files=map(itemgetter(0), tobedeleted_files))

        error, response = send_request(host=node_dest, port=config_cluster['port'],
                                       data="zip {0}".format(str(len(zip_file)).
                                        zfill(common.cluster_protocol_plain_size - len("zip "))),
                                       file=zip_file, key=config_cluster['key'])

        try:
            res = literal_eval(response)
        except Exception as e:
            res = response

    else:
        logging.info("No pending files to send to {0} ".format(node_dest))
        res = {'error': 0, 'data':{'updated':[], 'error':[], 'deleted':[], 'restart': False}}
        error = 0


    if error != 0:
        logging.error(res)
        result_queue.put({'node': node_dest, 'reason': "{0} - {1}".format(error, response),
                          'error': 1, 'files':{'updated':[], 'deleted':[],
                                        'error':list(map(itemgetter(0), pending_files))}})

    elif res['error'] != 0:
        logging.debug(res)
        result_queue.put({'node': node_dest, 'reason': "{0} - {1}".format(error, response),
                          'error': 1, 'files':{'updated':[], 'deleted':[],
                                        'error':list(map(itemgetter(0), pending_files)), 'restart': False}})
    else:
        logging.debug({'updated': len(res['data']['updated']),
                      'error': res['data']['error'],
                      'deleted': res['data']['deleted']})
        result_queue.put({'node': node_dest, 'files': res['data'], 'error': 0, 'reason': ""})


def update_node_db_after_sync(data, node, cluster_socket):
    logging.info("Updating {0}'s file status in DB".format(node))
    for updated in divide_list(data['files']['updated']):
        update_sql = "update2"
        for u in updated:
            update_sql += " synchronized {0} /{1}".format(node, u)

        send_to_socket(cluster_socket, update_sql)
        received = receive_data_from_db_socket(cluster_socket)

    for failed in divide_list(data['files']['error']):
        # delete_sql = "delete1"
        update_sql = "update2"
        for f in failed:
            if isinstance(f, dict):
                if f['reason'].startswith('Error 3012'):
                    if 'agent-info' in f['item']:
                        pass
                        #delete_sql += " /{0}".format(f['item'])
                    else:
                        # set old files as synchronized so the node doesn't send them anymore
                        update_sql += " synchronized {} /{}".format(node, f['item'])
                else:
                    update_sql += " failed {0} /{1}".format(node, f['item'])
            else:
                update_sql += " failed {0} {1}".format(node, f)

        send_to_socket(cluster_socket, update_sql)
        received = receive_data_from_db_socket(cluster_socket)
        # if len(delete_sql) > len("delete1"):
        #     send_to_socket(cluster_socket, delete_sql)
        #     received = receive_data_from_db_socket(cluster_socket)

    for deleted in divide_list(data['files']['deleted']):
        update_sql = "update2"
        for d in deleted:
            update_sql += " deleted {0} {1}".format(node, d)

        send_to_socket(cluster_socket, update_sql)
        received = receive_data_from_db_socket(cluster_socket)


def sync_one_node(debug, node, force=False, config_cluster=None, cluster_items=None):
    """
    Sync files with only one node
    """
    synchronization_date = time()
    synchronization_duration = 0.0

    if not config_cluster:
        config_cluster = read_config()

        if not config_cluster:
            raise WazuhException(3000, "No config found")

    if not cluster_items:
        cluster_items = get_cluster_items()

    before = time()
    # Get own items status
    own_items = list_files_from_filesystem(config_cluster['node_type'], cluster_items)
    own_items_names = own_items.keys()

    cluster_socket = connect_to_db_socket()
    logging.debug("Connected to cluster database socket")

    if force:
        clear_file_status_one_node(node, cluster_socket)
    all_files, removed = scan_for_new_files_one_node(node, cluster_items, config_cluster, cluster_socket, own_items, True)

    after = time()
    synchronization_duration += after-before
    logging.debug("Time retrieving info from DB: {0}".format(after-before))

    before = time()
    result_queue = queue()
    push_updates_single_node(all_files, node, config_cluster, removed, cluster_items, result_queue)

    after = time()
    synchronization_duration += after-before
    logging.debug("Time sending info: {0}".format(after-before))
    before = time()

    result = result_queue.get()
    update_node_db_after_sync(result, node, cluster_socket)
    after = time()
    synchronization_duration += after-before

    send_to_socket(cluster_socket, "clearlast")
    received = receive_data_from_db_socket(cluster_socket)
    send_to_socket(cluster_socket, "updatelast {0} {1}".format(synchronization_date, int(synchronization_duration)))
    received = receive_data_from_db_socket(cluster_socket)

    cluster_socket.close()
    logging.debug("Time updating DB: {0}".format(after-before))

    if debug:
        return result
    else:
        return {'updated': len(result['files']['updated']),
                  'error': result['files']['error'],
                  'deleted': result['files']['deleted'],
                  'error': result['error'],
                  'reason': result['reason']}


def sync(debug, force=False, config_cluster=None, cluster_items=None):
    """
    Sync this node with others
    :return: Files synced.
    """
    synchronization_date = time()
    synchronization_duration = 0.0

    if not config_cluster:
        config_cluster = read_config()
        if not config_cluster:
            raise WazuhException(3000, "No config found")

    if not cluster_items:
        cluster_items = get_cluster_items()

    before = time()
    # Get own items status
    own_items = list_files_from_filesystem(config_cluster['node_type'], cluster_items)
    own_items_names = own_items.keys()

    remote_nodes = get_remote_nodes(True, True)
    local_node = get_node()['node']
    logging.info("Starting to sync {0}'s files".format(local_node))

    cluster_socket = connect_to_db_socket()
    logging.debug("Connected to cluster database socket")

    # for each connected manager, check its files. If the manager is not on database add it
    # with all files marked as pending
    all_nodes_files = {}

    logging.debug("Nodes to sync: {0}".format(str(remote_nodes)))
    logging.info("Found {0} connected nodes".format(len(remote_nodes)))

    for node in remote_nodes:
        if force:
            clear_file_status_one_node(node, cluster_socket)
        all_nodes_files[node], removed = scan_for_new_files_one_node(node, cluster_items, config_cluster, cluster_socket, own_items, True)

    after = time()
    synchronization_duration += after-before
    logging.debug("Time retrieving info from DB: {0}".format(after-before))

    before = time()
    result_queue = queue()
    threads = []
    thread_results = {}
    for node in remote_nodes:
        t = threading.Thread(target=push_updates_single_node, args=(all_nodes_files[node],node,
                                                                    config_cluster, removed,
                                                                    cluster_items, result_queue))
        threads.append(t)
        t.start()
        result = result_queue.get()
        thread_results[result['node']] = {'files': result['files'], 'error': result['error'],
                                          'reason': result['reason']}

    for t in threads:
        t.join()
    after = time()
    synchronization_duration += after-before
    logging.debug("Time sending info: {0}".format(after-before))

    before = time()
    for node,data in thread_results.items():
        update_node_db_after_sync(data, node, cluster_socket)

    after = time()
    synchronization_duration += after-before

    send_to_socket(cluster_socket, "clearlast")
    received = receive_data_from_db_socket(cluster_socket)
    send_to_socket(cluster_socket, "updatelast {0} {1}".format(int(synchronization_date), synchronization_duration))
    received = receive_data_from_db_socket(cluster_socket)

    cluster_socket.close()
    logging.debug("Time updating DB: {0}".format(after-before))

    if debug:
        return thread_results
    else:
        return {node:{'updated': len(data['files']['updated']),
                      'error': data['files']['error'],
                      'deleted': data['files']['deleted'],
                      'error': data['error'],
                      'reason': data['reason']}
                      for node,data in thread_results.items()}<|MERGE_RESOLUTION|>--- conflicted
+++ resolved
@@ -6,11 +6,7 @@
 from wazuh.utils import md5, divide_list
 from wazuh.exception import WazuhException
 from wazuh.agent import Agent
-<<<<<<< HEAD
-from wazuh.group import get_all_groups
-=======
 import wazuh.group as group
->>>>>>> 4707dd74
 from wazuh.cluster.management import *
 from wazuh import common
 from datetime import datetime
@@ -89,11 +85,7 @@
         # write a file with the name of all the groups only if the node type is master
         if node_type == 'master':
             try:
-<<<<<<< HEAD
-                local_groups = [x['name'] for x in get_all_groups(limit=None)['items']]
-=======
                 local_groups = [x['name'] for x in group.get_all_groups(limit=None)['items']]
->>>>>>> 4707dd74
                 zf.writestr("remote_groups.txt", '\n'.join(local_groups), compression)
 
                 if len(tobedeleted_files) > 0:
@@ -399,11 +391,7 @@
     """
     Function to remove the groups that are on the local node and not in the remote node
     """
-<<<<<<< HEAD
-    local_groups = {x['name'] for x in get_all_groups(limit=None)['items']}
-=======
     local_groups = {x['name'] for x in group.get_all_groups(limit=None)['items']}
->>>>>>> 4707dd74
     for removed_group in local_groups - remote_group_set:
         try:
             group.remove_group(removed_group)
