# Copyright (C) 2015-2019, Wazuh Inc.
# Created by Wazuh, Inc. <info@wazuh.com>.
# This program is a free software; you can redistribute it and/or modify it under the terms of GPLv2
import json

from wazuh import common
from wazuh.agent import Agent
from wazuh.cluster import local_client
from wazuh.cluster.common import as_wazuh_object, WazuhJSONEncoder


async def get_nodes(filter_node=None, offset=0, limit=common.database_limit,
                    sort=None, search=None, select=None, filter_type='all'):
    arguments = {'filter_node': filter_node, 'offset': offset, 'limit': limit, 'sort': sort, 'search': search,
                 'select': select, 'filter_type': filter_type}
    result = json.loads(await local_client.execute(command=b'get_nodes',
                                                   data=json.dumps(arguments).encode(),
                                                   wait_for_complete=False),
                        object_hook=as_wazuh_object)
    if isinstance(result, Exception):
        raise result

    return result


async def get_node(filter_node=None, select=None):
    arguments = {'filter_node': filter_node, 'offset': 0, 'limit': common.database_limit, 'sort': None, 'search': None,
                 'select': select, 'filter_type': 'all'}
    node_info_array = json.loads(await local_client.execute(command=b'get_nodes', data=json.dumps(arguments).encode(),
                                                            wait_for_complete=False),
                                 object_hook=as_wazuh_object)
    if isinstance(node_info_array, Exception):
        raise node_info_array

    if len(node_info_array['items']) > 0:
        return node_info_array['items'][0]
    else:
        return {}


async def get_health(filter_node=None):
    result = json.loads(await local_client.execute(command=b'get_health',
                                                   data=json.dumps(filter_node).encode(),
                                                   wait_for_complete=False),
                        object_hook=as_wazuh_object)
    if isinstance(result, Exception):
        raise result
    return result


async def get_agents(filter_node=None, filter_status=None):
    filter_status = ["all"] if not filter_status else filter_status
    filter_node = ["all"] if not filter_node else filter_node
    select_fields = {'id', 'ip', 'name', 'status', 'node_name', 'version'}

    input_json = {'f': Agent.get_agents_overview,
                  'f_kwargs': {
                      'filters': {'status': ','.join(filter_status), 'node_name': ','.join(filter_node)},
                      'limit': None,
<<<<<<< HEAD
                      'wait_for_complete': False,
                      'select': select_fields
=======
                      'select': list(select_fields)
>>>>>>> 84cecba3
                      },
                  'from_cluster': False,
                  'wait_for_complete': False
                  }

    result = json.loads(await local_client.execute(command=b'dapi',
                                                   data=json.dumps(input_json, cls=WazuhJSONEncoder).encode(),
                                                   wait_for_complete=False),
                        object_hook=as_wazuh_object)

    if isinstance(result, Exception):
        raise result
    # add unknown value to unfilled variables in result. For example, never connected agents will miss the 'version'
    # variable.
    filled_result = [{**r, **{key: 'unknown' for key in select_fields - r.keys()}} for r in result['items']]
    result['items'] = filled_result
    return result<|MERGE_RESOLUTION|>--- conflicted
+++ resolved
@@ -57,12 +57,7 @@
                   'f_kwargs': {
                       'filters': {'status': ','.join(filter_status), 'node_name': ','.join(filter_node)},
                       'limit': None,
-<<<<<<< HEAD
-                      'wait_for_complete': False,
-                      'select': select_fields
-=======
                       'select': list(select_fields)
->>>>>>> 84cecba3
                       },
                   'from_cluster': False,
                   'wait_for_complete': False
