--- conflicted
+++ resolved
@@ -15,6 +15,7 @@
 from wazuh import common
 import threading
 from sys import version
+import logging
 import re
 import ast
 import json
@@ -91,9 +92,9 @@
     return current_result
 
 
-def send_request_to_node(host, cluster_config, header, data, result_queue):
+def send_request_to_node(host, config_cluster, header, data, result_queue):
     header = "{0} {1}".format(header, 'a'*(common.cluster_protocol_plain_size - len(header + " ")))
-    error, response = send_request(host=host, port=cluster_config["port"], key=cluster_config['key'],
+    error, response = send_request(host=host, port=config_cluster["port"], key=config_cluster['key'],
                         data=header, file=data.encode())
     if error != 0 or ((isinstance(response, dict) and response.get('error') is not None and response['error'] != 0)):
         logging.debug(response)
@@ -102,7 +103,7 @@
         result_queue.put(response)
 
 
-def send_request_to_nodes(cluster_config, header, data, nodes, args):
+def send_request_to_nodes(config_cluster, header, data, nodes, args):
     threads = []
     result = {}
     result_node = {}
@@ -112,7 +113,7 @@
     for node in nodes:
         if node is not None:
             logging.info("Sending {0} request from {1} to {2} (Message: '{3}')".format(header, get_node()['node'], node, str(data[node])))
-            t = threading.Thread(target=send_request_to_node, args=(str(node), cluster_config, header, json.dumps(data[node]), result_queue))
+            t = threading.Thread(target=send_request_to_node, args=(str(node), config_cluster, header, json.dumps(data[node]), result_queue))
             threads.append(t)
             t.start()
             result_node = result_queue.get()
@@ -139,8 +140,6 @@
 def is_cluster_running():
     return get_status_json()['running'] == 'yes'
 
-def get_master():
-    return list(filter(lambda node: node['type'] == 'master', get_nodes()['items']))[0]
 
 def prepare_message(request_type, node_agents={}, args={}):
     """
@@ -170,8 +169,7 @@
             data[node][api_protocol.protocol_messages['NODEAGENTS']] = node_agents[node]
             data[node][api_protocol.protocol_messages['ARGS']] = args
     else:
-        #node = get_ip_from_name(get_elected_master()['name'])
-        node = get_master()['url']
+        node = get_ip_from_name(get_actual_master()['name'])
         request_redirected = args.pop()
         data[node][api_protocol.protocol_messages['REQUEST_TYPE']] = request_type
         data[node][api_protocol.protocol_messages['NODEAGENTS']] = node_agents
@@ -204,7 +202,7 @@
     return node_agents
 
 
-def distributed_api_request(request_type, node_agents={}, args={}, from_cluster=False, instance=None):
+def distributed_api_request(request_type, node_agents={}, args={}, from_cluster=False):
     """
     Send distributed request using the cluster.
     :param request_type: Type of request. It have to be one of 'api_protocol_messages.all_list_requests'.
@@ -214,55 +212,43 @@
         - All nodes: {}.
     :param args: List of arguments.
     :param from_cluster: Request comes from the cluster. If request is from cluster, it not be redirected.
-    :param instance: Instance for resolve local request.
     :return: Output of API distributed call in JSON.
     """
-<<<<<<< HEAD
     config_cluster = read_config()
-=======
-    cluster_config = read_config()
->>>>>>> 29cfd82b
     result, result_local = None, None
 
-    logging.warning("distributed_api_request: Received request_type='" + str(request_type) + "' node_agents='" + str(node_agents) + "' args='" + str(args) + "' from_cluster='" + str(from_cluster)) #TODO: Remove this line.
-    # Not from cluster and not elected mater --> Redirect to elected master
-    '''
-    if not from_cluster and get_actual_master()['name'] != cluster_config["node_name"]:
+    # Not from cluster and not elected mater --> Redirect to master
+    '''
+    if not from_cluster and get_actual_master()['name'] != config_cluster["node_name"]:
         args.append(request_type)
         request_type = api_protocol.list_requests_cluster['MASTER_FORW']
     '''
 
-    # Is a client and the request isn't from cluster --> Redirect to master
-    if not from_cluster and cluster_config['node_type'] == "client":
-        args.append(request_type)
-        request_type = api_protocol.list_requests_cluster['MASTER_FORW']
-
     header, data, nodes = prepare_message(request_type=request_type, node_agents=node_agents, args=args)
-<<<<<<< HEAD
-=======
-    logging.warning("distributed_api_request: got message header='" + str(header) + "' data='" + str(data) + "' nodes='" + str(nodes)) #TODO: Remove this line.
->>>>>>> 29cfd82b
 
     # Elected master resolves his own request in local
     '''
-    if (instance != None \
-        and get_actual_master()['name'] == cluster_config["node_name"] \
-        and get_ip_from_name(cluster_config["node_name"]) in node_agent):
-
+    if (get_actual_master()['name'] == config_cluster["node_name"] \
+        and get_ip_from_name(config_cluster["node_name"]) in node_agent):
+        node_local = get_ip_from_name(config_cluster["node_name"])
         try:
-            result_local = {'data':api_request(request_type=request_type, args=node_agents[get_ip_from_name(cluster_config["node_name"])], instance=instance), 'error':0}
+            result_local = {'data':execute_request(request_type=request_type,
+                            args=data[node_local][protocol_messages['ARGS']],
+                            agents=data[node_local][protocol_messages['NODEAGENTS']],
+                            from_cluster=True), 'error':0}
         except Exception as e:
             result_local = {'data':str(e), 'error':1}
-        del data[get_ip_from_name(cluster_config["node_name"])]
+        del data[node_local]
+        node_agents.remove('xyz');
     '''
 
     if len(data) > 0:
-        result = send_request_to_nodes(cluster_config=cluster_config, header=header, data=data, nodes=nodes, args=args)
+        result = send_request_to_nodes(config_cluster=config_cluster, header=header, data=data, nodes=nodes, args=args)
 
     # Merge local and distributed results
     '''
     if result_local is not None:
-        result = append_node_result_by_type(get_ip_from_name(cluster_config["node_name"]), result_local, request_type, current_result=result, nodes=nodes)
+        result = append_node_result_by_type(get_ip_from_name(config_cluster["node_name"]), result_local, request_type, current_result=result, nodes=nodes)
     '''
 
     return result
@@ -281,77 +267,39 @@
 
 def get_node_agent(agent_id):
     data = None
-    '''
     try:
         node_name = Agent(agent_id).get_basic_information()['node_name']
         data = get_ip_from_name(node_name)
     except Exception as e:
         data = None
     return data
-    '''
-    return '192.168.56.105'
-
-
-def get_all_agents_list():
-<<<<<<< HEAD
-    return []
-=======
-    return ['001']
->>>>>>> 29cfd82b
-
-
-def get_agents_by_node(agent_id="all"):
+
+
+def get_agents_by_node(agent_id):
     """
     Get a dictionary of affected agents by node.
-    :param agent_id: Agent string or list of agents. "all" = All agents.
+    :param agent_id: Agent string or list of agents.
     :return: Dictionary of nodes -> list of agents. Sample:
         - Agent 003 and 004 in node 192.168.56.102: node_agents={'192.168.56.102': ['003', '004']},
         - Node 192.168.56.103 or all agents in node 192.168.56.103: {'192.168.56.103': []}.
         - All nodes: {}.
     """
     node_agents = {}
-<<<<<<< HEAD
-
-    if is not isinstance(agent_id, list) and agent_id is not None:
-        if agent_id == "all":
-            agent_id = get_all_agents_list()
-        else:
-            agent_id = [agent_id]
-
-    for id in agent_id:
-        addr = get_node_agent(id)
-        if node_agents.get(addr) is None:
-            node_agents[addr] = []
-        node_agents[addr].append(str(id).zfill(3))
-
-    return node_agents
-=======
->>>>>>> 29cfd82b
-
-    if not isinstance(agent_id, list) and not agent_id is None:
-        if agent_id == "all":
-            agent_id = get_all_agents_list()
-        else:
-            agent_id = [agent_id]
-
-<<<<<<< HEAD
-def execute_request(request_type, args={}, agents={}):
-    my_wazuh = Wazuh()
-
-=======
-    for id in agent_id:
-        addr = get_node_agent(id)
-        if node_agents.get(addr) is None:
-            node_agents[addr] = []
-        node_agents[addr].append(str(id).zfill(3))
-
+    if isinstance(agent_id, list):
+        for id in agent_id:
+            addr = get_node_agent(id)
+            if node_agents.get(addr) is None:
+                node_agents[addr] = []
+            node_agents[addr].append(str(id).zfill(3))
+    else:
+        if agent_id is not None:
+            node_agents[get_node_agent(agent_id)] = [str(agent_id).zfill(3)]
     return node_agents
 
 
 def execute_request(request_type, args={}, agents={}, from_cluster=False):
     my_wazuh = Wazuh()
 
->>>>>>> 29cfd82b
     functions = {
         api_protocol.all_list_requests['MANAGERS_INFO']: my_wazuh.get_ossec_init,
         api_protocol.all_list_requests['MANAGERS_STATUS']: manager.status,
@@ -373,7 +321,6 @@
         api_protocol.all_list_requests['AGENTS_UPGRADE_RESULT']: Agent.get_upgrade_result,
         api_protocol.all_list_requests['AGENTS_UPGRADE']: Agent.upgrade_agent,
         api_protocol.all_list_requests['AGENTS_UPGRADE_CUSTOM']: Agent.upgrade_agent_custom,
-        api_protocol.all_list_requests['GET_AGENTS']: Agent.get_agents_overview,
         api_protocol.all_list_requests['SYSCHECK_LAST_SCAN']: syscheck.last_scan,
         api_protocol.all_list_requests['SYSCHECK_RUN']: syscheck.run,
         api_protocol.all_list_requests['SYSCHECK_CLEAR']: syscheck.clear,
