--- conflicted
+++ resolved
@@ -478,20 +478,9 @@
         """
         try:
             if self.get_role(role_name) is not None and self.get_role(role_name).id not in admin_role_ids:
-<<<<<<< HEAD
-                relations = self.session.query(RolesPolicies).filter_by(role_id=self.get_role(role_name)['id']).all()
-                for role_policy in relations:
-                    self.session.delete(role_policy)
-                if self.session.query(Roles).filter_by(name=role_name).first() is None:
-                    return False
-                self.session.query(Roles).filter_by(name=role_name).delete()
-                self.session.commit()
-                return True
-=======
                 role_id = self.session.query(Roles).filter_by(name=role_name).role_id
                 if role_id:
                     self.delete_role(role_id=role_id)
->>>>>>> f051c092
             return False
         except (IntegrityError, AttributeError):
             self.session.rollback()
@@ -837,16 +826,8 @@
         List of roles related with the user -> Success | False -> Failure
         """
         try:
-<<<<<<< HEAD
-            user_roles = self.session.query(UserRoles).filter_by(user_id=username).order_by(UserRoles.level).all()
-            roles = list()
-            for relation in user_roles:
-                roles.append(self.session.query(Roles).filter_by(id=relation.role_id).first())
-            return roles
-=======
             user = self.session.query(User).filter_by(username=username).first()
             return map(Roles.to_dict, user.roles)
->>>>>>> f051c092
         except (IntegrityError, AttributeError):
             self.session.rollback()
             return False
@@ -1149,17 +1130,8 @@
         :return: List of policies related with the role -> Success | False -> Failure
         """
         try:
-<<<<<<< HEAD
-            role_policies = self.session.query(RolesPolicies).filter_by(role_id=role_id).order_by(
-                RolesPolicies.level).all()
-            policies = list()
-            for relation in role_policies:
-                policies.append(self.session.query(Policies).filter_by(id=relation.policy_id).first())
-            return policies
-=======
             role = self.session.query(Roles).filter_by(id=role_id).first()
             return map(Policies.to_dict, role.policies)
->>>>>>> f051c092
         except (IntegrityError, AttributeError):
             self.session.rollback()
             return False
@@ -1314,41 +1286,6 @@
 default_path = os.path.join(os.path.dirname(os.path.abspath(__file__)), 'default')
 
 # Create default users if they don't exist yet
-<<<<<<< HEAD
-with AuthenticationManager() as auth:
-    auth.add_user(username='wazuh-wui', password='wazuh-wui', auth_context=True)
-    auth.add_user(username='wazuh', password='wazuh')
-
-# These examples are for RBAC development
-with PoliciesManager() as pm:
-    pm.add_policy(name='wazuhPolicy', policy={
-        'actions': ['*:*'],
-        'resources': ['*:*'],
-        'effect': 'allow'
-    })
-
-with RolesManager() as rm:
-    rm.add_role('wazuh', {
-        "FIND": {
-            "r'^auth[a-zA-Z]+$'": ["administrator"]
-        }
-    })
-    rm.add_role('wazuh-wui', {
-        "FIND": {
-            "r'^auth[a-zA-Z]+$'": ["administrator-app"]
-        }
-    })
-
-with UserRolesManager() as urm:
-    urm.add_role_to_user(username=auth.get_user(username='wazuh')['username'],
-                         role_id=rm.get_role(name='wazuh')['id'], force_admin=True)
-
-with RolesPoliciesManager() as rpm:
-    rpm.add_policy_to_role(role_id=rm.get_role(name='wazuh')['id'],
-                           policy_id=pm.get_policy(name='wazuhPolicy')['id'], force_admin=True)
-    rpm.add_policy_to_role(role_id=rm.get_role(name='wazuh-wui')['id'],
-                           policy_id=pm.get_policy(name='wazuhPolicy')['id'], force_admin=True)
-=======
 with open(os.path.join(default_path, "users.yaml"), 'r') as stream:
     default_users = yaml.safe_load(stream)
 
@@ -1388,5 +1325,4 @@
         for d_role_name, payload in default_relationships[next(iter(default_relationships))]['roles'].items():
             for d_policy_name in payload['policy_ids']:
                 rpm.add_policy_to_role_admin(role_id=rm.get_role(name=d_role_name)['id'],
-                                             policy_id=pm.get_policy(name=d_policy_name)['id'])
->>>>>>> f051c092
+                                             policy_id=pm.get_policy(name=d_policy_name)['id'])