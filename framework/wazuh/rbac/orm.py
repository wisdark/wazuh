# Copyright (C) 2015, Wazuh Inc.
# Created by Wazuh, Inc. <info@wazuh.com>.
# This program is a free software; you can redistribute it and/or modify it under the terms of GPLv2

import json
import logging
import os
import re
from datetime import datetime
from enum import IntEnum
from functools import partial
from shutil import chown
from time import time
from typing import Union, Optional

import yaml
from sqlalchemy import create_engine, UniqueConstraint, Column, DateTime, String, Integer, ForeignKey, Boolean, or_, \
    CheckConstraint
from sqlalchemy import desc
from sqlalchemy.dialects.sqlite import TEXT
from sqlalchemy.exc import IntegrityError, InvalidRequestError, OperationalError
from sqlalchemy.orm import Session, sessionmaker, relationship, declarative_base
from sqlalchemy.orm.exc import UnmappedInstanceError
from sqlalchemy.sql.expression import select, delete
from sqlalchemy.sql import text
from werkzeug.security import check_password_hash, generate_password_hash

from api.configuration import security_conf
from api.constants import SECURITY_PATH
from wazuh.core.common import wazuh_uid, wazuh_gid, DEFAULT_RBAC_RESOURCES
from wazuh.core.utils import get_utc_now, safe_move
from wazuh.rbac.utils import clear_cache

logger = logging.getLogger("wazuh-api")

# Max reserved ID value
WAZUH_USER_ID = 1
WAZUH_WUI_USER_ID = 2
MAX_ID_RESERVED = 99
CLOUD_RESERVED_RANGE = 89

# Start a session and set the default security elements
DB_FILE = os.path.join(SECURITY_PATH, "rbac.db")
DB_FILE_TMP = f"{DB_FILE}.tmp"
CURRENT_ORM_VERSION = 1
_new_columns = {}
_engine = create_engine(f"sqlite:///{DB_FILE}", echo=False)
_Base = declarative_base()

# Required rules for role
# Key: Role - Value: Rules
REQUIRED_RULE_FOR_ROLE = {1: [1, 2]}
required_rules = {required_rule for r in REQUIRED_RULE_FOR_ROLE.values() for required_rule in r}


# Security error codes for each RBAC resource's manager
class SecurityError(IntEnum):
    """Security errors enumeration."""
    # The element already exists in the database
    ALREADY_EXIST = 0
    # The element is invalid, missing format or property
    INVALID = -1
    # The role does not exist in the database
    ROLE_NOT_EXIST = -2
    # The policy does not exist in the database
    POLICY_NOT_EXIST = -3
    # Admin resources of the system
    ADMIN_RESOURCES = -4
    # The role does not exist in the database
    USER_NOT_EXIST = -5
    # The token-rule does not exist in the database
    TOKEN_RULE_NOT_EXIST = -6
    # The rule does not exist in the database
    RULE_NOT_EXIST = -7
    # The relationships can not be removed
    RELATIONSHIP_ERROR = -8


# Declare relational tables

class RolesRules(_Base):
    """
    Class that represents the relational table storing the relationships between Roles and Rules.
    The information stored from each relationship is:
        id: ID of the relationship
        role_id: ID of the role
        rule_id: ID of the rule
        created_at: Date of the relationship creation
    """
    __tablename__ = "roles_rules"

    # Schema, Many-To-Many relationship
    id = Column('id', Integer, primary_key=True)
    role_id = Column('role_id', Integer, ForeignKey("roles.id", ondelete='CASCADE'))
    rule_id = Column('rule_id', Integer, ForeignKey("rules.id", ondelete='CASCADE'))
    created_at = Column('created_at', DateTime, default=get_utc_now())
    __table_args__ = (UniqueConstraint('role_id', 'rule_id', name='role_rule'),)

    roles = relationship("Roles", back_populates="rules_associations")
    rules = relationship("Rules", back_populates="roles_associations")


class RolesPolicies(_Base):
    """
    Class that represents the relational table storing the relationships between Roles and Policies.
    The information stored from each relationship is:
        id: ID of the relationship
        role_id: ID of the role
        policy_id: ID of the policy
        level: Priority in case of multiple policies (a lower level means more priority)
        created_at: Date of the relationship creation
    """
    __tablename__ = "roles_policies"

    # Schema, Many-To-Many relationship
    id = Column('id', Integer, primary_key=True)
    role_id = Column('role_id', Integer, ForeignKey("roles.id", ondelete='CASCADE'))
    policy_id = Column('policy_id', Integer, ForeignKey("policies.id", ondelete='CASCADE'))
    level = Column('level', Integer, default=0)
    created_at = Column('created_at', DateTime, default=get_utc_now())
    __table_args__ = (UniqueConstraint('role_id', 'policy_id', name='role_policy'),)

    roles = relationship("Roles", back_populates="policies_associations")
    policies = relationship("Policies", back_populates="roles_associations")


class UserRoles(_Base):
    """
    Class that represents the relational table storing the relationships between Users and Roles.
    The information stored from each relationship is:
        id: ID of the relationship
        user_id: ID of the user
        role_id: ID of the role
        level: Priority in case of multiple roles (a lower level means more priority)
        created_at: Date of the relationship creation
    """
    __tablename__ = "user_roles"

    # Schema, Many-To-Many relationship
    id = Column('id', Integer, primary_key=True)
    user_id = Column('user_id', Integer, ForeignKey("users.id", ondelete='CASCADE'))
    role_id = Column('role_id', Integer, ForeignKey("roles.id", ondelete='CASCADE'))
    level = Column('level', Integer, default=0)
    created_at = Column('created_at', DateTime, default=get_utc_now())
    __table_args__ = (UniqueConstraint('user_id', 'role_id', name='user_role'),)

    users = relationship("User", back_populates="roles_associations")
    roles = relationship("Roles", back_populates="users_associations")


# Blacklists

class RunAsTokenBlacklist(_Base):
    """Class that represents the table containing the tokens given through the run_as login endpoint that are considered
    invalid. An invalid token is an expired or revoked token.
    The information stored is:
        nbf_invalid_until: Time of the issue that caused the tokens to be invalidated
        is_valid_until: Token's expiration date
    """
    __tablename__ = "runas_token_blacklist"

    nbf_invalid_until = Column('nbf_invalid_until', Integer, primary_key=True)
    is_valid_until = Column('is_valid_until', Integer, nullable=False)
    __table_args__ = (UniqueConstraint('nbf_invalid_until', name='nbf_invalid_until_invalidation_rule'),)

    def __init__(self):
        self.nbf_invalid_until = int(time())
        self.is_valid_until = self.nbf_invalid_until + security_conf['auth_token_exp_timeout']

    def to_dict(self) -> dict:
        """Return the information of the RunAsTokenBlacklist object.

        Returns
        -------
        dict
            Dictionary with the object information.
        """
        return {'nbf_invalid_until': self.nbf_invalid_until, 'is_valid_until': self.is_valid_until}


class UsersTokenBlacklist(_Base):
    """Class that represents the table containing the tokens given through the login endpoint that are considered
    invalid. An invalid token is an expired or revoked token.
    The information stored is:
        user_id: ID of the user affected by the token
        nbf_invalid_until: Time of the issue that caused the tokens to be invalidated
        is_valid_until: Token's expiration date
    """
    __tablename__ = "users_token_blacklist"

    user_id = Column('user_id', Integer, primary_key=True)
    nbf_invalid_until = Column('nbf_invalid_until', Integer, nullable=False)
    is_valid_until = Column('is_valid_until', Integer, nullable=False)
    __table_args__ = (UniqueConstraint('user_id', name='user_invalidation_rule'),)

    def __init__(self, user_id):
        self.user_id = user_id
        self.nbf_invalid_until = int(time())
        self.is_valid_until = self.nbf_invalid_until + security_conf['auth_token_exp_timeout']

    def to_dict(self):
        """Return the information of the token rule

        Returns
        -------
        Dict with the information
        """
        return {'user_id': self.user_id, 'nbf_invalid_until': self.nbf_invalid_until,
                'is_valid_until': self.is_valid_until}


class RolesTokenBlacklist(_Base):
    """Class that represents the table containing the roles with an invalid token.
    An invalid token is an expired or revoked token.
    The information stored is:
        role_id: ID of the role affected by the token
        nbf_invalid_until: Time of the issue that caused the tokens to be invalidated
        is_valid_until: Token's expiration date
    """
    __tablename__ = "roles_token_blacklist"

    role_id = Column('role_id', Integer, primary_key=True)
    nbf_invalid_until = Column('nbf_invalid_until', Integer, nullable=False)
    is_valid_until = Column('is_valid_until', Integer, nullable=False)
    __table_args__ = (UniqueConstraint('role_id', name='role_invalidation_rule'),)

    def __init__(self, role_id):
        self.role_id = role_id
        self.nbf_invalid_until = int(time())
        self.is_valid_until = self.nbf_invalid_until + security_conf['auth_token_exp_timeout']

    def to_dict(self):
        """Return the information of the token rule

        Returns
        -------
        Dict with the information
        """
        return {'role_id': self.role_id, 'nbf_invalid_until': self.nbf_invalid_until,
                'is_valid_until': self.is_valid_until}


# Declare basic tables

class User(_Base):
    """
    This table stores all the information related to Users.
    The information stored for each object is:
        id: ID of the user
        username: The name of the user
        password: The password of the user
        allow_run_as: Whether the user is able to log in with an authorization context or not
        created_at: Date of the user creation
    """
    __tablename__ = 'users'

    id = Column('id', Integer, primary_key=True)
    username = Column(String(32), nullable=False)
    password = Column(String(256), nullable=False)
    allow_run_as = Column(Boolean, default=False, nullable=False)
    created_at = Column('created_at', DateTime, default=get_utc_now())
    __table_args__ = (UniqueConstraint('username', name='username_restriction'),)

    # Relations
    roles = relationship("Roles", secondary='user_roles', passive_deletes=True,
                         cascade="all,delete", lazy="dynamic", overlaps="roles_associations,users,roles")
    roles_associations = relationship("UserRoles", back_populates="users",
                                      cascade="all,delete", overlaps="users")

    def __init__(self, username: str, password: str, allow_run_as: bool = False, created_at: datetime = None,
                 user_id: int = None):
        """Class constructor.

        Parameters
        ----------
        username : str
            The name of the user.
        password : str
            The password of the user.
        allow_run_as : bool
            Whether the user is able to log in with an authorization context or not.
        created_at : datetime
            Date of the user creation.
        user_id : int
            ID of the user.
        """
        self.id = user_id
        self.username = username
        self.password = password
        self.allow_run_as = allow_run_as
        self.created_at = created_at or get_utc_now()

    def __repr__(self):
        return f"<User(user={self.username})"

    def _get_roles_id(self) -> list:
        """Get IDs of the user roles.

        Returns
        -------
        list
            List of user roles IDs.
        """
        roles = list()
        for role in self.roles:
            roles.append(role.get_role()['id'])

        return roles

    def get_roles(self) -> list:
        """Get user roles.

        Returns
        -------
        list
            List of user roles.
        """
        return list(self.roles)

    def get_user(self) -> dict:
        """User's getter method.

        Returns
        -------
        dict
            Dictionary with the information of the user.
        """
        return {'id': self.id, 'username': self.username,
                'roles': self._get_roles_id(), 'allow_run_as': self.allow_run_as}

    def to_dict(self, session: Session = None) -> dict:
        """Return the information of the user and its roles.

        Parameters
        ----------
        session : Session
            SQL Alchemy ORM session.

        Returns
        -------
        dict
            Dictionary with the information of the user and its roles.
        """
        with UserRolesManager(session=session) as urm:
            return {'id': self.id, 'username': self.username,
                    'allow_run_as': self.allow_run_as,
                    'roles': [role.id for role in urm.get_all_roles_from_user(user_id=self.id)]}


class Roles(_Base):
    """
    This table stores all the information related to Roles.
    The information stored for each object is:
        id: ID of the role
        name: The name of the role
        created_at: Date of the role creation
    """
    __tablename__ = "roles"

    # Schema
    id = Column('id', Integer, primary_key=True)
    name = Column('name', String(20), nullable=False)
    created_at = Column('created_at', DateTime, default=get_utc_now())
    __table_args__ = (UniqueConstraint('name', name='name_role'),
                      CheckConstraint('length(name) <= 64'))

    # Relations
    policies = relationship("Policies", secondary='roles_policies', passive_deletes=True,
                            cascade="all,delete", lazy="dynamic", overlaps="policies_associations,roles,policies")
    users = relationship("User", secondary='user_roles', passive_deletes=True,
                         cascade="all,delete", lazy="dynamic", overlaps="users_associations,roles,users")
    rules = relationship("Rules", secondary='roles_rules', passive_deletes=True,
                         cascade="all,delete", lazy="dynamic", overlaps="roles_associations,roles,rules")

    policies_associations = relationship("RolesPolicies", back_populates="roles", cascade="all,delete",
                                         overlaps="roles,policies")
    users_associations = relationship("UserRoles", back_populates="roles", cascade="all,delete",
                                      overlaps="users,roles")
    rules_associations = relationship("RolesRules", back_populates="roles", cascade="all,delete",
                                      overlaps="roles,rules")

    def __init__(self, name: str, role_id: int = None, created_at: datetime = None):
        """Class constructor.

        Parameters
        ----------
        name : str
            Name of the role.
        role_id : int
            ID of the role.
        created_at : datetime
            Date of the role creation.
        """
        self.id = role_id
        self.name = name
        self.created_at = created_at or get_utc_now()

    def get_role(self) -> dict:
        """Role's getter method.

        Returns
        -------
        dict
            Dictionary with the information of the role.
        """
        return {'id': self.id, 'name': self.name}

    def get_policies(self) -> list:
        """Get role policies.

        Returns
        -------
        list
            List of the role policies.
        """
        return list(self.policies)

    def to_dict(self, session: Session = None) -> dict:
        """Return the information of the role and its users, policies and rules.

        Parameters
        ----------
        session : Session
            SQL Alchemy ORM session.

        Returns
        -------
        dict
            Dictionary with the information of the role and its users, policies and rules.
        """
        with RolesPoliciesManager(session=session) as rpm:
            return {'id': self.id, 'name': self.name,
                    'policies': [policy.id for policy in rpm.get_all_policies_from_role(role_id=self.id)],
                    'users': [user.id for user in self.users],
                    'rules': [rule.id for rule in self.rules]}


class Rules(_Base):
    """
    This table stores all the information related to Rules.
    The information stored for each object is:
        id: ID of the rule
        name: The name of the rule
        rule: The body of the rule
        created_at: Date of the rule creation
    """
    __tablename__ = "rules"

    # Schema
    id = Column('id', Integer, primary_key=True)
    name = Column('name', String(20), nullable=False)
    rule = Column('rule', TEXT, nullable=False)
    created_at = Column('created_at', DateTime, default=get_utc_now())
    __table_args__ = (UniqueConstraint('name', name='rule_name'),
                      UniqueConstraint('rule', name='rule_definition'))

    # Relations
    roles = relationship("Roles", secondary='roles_rules', back_populates="rules", passive_deletes=True,
                         cascade="all,delete", lazy="dynamic", overlaps="roles_associations,rules,roles")
    roles_associations = relationship("RolesRules", back_populates="rules", cascade="all,delete",
                                      overlaps="roles")

    def __init__(self, name: str, rule: str, rule_id: int = None, created_at: datetime = None):
        """Class constructor.

        Parameters
        ----------
        name : str
            Name of the rule.
        rule : str
            String representation of the rule body.
        created_at : datetime
            Date if the rule creation
        """
        self.id = rule_id
        self.name = name
        self.rule = rule
        self.created_at = created_at or get_utc_now()

    def get_rule(self) -> dict:
        """Rule getter method.

        Returns
        -------
        dict
            Dictionary with the information of the rule.
        """
        return {'id': self.id, 'name': self.name, 'rule': json.loads(self.rule)}

    def to_dict(self) -> dict:
        """Return the information of the rule and its roles.

        Returns
        -------
        dict
            Dictionary with the information of the rule and its roles.
        """
        return {'id': self.id, 'name': self.name, 'rule': json.loads(self.rule),
                'roles': [role.id for role in self.roles]}


class Policies(_Base):
    """
    This table stores all the information related to Policies.
    The information stored for each object is:
        id: ID of the policy
        name: The name of the policy
        policy: The body of the policy
        created_at: Date of the policy creation
    """
    __tablename__ = "policies"

    # Schema
    id = Column('id', Integer, primary_key=True)
    name = Column('name', String(20), nullable=False)
    policy = Column('policy', TEXT, nullable=False)
    created_at = Column('created_at', DateTime, default=get_utc_now())
    __table_args__ = (UniqueConstraint('name', name='name_policy'),
                      UniqueConstraint('policy', name='policy_definition'))

    # Relations
    roles = relationship("Roles", secondary='roles_policies', passive_deletes=True,
                         cascade="all,delete", lazy="dynamic", overlaps="roles_associations,policies,roles")
    roles_associations = relationship("RolesPolicies", back_populates="policies", cascade="all,delete",
                                      overlaps="policies")

    def __init__(self, name: str, policy: str, policy_id: int = None, created_at: datetime = None):
        """Class constructor.

        Parameters
        ----------
        name : str
            Name of the policy.
        policy : str
            Body of the policy.
        policy_id : int
            ID of the policy.
        created_at : datetime
            Date of the policy creation.
        """
        self.id = policy_id
        self.name = name
        self.policy = policy
        self.created_at = created_at or get_utc_now()

    def get_policy(self) -> dict:
        """Policy's getter method.

        Returns
        -------
        dict
            Dictionary with the information of the policy.
        """
        return {'id': self.id, 'name': self.name, 'policy': json.loads(self.policy)}

    def to_dict(self, session: Session = None) -> dict:
        """Return the information of the policy and the roles containing it.

        Parameters
        ----------
        session : Session
            SQL Alchemy ORM session.

        Returns
        -------
        dict
            Dictionary with the policy information and the roles containing it.
        """
        with RolesPoliciesManager(session=session) as rpm:
            return {'id': self.id, 'name': self.name, 'policy': json.loads(self.policy),
                    'roles': [role.id for role in rpm.get_all_roles_from_policy(policy_id=self.id)]}


# Table Managers

class RBACManager:
    """Generic class used to manage the information from each table."""

    def __init__(self, session: Session = None):
        """Class constructor.

        Parameters
        ----------
        session : Session
            SQL Alchemy ORM session.
        """
        self.session = session or sessionmaker(bind=create_engine(f"sqlite:///{DB_FILE}", echo=False))()

    def __enter__(self):
        return self

    def __exit__(self, exc_type, exc_val, exc_tb):
        self.session.close()


class TokenManager(RBACManager):
    """Manager of the TokenBlacklist class.
    This class provides all the methods needed for the administration of the TokenBlacklist objects.
    """

    def is_token_valid(self, token_nbf_time: int, user_id: int = None, role_id: int = None,
                       run_as: bool = False) -> bool:
        """Check if the specified token is valid.

        Parameters
        ----------
        user_id : int
            Current token's user id.
        role_id : int
            Current token's role id.
        token_nbf_time : int
            Token's issue timestamp.
        run_as : bool
            Indicate if the token has been granted through run_as endpoint.

        Returns
        -------
        bool
            True if the token is valid, False otherwise.
        """
        try:
            user_rule = self.session.scalars(select(UsersTokenBlacklist).filter_by(user_id=user_id).limit(1)).first()
            role_rule = self.session.scalars(select(RolesTokenBlacklist).filter_by(role_id=role_id).limit(1)).first()
            runas_rule = self.session.query(RunAsTokenBlacklist).first()
            return (not user_rule or (token_nbf_time > user_rule.nbf_invalid_until)) and \
                   (not role_rule or (token_nbf_time > role_rule.nbf_invalid_until)) and \
                   (not run_as or (not runas_rule or (token_nbf_time > runas_rule.nbf_invalid_until)))
        except IntegrityError:
            return True

    def get_all_rules(self) -> Union[tuple, int]:
        """Return two dictionaries where the keys are the role IDs and user IDs of each rule and the values are the
        rule nbf_invalid_until value.
        It also returns a dictionary with the nbf_invalid_until value of run_as.

        Returns
        -------
        Union[tuple, int]
            Dictionaries representing the nbf_invalid_until of each rule and the roles and users affected
            or a SecurityError code.
        """
        try:
            users_format_rules, roles_format_rules, runas_format_rule = dict(), dict(), dict()
            users_rules = map(UsersTokenBlacklist.to_dict, self.session.scalars(select(UsersTokenBlacklist)).all())
            roles_rules = map(RolesTokenBlacklist.to_dict, self.session.scalars(select(RolesTokenBlacklist)).all())
            runas_rule = self.session.query(RunAsTokenBlacklist).first()
            if runas_rule:
                runas_rule = runas_rule.to_dict()
                runas_format_rule['run_as'] = runas_rule['nbf_invalid_until']
            for rule in list(users_rules):
                users_format_rules[rule['user_id']] = rule['nbf_invalid_until']
            for rule in list(roles_rules):
                roles_format_rules[rule['role_id']] = rule['nbf_invalid_until']

            return users_format_rules, roles_format_rules, runas_format_rule
        except IntegrityError:
            return SecurityError.TOKEN_RULE_NOT_EXIST

    def add_user_roles_rules(self, users: set = None, roles: set = None, run_as: bool = False) -> Union[bool, int]:
        """Add new rules for users-token or roles-token.
        The values nbf_invalid_until and is_valid_until are generated automatically.

        Parameters
        ----------
        users : set
            Set with the affected users.
        roles : set
            Set with the affected roles.
        run_as : bool
            Indicate if the token has been granted through the run_as login endpoint.

        Returns
        -------
        Union[bool, int]
            True if the operation was done successfully or a SecurityError code if it failed.
        """
        if users is None:
            users = set()
        if roles is None:
            roles = set()

        try:
            self.delete_all_expired_rules()
            for user_id in users:
                self.delete_rule(user_id=int(user_id))
                self.session.add(UsersTokenBlacklist(user_id=int(user_id)))
                self.session.commit()
            for role_id in roles:
                self.delete_rule(role_id=int(role_id))
                self.session.add(RolesTokenBlacklist(role_id=int(role_id)))
                self.session.commit()
            if run_as:
                self.delete_rule(run_as=run_as)
                self.session.add(RunAsTokenBlacklist())
                self.session.commit()

            clear_cache()
            return True
        except IntegrityError:
            self.session.rollback()
            return SecurityError.ALREADY_EXIST

    def delete_rule(self, user_id: int = None, role_id: int = None, run_as: bool = False) -> Union[bool, int]:
        """Remove the rule for the specified role and user.

        Parameters
        ----------
        user_id : int
            ID of the user for which the rule is going to be deleted.
        role_id : int
            ID of the role for which the rule is going to be deleted.
        run_as : bool
            Indicate if the token has been granted through the run_as login endpoint.

        Returns
        -------
        Union[bool, int]
            True if the operation was done successfully or a SecurityError code if it failed.
        """
        try:
            self.session.execute(delete(UsersTokenBlacklist).filter_by(user_id=user_id))
            self.session.execute(delete(RolesTokenBlacklist).filter_by(role_id=role_id))
            if run_as:
                run_as_rule = self.session.query(RunAsTokenBlacklist).first()
                run_as_rule and self.session.delete(run_as_rule)
            self.session.commit()

            return True
        except IntegrityError:
            self.session.rollback()
            return SecurityError.TOKEN_RULE_NOT_EXIST

    def delete_all_expired_rules(self) -> Union[tuple[list, list], bool]:
        """Delete all expired rules in the system.

        Returns
        -------
        Union[list, bool]
            List of removed user and role rules or False if the operation failed.
        """
        try:
            list_users, list_roles = list(), list()
            current_time = int(time())
            users_tokens_in_blacklist = self.session.scalars(select(UsersTokenBlacklist)).all()
            for user_token in users_tokens_in_blacklist:
                token_rule = self.session.query(UsersTokenBlacklist).filter_by(user_id=user_token.user_id)
                if token_rule.first() and current_time > token_rule.first().is_valid_until:
                    token_rule.delete()
                    self.session.commit()
                    list_users.append(user_token.user_id)
            roles_tokens_in_blacklist = self.session.scalars(select(RolesTokenBlacklist)).all()
            for role_token in roles_tokens_in_blacklist:
                token_rule = self.session.query(RolesTokenBlacklist).filter_by(role_id=role_token.role_id)
                if token_rule.first() and current_time > token_rule.first().is_valid_until:
                    token_rule.delete()
                    self.session.commit()
                    list_roles.append(role_token.role_id)
            runas_token_in_blacklist = self.session.query(RunAsTokenBlacklist).first()
            if runas_token_in_blacklist and runas_token_in_blacklist.to_dict()['is_valid_until'] < current_time:
                self.session.delete(runas_token_in_blacklist)
                self.session.commit()

            return list_users, list_roles
        except IntegrityError:
            self.session.rollback()
            return False

    def delete_all_rules(self) -> Union[tuple[list, list], bool]:
        """Delete all existent rules in the system.

        Returns
        -------
        Union[list, bool]
            List of removed user and role rules or False if the operation failed.
        """
        try:
            list_users, list_roles = list(), list()
            users_tokens_in_blacklist = self.session.scalars(select(UsersTokenBlacklist)).all()
            roles_tokens_in_blacklist = self.session.scalars(select(RolesTokenBlacklist)).all()

            clean = False
            for user_token in users_tokens_in_blacklist:
                list_roles.append(user_token.user_id)
                self.session.query(UsersTokenBlacklist).filter_by(user_id=user_token.user_id).delete()
                clean = True
            for role_token in roles_tokens_in_blacklist:
                list_roles.append(role_token.role_id)
                self.session.query(RolesTokenBlacklist).filter_by(role_id=role_token.role_id).delete()
                clean = True
            runas_rule = self.session.query(RunAsTokenBlacklist).first()
            if runas_rule:
                self.session.delete(runas_rule)
                clean = True

            clean and self.session.commit()
            return list_users, list_roles
        except IntegrityError:
            self.session.rollback()
            return False


class AuthenticationManager(RBACManager):
    """Manager of the User class.
    This class provides all the methods needed for the administration of the User objects.
    """

    def edit_run_as(self, user_id: int, allow_run_as: bool) -> Union[bool, int]:
        """Change the specified user's allow_run_as flag.

        Parameters
        ----------
        user_id : int
            Unique user id.
        allow_run_as : bool
            Flag that indicates if the user can log into the API through an authorization context.

        Returns
        -------
        Union[bool, int]
            True if the user's flag has been modified successfully, False if the modification failed, or a SecurityError
            code if the specified value is not correct.
        """
        try:
            user = self.session.scalars(select(User).filter_by(id=user_id).limit(1)).first()
            if user is not None:
                if isinstance(allow_run_as, bool):
                    user.allow_run_as = allow_run_as
                    self.session.commit()
                    return True
                return SecurityError.INVALID
            return False
        except IntegrityError:
            self.session.rollback()
            return False

    def add_user(self, username: str, password: str, user_id: int = None, hashed_password: bool = False,
                 created_at: datetime = None, check_default: bool = True) -> bool:
        """Create a new user if it does not exist.

        Parameters
        ----------
        username : str
            Unique username.
        password : str
            Password provided by user. It will be stored hashed.
        user_id : int
            User ID.
        hashed_password : bool
            Whether the password is already hashed or not.
        created_at : datetime
            Date when the resource was created.
        check_default : bool
            Flag that indicates if the user ID can be less than MAX_ID_RESERVED.

        Returns
        -------
        bool
            True if the user has been created successfully. False otherwise (i.e. already exists).
        """
        try:
            try:
                if check_default and self.session.query(User).order_by(desc(User.id)
                                                                       ).limit(1).scalar().id < MAX_ID_RESERVED:
                    user_id = MAX_ID_RESERVED + 1
            except (TypeError, AttributeError):
                pass
            self.session.add(User(username=username,
                                  password=password if hashed_password else generate_password_hash(password),
                                  created_at=created_at,
                                  user_id=user_id))
            self.session.commit()
            return True
        except IntegrityError:
            self.session.rollback()
            return False

    def update_user(self, user_id: int, password: str = None, name: str = None, hashed_password: bool = False) -> bool:
        """Update an existent user's name or password.

        Parameters
        ----------
        user_id : int
            Unique user ID.
        password : str
            Password provided by user. It will be stored hashed.
        name : str
            New username.
        hashed_password : bool
            Whether the password is already hashed or not.

        Returns
        -------
        bool
            True if the user has been modified successfully. False otherwise.
        """
        try:
            user = self.session.scalars(select(User).filter_by(id=user_id).limit(1)).first()
            if user is not None:
                if name is not None:
                    user.username = name
                if password is not None:
                    user.password = password if hashed_password else generate_password_hash(password)
                if name is not None or password is not None:
                    self.session.commit()
                    return True
            return False
        except IntegrityError:
            self.session.rollback()
            return False

    def delete_user(self, user_id: int) -> Union[bool, int]:
        """Remove the specified user.

        Parameters
        ----------
        user_id : int
            ID of the user to be deleted.

        Returns
        -------
        Union[bool, int]
            True if the user has been deleted successfully. False or a SecurityError code otherwise.
        """
        try:
            if user_id > MAX_ID_RESERVED:
                user = self.session.scalars(select(User).filter_by(id=user_id).limit(1)).first()
                if user is None:
                    return False
                self.session.delete(user)
                self.session.commit()
                return True
            return SecurityError.ADMIN_RESOURCES
        except UnmappedInstanceError:
            # User already deleted
            return False

    def check_user(self, username: str, password: str) -> bool:
        """Validate a username-password pair.

        Parameters
        ----------
        username : str
            Name of the user to be validated.
        password : str
            Password to be checked against the one saved in the database.

        Returns
        -------
        bool
            True if username and password matches. False otherwise.
        """
        user = self.session.scalars(select(User).filter_by(username=username).limit(1)).first()
        return check_password_hash(user.password, password) if user else False

    def get_user(self, username: str = None) -> Union[dict, bool]:
        """Get a specified user in the system given its name.

        Parameters
        ----------
        username : str
            Name of the user to be obtained.

        Returns
        -------
        Union[dict, bool]
            Dictionary representing the user or False if the user was not found.
        """
        try:
            if username is not None:
                return self.session.scalars(select(User).filter_by(username=username).limit(1)
                                            ).first().to_dict(self.session)
        except (IntegrityError, AttributeError):
            self.session.rollback()
            return False

    def get_user_id(self, user_id: int) -> Union[dict, bool]:
        """Get a specified user in the system given its ID.

        Parameters
        ----------
        user_id : int
            ID of the user to be obtained.

        Returns
        -------
        Union[dict, bool]
            Dictionary representing the user or False if the user was not found.
        """
        try:
            if user_id is not None:
                return self.session.scalars(select(User).filter_by(id=user_id).limit(1)
                                            ).first().to_dict(self.session)
        except (IntegrityError, AttributeError):
            self.session.rollback()
            return False

    def user_allow_run_as(self, username: str = None) -> Union[str, bool]:
        """Get the allow_run_as flag of a specified user in the system given its name.

        Parameters
        ----------
        username : str
            Name of the user for which we want to get the allow_run_as flag.

        Returns
        -------
        Union[str, bool]
            String representing the value of allow_run_as or False if the user was not found.
        """
        try:
            if username is not None:
                return self.session.scalars(select(User).filter_by(username=username).limit(1)
                                            ).first().get_user()['allow_run_as']

        except (IntegrityError, AttributeError):
            self.session.rollback()
            return False

    def get_users(self) -> Union[list[dict], bool]:
        """Get all users in the system.

        Returns
        -------
        list
            List of dictionaries representing the system users or False in case of integrity errors.
        """
        try:
            users = self.session.scalars(select(User)).all()
        except IntegrityError:
            self.session.rollback()
            return False

        user_ids = list()
        for user in users:
            if user is not None:
                user_dict = {
                    'user_id': user.id,
                    'username': user.username
                }
                user_ids.append(user_dict)
        return user_ids

    def migrate_data(self, manager, source: str, target: str, from_id: Optional[int] = None,
                     to_id: Optional[int] = None):
        old_users = manager.get_data(source, User, User.id, from_id=from_id, to_id=to_id)

        for user in old_users:
            if user.id in (WAZUH_USER_ID, WAZUH_WUI_USER_ID):
                self.update_user(user.id, user.password, hashed_password=True)
                continue

            status = self.add_user(username=user.username,
                                   password=user.password,
                                   created_at=user.created_at,
                                   user_id=user.id,
                                   hashed_password=True,
                                   check_default=False)

            if status is False:
                logger.warning(f"User {user.id} ({user.username}) is part of the new default users. "
                               f"Renaming it to '{user.username}_user'")

                self.add_user(username=f"{user.username}_user",
                              password=user.password,
                              created_at=user.created_at,
                              user_id=user.id,
                              hashed_password=True,
                              check_default=False)


class RolesManager(RBACManager):
    """Manager of the Roles class.
    This class provides all the methods needed for the administration of the Roles objects.
    """

    def get_role(self, name: str) -> Union[dict, int]:
        """Get the information about a role given its name.

        Parameters
        ----------
        name : str
            Name of the role that we want to get its information from.

        Returns
        -------
        Union[dict, int]
            Dictionary with the information of the role or a SecurityError code.
        """
        try:
            role = self.session.scalars(select(Roles).filter_by(name=name).limit(1)).first()
            if not role:
                return SecurityError.ROLE_NOT_EXIST
            return role.to_dict(self.session)
        except IntegrityError:
            return SecurityError.ROLE_NOT_EXIST

    def get_role_id(self, role_id: int) -> Union[dict, int]:
        """Get the information about a role given its ID.

        Parameters
        ----------
        role_id : int
            ID of the role that we want to get its information from.

        Returns
        -------
        Union[dict, int]
            Dictionary with the information of the role or a SecurityError code.
        """
        try:
            role = self.session.scalars(select(Roles).filter_by(id=role_id).limit(1)).first()
            if not role:
                return SecurityError.ROLE_NOT_EXIST
            return role.to_dict(self.session)
        except IntegrityError:
            return SecurityError.ROLE_NOT_EXIST

    def get_roles(self) -> Union[list, int]:
        """Get all roles in the system.

        Returns
        -------
        Union[list, int]
            List of Roles objects or a SecurityError code.
        """
        try:
            roles = self.session.scalars(select(Roles)).all()
            return roles
        except IntegrityError:
            return SecurityError.ROLE_NOT_EXIST

    def add_role(self, name: str, role_id: int = None, created_at: datetime = None,
                 check_default: bool = True) -> Union[bool, int]:
        """Add a new role.

        Parameters
        ----------
        name : str
            Name of the new role.
        role_id : int
            Role ID.
        created_at : datetime
            Date when the resource was created.
        check_default : bool
            Flag that indicates if the role ID can be less than MAX_ID_RESERVED.

        Returns
        -------
        Union[bool, int]
            List of Roles objects or a SecurityError code.
        """
        try:
            try:
                if check_default and self.session.query(Roles).order_by(desc(Roles.id)
                                                                        ).limit(1).scalar().id < MAX_ID_RESERVED:
                    role_id = MAX_ID_RESERVED + 1
            except (TypeError, AttributeError):
                pass
            self.session.add(Roles(name=name, role_id=role_id, created_at=created_at))
            self.session.commit()
            return True
        except IntegrityError:
            self.session.rollback()
            return SecurityError.ALREADY_EXIST

    def delete_role(self, role_id: int) -> Union[bool, int]:
        """Delete an existent role in the system.

        Parameters
        ----------
        role_id : int
            ID of the role to be deleted.

        Returns
        -------
        Union[bool, int]
            True if the role was deleted successfully, False if the operation failed, or a SecurityError code.
        """
        try:
            if role_id > MAX_ID_RESERVED:
                role = self.session.scalars(select(Roles).filter_by(id=role_id).limit(1)).first()
                if role is None:
                    return False
                self.session.delete(role)
                self.session.commit()
                return True
            return SecurityError.ADMIN_RESOURCES
        except IntegrityError:
            self.session.rollback()
            return False

    def delete_role_by_name(self, role_name: str) -> bool:
        """Delete an existent role in the system given its name.

        Parameters
        ----------
        role_name : str
            Name of the role to be deleted.

        Returns
        -------
        bool
            True is the role was deleted successfully, False otherwise.
        """
        try:
            if self.get_role(role_name) is not None and self.get_role(role_name)['id'] > MAX_ID_RESERVED:
                role_id = self.session.scalars(select(Roles).filter_by(name=role_name).limit(1)).first().id
                if role_id:
                    self.delete_role(role_id=role_id)
                    return True
            return False
        except (IntegrityError, AttributeError):
            self.session.rollback()
            return False

    def delete_all_roles(self) -> Union[list, bool]:
        """Delete all existent roles in the system.

        Returns
        -------
        Union[list, bool]
            List of deleted roles or Failed if the operatio failed.
        """
        try:
            list_roles = list()
            roles = self.session.scalars(select(Roles)).all()
            for role in roles:
                if int(role.id) > MAX_ID_RESERVED:
                    self.session.delete(self.session.scalars(select(Roles).filter_by(id=role.id).limit(1)).first())
                    self.session.commit()
                    list_roles.append(int(role.id))
            return list_roles
        except IntegrityError:
            self.session.rollback()
            return False

    def update_role(self, role_id: int, name: str) -> Union[bool, int]:
        """Update an existent role in the system.

        Parameters
        ----------
        role_id : int
            ID of the role to be updated.
        name : str
            New name for the role.

        Returns
        -------
        Union[bool, int]
            Return True if the role was updated successfully or a SecurityError code.
        """
        try:
            role_to_update = self.session.scalars(select(Roles).filter_by(id=role_id).limit(1)).first()
            if role_to_update and role_to_update is not None:
                if role_to_update.id > MAX_ID_RESERVED:
                    # Change the name of the role
                    if name is not None:
                        role_to_update.name = name
                    self.session.commit()
                    return True
                return SecurityError.ADMIN_RESOURCES
            return SecurityError.ROLE_NOT_EXIST
        except IntegrityError:
            self.session.rollback()
            return SecurityError.ALREADY_EXIST

    def migrate_data(self, manager, source: str, target: str, from_id: Optional[int] = None,
                     to_id: Optional[int] = None):
        # This is to avoid an error when trying to update default users roles, policies and rules
        if from_id == WAZUH_USER_ID and to_id == WAZUH_WUI_USER_ID:
            return

        old_roles = manager.get_data(source, Roles, Roles.id, from_id=from_id, to_id=to_id)
        for role in old_roles:
            status = self.add_role(name=role.name,
                                   created_at=role.created_at,
                                   role_id=role.id,
                                   check_default=False)

            if status == SecurityError.ALREADY_EXIST:
                logger.warning(f"Role {role.id} ({role.name}) is part of the new default roles. "
                               f"Renaming it to '{role.name}_user'")

                self.add_role(name=f"{role.name}_user",
                              created_at=role.created_at,
                              role_id=role.id,
                              check_default=False)


class RulesManager(RBACManager):
    """Manager of the Rules class.
    This class provides all the methods needed for the administration of the Rules objects.
    """

    def get_rule(self, rule_id: int) -> Union[dict, int]:
        """Get the information about a rule given its ID.

        Parameters
        ----------
        rule_id : int
            ID of the rule.

        Returns
        -------
        Union[dict, int]
            Dictionary with the information of the rule or a SecurityError code.
        """
        try:
            rule = self.session.scalars(select(Rules).filter_by(id=rule_id).limit(1)).first()
            if not rule:
                return SecurityError.RULE_NOT_EXIST
            return rule.to_dict()
        except IntegrityError:
            return SecurityError.RULE_NOT_EXIST

    def get_rule_by_name(self, rule_name: str) -> Union[dict, int]:
        """Get the information about a rule given its name.

        Parameters
        ----------
        rule_name : str
            Name of the rule.

        Returns
        -------
        Union[dict, int]
            Dictionary with the information of the rule or a SecurityError code.
        """
        try:
            rule = self.session.scalars(select(Rules).filter_by(name=rule_name).limit(1)).first()
            if not rule:
                return SecurityError.RULE_NOT_EXIST
            return rule.to_dict()
        except IntegrityError:
            return SecurityError.RULE_NOT_EXIST

    def get_rules(self) -> Union[list, int]:
        """Get all the rules in the system.

        Returns
        -------
        Union[list, int]
            List of all the Rules objects or a SecurityError code.
        """
        try:
            rules = self.session.scalars(select(Rules)).all()
            return rules
        except IntegrityError:
            return SecurityError.RULE_NOT_EXIST

    def add_rule(self, name: str, rule: dict, rule_id: int = None, created_at: datetime = None,
                 check_default: bool = True) -> Union[bool, int]:
        """Add a new rule.

        Parameters
        ----------
        name : str
            Name of the new rule.
        rule : dict
            Body of the rule.
        rule_id : int
            Rule ID.
        created_at : datetime
            Date when the resource was created.
        check_default : bool
            Flag that indicates if the rule ID can be less than MAX_ID_RESERVED

        Returns
        -------
        Union[bool, int]
            True if the rule was added successfully or a SecurityError code.
        """
        try:
            if rule is not None and not isinstance(rule, dict):
                return SecurityError.INVALID
            try:
                if check_default and \
                        self.session.query(Rules).order_by(desc(Rules.id)
                                                           ).limit(1).scalar().id < MAX_ID_RESERVED:
                    rule_id = MAX_ID_RESERVED + 1
            except (TypeError, AttributeError):
                pass
            self.session.add(Rules(name=name, rule=json.dumps(rule), rule_id=rule_id, created_at=created_at))
            self.session.commit()
            return True
        except IntegrityError:
            self.session.rollback()
            return SecurityError.ALREADY_EXIST

    def delete_rule(self, rule_id: int) -> Union[bool, int]:
        """Delete an existent rule from the system given its ID.

        Parameters
        ----------
        rule_id : int
            Id of the rule.

        Returns
        -------
        Union[bool, int]
            True if the rule was deleted, False if the operation failed, or a SecurityError code.
        """
        try:
            if rule_id > MAX_ID_RESERVED:
                rule = self.session.scalars(select(Rules).filter_by(id=rule_id).limit(1)).first()
                if rule is None:
                    return False
                self.session.delete(rule)
                self.session.commit()
                return True
            return SecurityError.ADMIN_RESOURCES
        except IntegrityError:
            self.session.rollback()
            return False

    def delete_rule_by_name(self, rule_name: str) -> bool:
        """Delete an existent rule from the system given its name.

        Parameters
        ----------
        rule_name : str
            Name of the rule.

        Returns
        -------
        bool
            True if the rule was deleted or False if the operation failed.
        """
        try:
            if self.get_rule_by_name(rule_name) is not None and \
                    self.get_rule_by_name(rule_name)['id'] > MAX_ID_RESERVED:
                rule_id = self.session.scalars(select(Rules).filter_by(name=rule_name).limit(1)).first().id
                if rule_id:
                    self.delete_rule(rule_id=rule_id)
                    return True
            return False
        except (IntegrityError, AttributeError):
            self.session.rollback()
            return False

    def delete_all_rules(self) -> Union[list, bool]:
        """Delete all existent rules from the system.

        Returns
        -------
        Union[list, bool]
            List with the rules deleted or False if the operation failed.
        """
        try:
            list_rules = list()
            rules = self.session.scalars(select(Rules)).all()
            for rule in rules:
                if int(rule.id) > MAX_ID_RESERVED:
                    self.session.delete(self.session.scalars(select(Rules).filter_by(id=rule.id).limit(1)).first())
                    self.session.commit()
                    list_rules.append(int(rule.id))
            return list_rules
        except IntegrityError:
            self.session.rollback()
            return False

    def update_rule(self, rule_id: int, name: str, rule: dict) -> Union[bool, int]:
        """Update an existent rule in the system.

        Parameters
        ----------
        rule_id : int
            ID of the rule.
        name : name
            Name of the rule.
        rule : dict
            Dictionary representing the rule body.

        Returns
        -------
        Union[bool, int]
            True if the rule was updated successfully or a SecurityError code otherwise.
        """
        try:
            rule_to_update = self.session.scalars(select(Rules).filter_by(id=rule_id).limit(1)).first()
            if rule_to_update and rule_to_update is not None:
                if rule_to_update.id > MAX_ID_RESERVED:
                    # Rule is not a valid json
                    if rule is not None and not isinstance(rule, dict):
                        return SecurityError.INVALID
                    # Change the rule
                    if name is not None:
                        rule_to_update.name = name
                    if rule is not None:
                        rule_to_update.rule = json.dumps(rule)
                    self.session.commit()
                    return True
                return SecurityError.ADMIN_RESOURCES
            return SecurityError.RULE_NOT_EXIST
        except IntegrityError:
            self.session.rollback()
            return SecurityError.ALREADY_EXIST

    def migrate_data(self, manager, source: str, target: str, from_id: Optional[int] = None,
                     to_id: Optional[int] = None):
        # This is to avoid an error when trying to update default users roles, policies and rules
        if from_id == WAZUH_USER_ID and to_id == WAZUH_WUI_USER_ID:
            return

        old_rules = manager.get_data(source, Rules, Rules.id, from_id=from_id, to_id=to_id)

        for rule in old_rules:
            status = self.add_rule(name=rule.name,
                                   rule=json.loads(rule.rule),
                                   created_at=rule.created_at,
                                   rule_id=rule.id,
                                   check_default=False)
            # If the user's rule has the same body as an existing default rule, it won't be inserted and its
            # role-rule relationships will be linked to that default rule instead of replacing it.
            if status == SecurityError.ALREADY_EXIST:
                logger.warning(f"Rule {rule.id} ({rule.name}) is part of the new default rules. "
                               "Attempting to migrate relationships")
                roles_rules = manager.get_table(manager.sessions[source], RolesRules).filter(
                    RolesRules.rule_id == rule.id).order_by(RolesRules.id.asc()).all()
                new_rule_id = manager.sessions[target].query(Rules).filter_by(
                    rule=str(rule.rule)).first().id

                with RolesRulesManager(manager.sessions[target]) as role_rules_manager:
                    for role_rule in roles_rules:
                        role_rules_manager.add_rule_to_role(role_id=role_rule.role_id,
                                                            rule_id=new_rule_id,
                                                            created_at=role_rule.created_at,
                                                            force_admin=True)
                    logger.info(f"All relationships were migrated to the new rule {new_rule_id}")


class PoliciesManager(RBACManager):
    """Manager of the Policies class.
    This class provides all the methods needed for the administration of the Policies objects.
    """

    ACTION_REGEX = r'^[a-zA-Z_\-]+:[a-zA-Z_\-]+$'
    RESOURCE_REGEX = r'^[a-zA-Z_\-*]+:[\w_\-*]+:[\w_\-\/.*]+$'
    POLICY_ATTRIBUTES = {
        'actions': list,
        'resources': list,
        'effect': str
    }

    def get_policy(self, name: str) -> Union[dict, int]:
        """Get the information about a policy given its name.

        Parameters
        ----------
        name : str
            Name of the policy that we want to get its information from.

        Returns
        -------
        Union[dict, int]
            Dictionary with the policy information or a SecurityError code.
        """
        try:
            policy = self.session.scalars(select(Policies).filter_by(name=name).limit(1)).first()
            if not policy:
                return SecurityError.POLICY_NOT_EXIST
            return policy.to_dict(self.session)
        except IntegrityError:
            return SecurityError.POLICY_NOT_EXIST

    def get_policy_id(self, policy_id: int) -> Union[dict, int]:
        """Get the information about a policy given its ID.

        Parameters
        ----------
        policy_id : int
            ID of the policy that we want to get its information from.

        Returns
        -------
        Union[dict, int]
            Dictionary with the policy information or a SecurityError code.
        """
        try:
            policy = self.session.scalars(select(Policies).filter_by(id=policy_id).limit(1)).first()
            if not policy:
                return SecurityError.POLICY_NOT_EXIST
            return policy.to_dict(self.session)
        except IntegrityError:
            return SecurityError.POLICY_NOT_EXIST

    def get_policies(self) -> Union[list, int]:
        """Get the information about all policies in the system.

        Returns
        -------
        Union[list, int]
            List with all the Policies objects or a SecurityError code.
        """
        try:
            policies = self.session.scalars(select(Policies)).all()
            return policies
        except IntegrityError:
            return SecurityError.POLICY_NOT_EXIST

    def add_policy(self, name: str, policy: dict, policy_id: int = None, created_at: datetime = None,
                   check_default: bool = True) -> Union[bool, int]:
        """Add a new policy.

        Parameters
        ----------
        name : str
            Name of the new policy.
        policy : dict
            Body of the new policy
        policy_id : int
            Policy ID.
        created_at : datetime
            Date when the resource was created.
        check_default : bool
            Flag that indicates if the policy ID can be less than MAX_ID_RESERVED.

        Returns
        -------
        Union[bool, int]
            True if the policy was added successfully or a SecurityError code if the operation failed.
        """
        try:
            if policy is not None and not isinstance(policy, dict):
                return SecurityError.ALREADY_EXIST
            if policy is None or len(policy) != 3:
                return SecurityError.INVALID
            # To add a policy, its body must have the `actions`, `resources`, and `effect` keys;
            # and the values must be instances of `list`, `list` and `str`
            if all([isinstance(policy.get(attribute), attr_type) for attribute, attr_type in
                    self.POLICY_ATTRIBUTES.items()]):
                for action in policy['actions']:
                    if not re.match(self.ACTION_REGEX, action):
                        return SecurityError.INVALID
                for resource in policy['resources']:
                    if not all(re.match(self.RESOURCE_REGEX, res) for res in resource.split('&')):
                        return SecurityError.INVALID

                try:
                    if not check_default:
                        policies = sorted([p.id for p in self.get_policies()]) or [0]
                        policy_id = policy_id or max(filter(lambda x: not (x > CLOUD_RESERVED_RANGE),
                                                            policies)) + 1

                    elif check_default and \
                            self.session.query(Policies).order_by(desc(Policies.id)
                                                                  ).limit(1).scalar().id < MAX_ID_RESERVED:
                        policy_id = MAX_ID_RESERVED + 1

                except (TypeError, AttributeError):
                    pass
                self.session.add(Policies(name=name, policy=json.dumps(policy), policy_id=policy_id,
                                          created_at=created_at))
                self.session.commit()
                return True
            else:
                return SecurityError.INVALID
        except IntegrityError:
            self.session.rollback()
            return SecurityError.ALREADY_EXIST

    def delete_policy(self, policy_id: int) -> Union[bool, int]:
        """Delete an existent policy in the system.

        Parameters
        ----------
        policy_id : int
            ID of the policy to be deleted.

        Returns
        -------
        Union[bool, int]
            True if the policy was deleted successfully, False if the operation failed, or a SecurityError code.
        """
        try:
            if int(policy_id) > MAX_ID_RESERVED:
                policy = self.session.scalars(select(Policies).filter_by(id=policy_id).limit(1)).first()
                if policy is None:
                    return False
                self.session.delete(policy)
                self.session.commit()
                return True
            return SecurityError.ADMIN_RESOURCES
        except IntegrityError:
            self.session.rollback()
            return False

    def delete_policy_by_name(self, policy_name: str) -> bool:
        """Delete an existent role in the system given its name.

        Parameters
        ----------
        policy_name : str
            Name of the policy to be deleted.

        Returns
        -------
        bool
            True if the policy was deleted successfully, False otherwise.
        """
        try:
            if self.get_policy(policy_name) is not None and \
                    self.get_policy(name=policy_name)['id'] > MAX_ID_RESERVED:
                policy_id = self.session.scalars(select(Policies).filter_by(name=policy_name).limit(1)).first().id
                if policy_id:
                    self.delete_policy(policy_id=policy_id)
                    return True
            return False
        except (IntegrityError, AttributeError):
            self.session.rollback()
            return False

    def delete_all_policies(self) -> Union[list, bool]:
        """Delete all existent policies in the system.

        Returns
        -------
        Union[list, bool]
            List with the Policies objects deleted or False if the operation failed.
        """
        try:
            list_policies = list()
            policies = self.session.scalars(select(Policies)).all()
            for policy in policies:
                if int(policy.id) > MAX_ID_RESERVED:
                    self.session.delete(self.session.scalars(select(Policies).filter_by(id=policy.id).limit(1)).first())
                    self.session.commit()
                    list_policies.append(int(policy.id))
            return list_policies
        except IntegrityError:
            self.session.rollback()
            return False

    def update_policy(self, policy_id: int, name: str, policy: dict,
                      check_default: bool = True) -> Union[bool, int]:
        """Update an existent policy in the system.

        Parameters
        ----------
        policy_id : int
            ID of the Policy to be updated.
        name : str
            New name for the Policy.
        policy : dict
            New body for the Policy.
        check_default : bool, optional
            Flag that indicates if the policy ID can be less than MAX_ID_RESERVED.

        Returns
        -------
        Union[bool, int]
            True if the policy was updated successfully, False if the operation failed, or a SecurityError code.
        """
        try:
            policy_to_update = self.session.scalars(select(Policies).filter_by(id=policy_id).limit(1)).first()
            if policy_to_update and policy_to_update is not None:
                if policy_to_update.id > MAX_ID_RESERVED or not check_default:
                    # Policy is not a valid json
                    if policy is not None and not isinstance(policy, dict):
                        return SecurityError.INVALID
                    if name is not None:
                        policy_to_update.name = name
                    if policy is not None and 'actions' in policy.keys() and \
                            'resources' in policy and 'effect' in policy:
                        for action in policy['actions']:
                            if not re.match(self.ACTION_REGEX, action):
                                return SecurityError.INVALID
                        for resource in policy['resources']:
                            if not all(re.match(self.RESOURCE_REGEX, res) for res in resource.split('&')):
                                return SecurityError.INVALID
                        policy_to_update.policy = json.dumps(policy)
                    self.session.commit()
                    return True
                return SecurityError.ADMIN_RESOURCES
            return SecurityError.POLICY_NOT_EXIST
        except IntegrityError:
            self.session.rollback()
            return SecurityError.ALREADY_EXIST

    def migrate_data(self, manager, source: str, target: str, from_id: Optional[int] = None,
                     to_id: Optional[int] = None):
        # This is to avoid an error when trying to update default users roles, policies and rules
        if from_id == WAZUH_USER_ID and to_id == WAZUH_WUI_USER_ID:
            return

        old_policies = manager.get_data(source, Policies, Policies.id, from_id=from_id, to_id=to_id)

        for policy in old_policies:
            status = self.add_policy(name=policy.name,
                                     policy=json.loads(policy.policy),
                                     created_at=policy.created_at,
                                     policy_id=policy.id,
                                     check_default=False)
            # If the user's policy has the same body as an existing default policy, it won't be inserted and its
            # role-policy relationships will be linked to that default policy instead of replacing it.
            if status == SecurityError.ALREADY_EXIST:
                logger.warning(f"Policy {policy.id} ({policy.name}) is part of the new default policies. "
                               "Attempting to migrate relationships")
                roles_policies = manager.get_table(manager.sessions[source], RolesPolicies).filter(
                    RolesPolicies.policy_id == policy.id).order_by(RolesPolicies.id.asc()).all()
                new_policy_id = manager.sessions[target].query(Policies).filter_by(
                    policy=str(policy.policy)).first().id

                with RolesPoliciesManager(manager.sessions[target]) as role_policy_manager:
                    for role_policy in roles_policies:
                        role_policy_manager.add_policy_to_role(role_id=role_policy.role_id,
                                                               policy_id=new_policy_id,
                                                               position=role_policy.level,
                                                               created_at=role_policy.created_at,
                                                               force_admin=True)
                    logger.info(f"All relationships were migrated to the new policy {new_policy_id}")


class UserRolesManager(RBACManager):
    """Manager of the UserRoles class.
    This class provides all the methods needed for the administration of the UserRoles objects.
    """

    def add_role_to_user(self, user_id: int, role_id: int, position: int = None, created_at: datetime = None,
                         force_admin: bool = False, atomic: bool = True) -> Union[bool, int]:
        """Add a relation between a specified user and a specified role.

        Parameters
        ----------
        user_id : int
            ID of the user.
        role_id : int
            ID of the role.
        position : int
            Order to be applied in case of multiple roles assigned to the same user.
        created_at : datetime
            Date when the resource was created.
        force_admin : bool
            Flag used to update administrator users, which cannot be updated by default.
        atomic : bool
            Flag used to indicate the atomicity of the operation. If this function is called within a loop or a function
            composed of several operations, atomicity cannot be guaranteed unless this flag is set to True.

        Returns
        -------
        Union[bool, int]
            True if the role was added to the user successfully or a SecurityError code if the operation failed.
        """
        try:
            # Create a role-policy relationship if both exist
            if user_id > MAX_ID_RESERVED or force_admin:
                user = self.session.scalars(select(User).filter_by(id=user_id).limit(1)).first()
                if user is None:
                    return SecurityError.USER_NOT_EXIST
                role = self.session.scalars(select(Roles).filter_by(id=role_id).limit(1)).first()
                if role is None:
                    return SecurityError.ROLE_NOT_EXIST
                if position is not None or \
                        self.session.scalars(select(UserRoles).filter_by(user_id=user_id, role_id=role_id).limit(1)
                                             ).first() is None:
                    if position is not None and \
                            self.session.scalars(select(UserRoles).filter_by(user_id=user_id, level=position).limit(1)
                                                 ).first() and \
                            self.session.scalars(select(UserRoles).filter_by(user_id=user_id, role_id=role_id).limit(1)
                                                 ).first() is None:
                        user_roles = [row for row in self.session.query(
                            UserRoles).filter(UserRoles.user_id == user_id, UserRoles.level >= position
                                              ).order_by(UserRoles.level).all()]
                        new_level = position
                        for relation in user_roles:
                            relation.level = new_level + 1
                            new_level += 1

                    user.roles.append(role)
                    user_role = self.session.scalars(
                        select(UserRoles).filter_by(user_id=user_id, role_id=role_id).limit(1)).first()
                    if position is None:
                        roles = user.get_roles()
                        position = len(roles) - 1
                    else:
                        max_position = max([row.level for row in self.session.query(UserRoles).filter_by(
                            user_id=user_id).all()])
                        if max_position == 0 and len(list(user.roles)) - 1 == 0:
                            position = 0
                        elif position > max_position + 1:
                            position = max_position + 1
                    user_role.level = position
                    user_role.created_at = created_at or get_utc_now()

                    atomic and self.session.commit()
                    return True
                else:
                    return SecurityError.ALREADY_EXIST
            return SecurityError.ADMIN_RESOURCES
        except (IntegrityError, InvalidRequestError):
            self.session.rollback()
            return SecurityError.INVALID

    def add_user_to_role(self, user_id: int, role_id: int, position: int = -1, atomic: bool = True) -> Union[bool, int]:
        """Add a relation between a specified user and a specified role.

        Parameters
        ----------
        user_id : int
            ID of the user.
        role_id : int
            ID of the role.
        position : int
            Order to be applied in case of multiple roles assigned to the same user.
        atomic : bool
            Flag used to indicate the atomicity of the operation. If this function is called within a loop or a function
            composed of several operations, atomicity cannot be guaranteed unless this flag is set to True.

        Returns
        -------
        Union[bool, int]
            True if the role was added to the user successfully or a SecurityError code if the operation failed.
        """
        return self.add_role_to_user(user_id=user_id, role_id=role_id, position=position, atomic=atomic)

    def get_all_roles_from_user(self, user_id: int) -> Union[bool, list]:
        """Get all the roles related to the specified user.

        Parameters
        ----------
        user_id : int
            ID of the user to get the roles from.

        Returns
        -------
        Union[bool, list]
            List of the roles related to the specified user or False if the operation failed.
        """
        try:
            user_roles = self.session.scalars(select(UserRoles).filter_by(user_id=user_id).order_by(UserRoles.level)
                                              ).all()
            roles = list()
            for relation in user_roles:
                roles.append(self.session.scalars(select(Roles).filter_by(id=relation.role_id).limit(1)).first())
            return roles
        except (IntegrityError, AttributeError):
            self.session.rollback()
            return False

    def get_all_users_from_role(self, role_id: int) -> Union[bool, map]:
        """Get all the users related to the specified role.

        Parameters
        ----------
        role_id : int
            ID of the role.

        Returns
        -------
        Union[bool, map]
            List of the users related to the specified user or False if the operation failed.
        """
        try:
            role = self.session.scalars(select(Roles).filter_by(id=role_id).limit(1)).first()
            return map(partial(User.to_dict, session=self.session), role.users)
        except (IntegrityError, AttributeError):
            self.session.rollback()
            return False

    def exist_user_role(self, user_id: int, role_id: int) -> Union[bool, int]:
        """Check if the relationship between a specified user and a specified role exists.

        Parameters
        ----------
        user_id : int
            ID of the user.
        role_id : int
            ID of th role.

        Returns
        -------
        Union[bool, int]
            True if the relationship exists, False if the relationship does not exist, or a SecurityError code.
        """
        try:
            user = self.session.scalars(select(User).filter_by(id=user_id).limit(1)).first()
            if user is None:
                return SecurityError.USER_NOT_EXIST
            role = self.session.scalars(select(Roles).filter_by(id=role_id).limit(1)).first()
            if role is None:
                return SecurityError.ROLE_NOT_EXIST
            role = user.roles.filter_by(id=role_id).first()
            if role is not None:
                return True
            return False
        except IntegrityError:
            self.session.rollback()
            return False

    def exist_role_user(self, user_id: int, role_id: int) -> Union[bool, int]:
        """Check if the relationship between a specified user and a specified role exists.

        Parameters
        ----------
        user_id : int
            ID of the user.
        role_id : int
            ID of th role.

        Returns
        -------
        Union[bool, int]
            True if the relationship exists, False if the relationship does not exist, or a SecurityError code.
        """
        return self.exist_user_role(user_id=user_id, role_id=role_id)

    def remove_role_in_user(self, user_id: int, role_id: int, atomic: bool = True) -> Union[bool, int]:
        """Remove a relationship between a specified user and a specified role.

        Parameters
        ----------
        user_id : int
            ID of the user.
        role_id : int
            ID of the role.
        atomic : bool
            Flag used to indicate the atomicity of the operation. If this function is called within a loop or a function
            composed of several operations, atomicity cannot be guaranteed unless this flag is set to True.

        Returns
        -------
        Union[bool, int]
            True if the relationship was removed successfully or a SecurityError code if the operation failed.
        """
        try:
            if user_id > MAX_ID_RESERVED:  # Administrator
                user = self.session.scalars(select(User).filter_by(id=user_id).limit(1)).first()
                if user is None:
                    return SecurityError.USER_NOT_EXIST
                role = self.session.scalars(select(Roles).filter_by(id=role_id).limit(1)).first()
                if role is None:
                    return SecurityError.ROLE_NOT_EXIST
                if self.session.scalars(select(UserRoles).filter_by(user_id=user_id, role_id=role_id).limit(1)
                                        ).first() is not None:
                    user = self.session.get(User, user_id)
                    role = self.session.get(Roles, role_id)
                    user.roles.remove(role)
                    atomic and self.session.commit()
                    return True
                else:
                    return SecurityError.INVALID
            return SecurityError.ADMIN_RESOURCES
        except IntegrityError:
            self.session.rollback()
            return SecurityError.INVALID

    def remove_user_in_role(self, user_id: int, role_id: int, atomic: bool = True) -> Union[bool, int]:
        """Remove a relationship between a specified user and a specified role.

        Parameters
        ----------
        user_id : int
            ID of the user.
        role_id : int
            ID of the role.
        atomic : bool
            Flag used to indicate the atomicity of the operation. If this function is called within a loop or a function
            composed of several operations, atomicity cannot be guaranteed unless this flag is set to True.

        Returns
        -------
        Union[bool, int]
            True if the relationship was removed successfully or a SecurityError code if the operation failed.
        """
        return self.remove_role_in_user(user_id=user_id, role_id=role_id, atomic=atomic)

    def remove_all_roles_in_user(self, user_id: int) -> bool:
        """Remove the relationships between a specified user and all its roles.

        Parameters
        ----------
        user_id : int
            ID of the user.

        Returns
        -------
        bool
            True if the relationships were deleted successfully, False otherwise.
        """
        try:
            if user_id > MAX_ID_RESERVED:
                roles = self.session.scalars(select(User).filter_by(id=user_id).limit(1)).first().roles
                for role in roles:
                    self.remove_role_in_user(user_id=user_id, role_id=role.id, atomic=False)
                self.session.commit()
                return True
        except (IntegrityError, TypeError):
            self.session.rollback()
            return False

    def remove_all_users_in_role(self, role_id: int) -> Union[bool, int]:
        """Remove the relationships between a specified role and the users related to it.

        Parameters
        ----------
        role_id : int
            ID of the role.

        Returns
        -------
        bool
            True if the relationships were deleted successfully, False otherwise.
        """
        try:
            if int(role_id) > MAX_ID_RESERVED:
                users = self.session.scalars(select(Roles).filter_by(id=role_id).limit(1)).first().users
                for user in users:
                    if self.remove_user_in_role(user_id=user.id, role_id=role_id, atomic=False) is not True:
                        return SecurityError.RELATIONSHIP_ERROR
                self.session.commit()
                return True
        except (IntegrityError, TypeError):
            self.session.rollback()
            return False

    def replace_user_role(self, user_id: int, actual_role_id: int, new_role_id: int,
                          position: int = -1) -> Union[bool, int]:
        """Replace an existing relationship with another one.

        Parameters
        ----------
        user_id : int
            ID of the user.
        actual_role_id : int
            ID of the role.
        new_role_id : int
            ID of the new role.
        position : int
            Order to be applied in case of multiple roles assigned to the same user.

        Returns
        -------
        Union[bool, int]
            True if the relationship was replaced successfully, False if the operation failed, or a SecurityError code.
        """
        if user_id > MAX_ID_RESERVED and self.exist_user_role(user_id=user_id, role_id=actual_role_id) and \
                self.session.scalars(select(Roles).filter_by(id=new_role_id).limit(1)).first() is not None:
            if self.remove_role_in_user(user_id=user_id, role_id=actual_role_id, atomic=False) is not True or \
                    self.add_user_to_role(user_id=user_id, role_id=new_role_id, position=position,
                                          atomic=False) is not True:
                return SecurityError.RELATIONSHIP_ERROR
            self.session.commit()
            return True

        return False

    def migrate_data(self, manager, source: str, target: str, from_id: Optional[int] = None,
                     to_id: Optional[int] = None):
        # This is to avoid an error when trying to update default users roles, policies and rules
        if from_id == WAZUH_USER_ID and to_id == WAZUH_WUI_USER_ID:
            return

        old_user_roles = manager.get_data(source, UserRoles, UserRoles.user_id, UserRoles.role_id, from_id=from_id,
                                          to_id=to_id)
        old_user_roles = sorted(old_user_roles, key=lambda item: item.level)

        for user_role in old_user_roles:
            user_id = user_role.user_id
            role_id = user_role.role_id
            # Look for the ID of a default resource from the old database in the new database using its name
            # This allows us to keep the relationship if the related default resource now has a different id
            if int(user_id) <= MAX_ID_RESERVED:
                try:
                    user_name = manager.get_table(manager.sessions[source], User).filter(
                        User.id == user_id).first().username
                    user_id = AuthenticationManager(manager.sessions[target]).get_user(username=user_name)['id']
                except TypeError:
                    logger.warning(f"User {user_id} ({user_name}) no longer exists. Removing affected "
                                   "user-role relationships")
                    continue

            if int(role_id) <= MAX_ID_RESERVED:
                try:
                    role_name = manager.get_table(manager.sessions[source], Roles).filter(
                        Roles.id == role_id).first().name
                    role_id = RolesManager(manager.sessions[target]).get_role(name=role_name)['id']
                except TypeError:
                    logger.warning(f"Role {role_id} ({role_name}) no longer exists. Removing affected "
                                   "user-role relationships")
                    continue

            self.add_role_to_user(user_id=user_id,
                                  role_id=role_id,
                                  created_at=user_role.created_at,
                                  force_admin=True)


class RolesPoliciesManager(RBACManager):
    """Manager of the RolesPolicies class.
    This class provides all the methods needed for the administration of the RolesPolicies objects.
    """

    def add_policy_to_role(self, role_id: int, policy_id: int, position: int = None, created_at: datetime = None,
                           force_admin: bool = False, atomic: bool = True) -> Union[bool, int]:
        """Add a relationship between a specified policy and a specified role.

        Parameters
        ----------
        role_id : int
            ID of the role.
        policy_id : int
            ID of the policy.
        position : int
            Order to be applied in case of multiple policies in the same role.
        created_at : datetime
            Date when the resource was created.
        force_admin : bool
            Flag used to update administrator roles, which cannot be updated by default.
        atomic : bool
            Flag used to indicate the atomicity of the operation. If this function is called within a loop or a function
            composed of several operations, atomicity cannot be guaranteed unless this flag is set to True.

        Returns
        -------
        Union[bool, int]
            True if the policy was added successfully or a SecurityError code if the operation failed.
        """

        def check_max_level(role_id_filter: int) -> int:
            """Get the highest level from the relationships between a specified role and all its policies.

            Parameters
            ----------
            role_id_filter : int
                ID of the role to filter by.

            Returns
            -------
            int
                Highest level of the role relationships with its policies.
            """
            return max(
                [r.level for r in self.session.scalars(select(RolesPolicies).filter_by(role_id=role_id_filter)).all()])

        try:
            # Create a role-policy relationship if both exist
            if int(role_id) > MAX_ID_RESERVED or force_admin:
                role = self.session.scalars(select(Roles).filter_by(id=role_id).limit(1)).first()
                if role is None:
                    return SecurityError.ROLE_NOT_EXIST
                policy = self.session.scalars(select(Policies).filter_by(id=policy_id).limit(1)).first()
                if policy is None:
                    return SecurityError.POLICY_NOT_EXIST
                if position is not None or self.session.scalars(
                        select(RolesPolicies).filter_by(role_id=role_id, policy_id=policy_id).limit(1)).first() is None:
                    if position is not None and \
                            self.session.scalars(
                                select(RolesPolicies).filter_by(role_id=role_id, level=position).limit(1)
                            ).first() and \
                            self.session.scalars(select(RolesPolicies).filter_by(role_id=role_id,
                                                                                 policy_id=policy_id).limit(
                                1)).first() is None:
                        role_policies = [row for row in self.session.query(
                            RolesPolicies).filter(RolesPolicies.role_id == role_id, RolesPolicies.level >= position
                                                  ).order_by(RolesPolicies.level).all()]
                        new_level = position
                        for relation in role_policies:
                            relation.level = new_level + 1
                            new_level += 1

                    role.policies.append(policy)
                    role_policy = self.session.scalars(select(RolesPolicies).filter_by(role_id=role_id,
                                                                                       policy_id=policy_id).limit(1)
                                                       ).first()
                    if position is None or position > check_max_level(role_id) + 1:
                        position = len(role.get_policies()) - 1
                    else:
                        max_position = max([row.level for row in self.session.scalars(select(RolesPolicies).
                                                                                      filter_by(role_id=role_id)
                                                                                      ).all()])
                        if max_position == 0 and len(list(role.policies)) - 1 == 0:
                            position = 0
                        elif position > max_position + 1:
                            position = max_position + 1
                    role_policy.level = position
                    role_policy.created_at = created_at or get_utc_now()

                    atomic and self.session.commit()
                    return True
                else:
                    return SecurityError.ALREADY_EXIST
            return SecurityError.ADMIN_RESOURCES
        except IntegrityError:
            self.session.rollback()
            return SecurityError.INVALID

    def add_role_to_policy(self, policy_id: int, role_id: int, position: int = None, force_admin: bool = False,
                           atomic: bool = True) -> Union[bool, int]:
        """Add a relationship between a specified policy and a specified role.

        Parameters
        ----------
        role_id : int
            ID of the role.
        policy_id : int
            ID of the policy.
        position : int
            Order to be applied in case of multiple policies in the same role.
        created_at : datetime
            Date when the resource was created.
        force_admin : bool
            Flag used to update administrator roles, which cannot be updated by default.
        atomic : bool
            Flag used to indicate the atomicity of the operation. If this function is called within a loop or a function
            composed of several operations, atomicity cannot be guaranteed unless this flag is set to True.

        Returns
        -------
        Union[bool, int]
            True if the policy was added successfully or a SecurityError code if the operation failed.
        """
        return self.add_policy_to_role(role_id=role_id, policy_id=policy_id, position=position,
                                       force_admin=force_admin, atomic=atomic)

    def get_all_policies_from_role(self, role_id: int) -> Union[list, bool]:
        """Get all the policies related to the specified role.

        Parameters
        ----------
        role_id : int
            ID of the role

        Returns
        -------
        Union[list, bool]
            List of policies related to the role or False if the operation failed.
        """
        try:
            role_policies = self.session.scalars(select(RolesPolicies).filter_by(role_id=role_id).order_by(
                RolesPolicies.level)).all()
            policies = list()
            for relation in role_policies:
                policy = self.session.scalars(select(Policies).filter_by(id=relation.policy_id).limit(1)).first()
                if policy:
                    policies.append(policy)
            return policies
        except (IntegrityError, AttributeError):
            self.session.rollback()
            return False

    def get_all_roles_from_policy(self, policy_id: int) -> Union[list, bool]:
        """Get all the roles containing a specified policy.

        Parameters
        ----------
        policy_id : int
            ID of the policy.

        Returns
        -------
        Union[list, bool]
            List of roles having the specified policy or False if the operation failed.
        """
        try:
            policy = self.session.scalars(select(Policies).filter_by(id=policy_id).limit(1)).first()
            roles = policy.roles
            return roles
        except (IntegrityError, AttributeError):
            self.session.rollback()
            return False

    def exist_role_policy(self, role_id: int, policy_id: int) -> Union[bool, int]:
        """Check if a relationship between a role and a policy exits.

        Parameters
        ----------
        role_id : int
            ID of the role.
        policy_id : int
            ID of the policy.

        Returns
        -------
        Union[bool, int]
            True if the relationship exists, False if the relationship does not exist, or a SecurityError code.
        """
        try:
            role = self.session.scalars(select(Roles).filter_by(id=role_id).limit(1)).first()
            if role is None:
                return SecurityError.ROLE_NOT_EXIST
            policy = self.session.scalars(select(Policies).filter_by(id=policy_id).limit(1)).first()
            if policy is None:
                return SecurityError.POLICY_NOT_EXIST
            policy = role.policies.filter_by(id=policy_id).first()
            if policy is not None:
                return True
            return False
        except IntegrityError:
            self.session.rollback()
            return False

    def exist_policy_role(self, policy_id: int, role_id: int) -> Union[bool, int]:
        """Check if a relationship between a role and a policy exits.

        Parameters
        ----------
        role_id : int
            ID of the role.
        policy_id : int
            ID of the policy.

        Returns
        -------
        Union[bool, int]
            True if the relationship exists, False if the relationship does not exist, or a SecurityError code.
        """
        return self.exist_role_policy(role_id, policy_id)

    def remove_policy_in_role(self, role_id: int, policy_id: int, atomic: bool = True) -> Union[bool, int]:
        """Remove a relationship between a specific role and a specific policy if both exist.

        Parameters
        ----------
        role_id : int
            ID of the role.
        policy_id : int
            ID of the policy.
        atomic : bool
            Flag used to indicate the atomicity of the operation. If this function is called within a loop or a function
            composed of several operations, atomicity cannot be guaranteed unless this flag is set to True.

        Returns
        -------
        Union[bool, int]
            True if the relationship was removed successfully or a SecurityError code otherwise.
        """
        try:
            if int(role_id) > MAX_ID_RESERVED:  # Administrator
                role = self.session.scalars(select(Roles).filter_by(id=role_id).limit(1)).first()
                if role is None:
                    return SecurityError.ROLE_NOT_EXIST
                policy = self.session.scalars(select(Policies).filter_by(id=policy_id).limit(1)).first()
                if policy is None:
                    return SecurityError.POLICY_NOT_EXIST

                role_policy = self.session.scalars(
                    select(RolesPolicies).filter_by(role_id=role_id, policy_id=policy_id).limit(1)
                ).first()

                if role_policy is not None:
                    role = self.session.get(Roles, role_id)
                    policy = self.session.get(Policies, policy_id)
                    role.policies.remove(policy)

                    # Update position value
                    relationships_to_update = [row for row in self.session.query(
                        RolesPolicies).filter(RolesPolicies.role_id == role_id, RolesPolicies.level >= role_policy.level
                                              )]

                    for relation in relationships_to_update:
                        relation.level -= 1

                    atomic and self.session.commit()
                    return True
                else:
                    return SecurityError.INVALID
            return SecurityError.ADMIN_RESOURCES
        except IntegrityError:
            self.session.rollback()
            return SecurityError.INVALID

    def remove_role_in_policy(self, role_id: int, policy_id: int, atomic: bool = True) -> Union[bool, int]:
        """Remove a relationship between a specific role and a specific policy if both exist.

        Parameters
        ----------
        role_id : int
            ID of the role.
        policy_id : int
            ID of the policy.
        atomic : bool
            Flag used to indicate the atomicity of the operation. If this function is called within a loop or a function
            composed of several operations, atomicity cannot be guaranteed unless this flag is set to True.

        Returns
        -------
        Union[bool, int]
            True if the relationship was removed successfully or a SecurityError code otherwise.
        """
        return self.remove_policy_in_role(role_id=role_id, policy_id=policy_id, atomic=atomic)

    def remove_all_policies_in_role(self, role_id: int) -> Union[bool, int]:
        """Remove all relationships between a specified role and its policies.

        Parameters
        ----------
        role_id : int
            ID of the role.

        Returns
        -------
        Union[bool, int]
            True if the relationships were removed successfully or a SecurityError code otherwise.
        """
        try:
            if int(role_id) > MAX_ID_RESERVED:
                policies = self.session.scalars(select(Roles).filter_by(id=role_id).limit(1)).first().policies
                for policy in policies:
                    if self.remove_policy_in_role(role_id=role_id, policy_id=policy.id, atomic=False) is not True:
                        return SecurityError.RELATIONSHIP_ERROR
                self.session.commit()
                return True
        except (IntegrityError, TypeError):
            self.session.rollback()
            return False

    def remove_all_roles_in_policy(self, policy_id: int) -> bool:
        """Remove all relationships between a specified policy and the roles it belongs to.

        Parameters
        ----------
        policy_id : int
            ID of the policy.

        Returns
        -------
        bool
            True if the relationships were removed successfully or a SecurityError code otherwise.
        """
        try:
            if int(policy_id) > MAX_ID_RESERVED:
                roles = self.session.scalars(select(Policies).filter_by(id=policy_id).limit(1)).first().roles
                for rol in roles:
                    self.remove_policy_in_role(role_id=rol.id, policy_id=policy_id, atomic=False)
                self.session.commit()
                return True
        except (IntegrityError, TypeError):
            self.session.rollback()
            return False

    def replace_role_policy(self, role_id: int, current_policy_id: int, new_policy_id: int) -> Union[int, bool]:
        """Replace an existing relationship with another one.

        Parameters
        ----------
        role_id : int
            ID of the role.
        current_policy_id : int
            ID of a policy related to the role.
        new_policy_id : int
            ID of the new policy to relate to the role.

        Returns
        -------
        Union[int, bool]
            True if the relationship was replaced successfully, False or SecurityError code otherwise.
        """
        if int(role_id) > MAX_ID_RESERVED and \
                self.exist_role_policy(role_id=role_id, policy_id=current_policy_id) and \
                self.session.scalars(select(Policies).filter_by(id=new_policy_id).limit(1)).first() is not None:
            if self.remove_policy_in_role(role_id=role_id, policy_id=current_policy_id, atomic=False) is not True or \
                    self.add_policy_to_role(role_id=role_id, policy_id=new_policy_id, atomic=False) is not True:
                return SecurityError.RELATIONSHIP_ERROR
            self.session.commit()
            return True

        return False

    def migrate_data(self, manager, source: str, target: str, from_id: Optional[int] = None,
                     to_id: Optional[int] = None):
        # This is to avoid an error when trying to update default users roles, policies and rules
        if from_id == WAZUH_USER_ID and to_id == WAZUH_WUI_USER_ID:
            return

        old_roles_policies = manager.get_data(source, RolesPolicies, RolesPolicies.role_id, RolesPolicies.policy_id,
                                              from_id, to_id)
        old_roles_policies = sorted(old_roles_policies, key=lambda item: item.level)
        for role_policy in old_roles_policies:
            role_id = role_policy.role_id
            policy_id = role_policy.policy_id

            # Look for the ID of a default resource from the old database in the new database using its name
            # This allows us to keep the relationship if the related default resource now has a different id
            if int(role_id) <= MAX_ID_RESERVED:
                try:
                    role_name = manager.get_table(manager.sessions[source], Roles).filter(
                        Roles.id == role_id).first().name
                    role_id = RolesManager(manager.sessions[target]).get_role(name=role_name)['id']
                except TypeError:
                    logger.warning(f"Role {role_id} ({role_name}) no longer exists. Removing affected "
                                   "role-policy relationships")
                    continue

            if int(policy_id) <= MAX_ID_RESERVED:
                try:
                    policy_name = manager.get_table(manager.sessions[source], Policies).filter(
                        Policies.id == policy_id).first().name
                    policy_id = PoliciesManager(manager.sessions[target]).get_policy(name=policy_name)['id']
                except TypeError:
                    logger.warning(f"Policy {policy_id} ({policy_name}) no longer exists. Removing affected "
                                   "role-policy relationships")
                    continue

            self.add_policy_to_role(role_id=role_id,
                                    policy_id=policy_id,
                                    created_at=role_policy.created_at,
                                    force_admin=True)


class RolesRulesManager(RBACManager):
    """Manager of the RolesRules class.
    This class provides all the methods needed for the administration of the RolesRules objects.
    """

    def add_rule_to_role(self, rule_id: int, role_id: int, created_at: datetime = None, atomic: bool = True,
                         force_admin: bool = False) -> Union[bool, int]:
        """Add a relation between a specified role and a specified rule.

        Parameters
        ----------
        rule_id : int
            ID of the rule
        role_id : int
            ID of the role.
        created_at : datetime
            Date when the resource was created.
        atomic : bool
            Flag used to indicate the atomicity of the operation. If this function is called within a loop or a function
            composed of several operations, atomicity cannot be guaranteed unless this flag is set to True.
        force_admin : bool
            Flag used to update administrator roles, which cannot be updated by default.

        Returns
        -------
        Union[bool, int]:
            True if the rule was added successfully or a SecurityError code if the operation failed.
        """
        try:
            # Create a rule-role relationship if both exist
            if int(rule_id) > MAX_ID_RESERVED or force_admin:
                rule = self.session.scalars(select(Rules).filter_by(id=rule_id).limit(1)).first()
                if rule is None:
                    return SecurityError.RULE_NOT_EXIST
                role = self.session.scalars(select(Roles).filter_by(id=role_id).limit(1)).first()
                if role is None:
                    return SecurityError.ROLE_NOT_EXIST

                if self.session.scalars(select(RolesRules).filter_by(rule_id=rule_id, role_id=role_id).limit(1)
                                        ).first() is None:
                    role.rules.append(rule)
                    role_rule = self.session.scalars(
                        select(RolesRules).filter_by(rule_id=rule_id, role_id=role_id).limit(1)
                    ).first()
                    role_rule.created_at = created_at or get_utc_now()
                    atomic and self.session.commit()
                    return True
                else:
                    return SecurityError.ALREADY_EXIST
            return SecurityError.ADMIN_RESOURCES
        except (IntegrityError, InvalidRequestError):
            self.session.rollback()
            return SecurityError.INVALID

    def get_all_rules_from_role(self, role_id: int) -> Union[list, bool]:
        """Get all the rules related to the specified role.

        Parameters
        ----------
        role_id : int
            ID of the role.

        Returns
        -------
        Union[list, bool]
            List of rules related to the role or False if the operation failed.
        """
        try:
            rule_roles = self.session.scalars(
                select(RolesRules).filter_by(role_id=role_id).order_by(RolesRules.id)).all()
            rules = list()
            for relation in rule_roles:
                rules.append(self.session.scalars(select(Rules).filter_by(id=relation.rule_id).limit(1)).first())
            return rules
        except (IntegrityError, AttributeError):
            self.session.rollback()
            return False

    def get_all_roles_from_rule(self, rule_id: int) -> Union[list, bool]:
        """Get all the roles related to the specified rule.

        Parameters
        ----------
        rule_id : int
            ID of the role.

        Returns
        -------
        Union[list, bool]
            List of roles related to the rule or False if the operation failed.
        """
        try:
            role_rules = self.session.scalars(
                select(RolesRules).filter_by(rule_id=rule_id).order_by(RolesRules.id)).all()
            roles = list()
            for relation in role_rules:
                roles.append(self.session.scalars(select(Roles).filter_by(id=relation.role_id).limit(1)).first())
            return roles
        except (IntegrityError, AttributeError):
            self.session.rollback()
            return False

    def exist_role_rule(self, role_id: int, rule_id: int) -> Union[bool, int]:
        """Check if the relationship between a specified role and a specified rule exists.

        Parameters
        ----------
        role_id : int
            ID of the role.
        rule_id : int
            ID of the rule.

        Returns
        -------
        Union[bool, int]
            True if the relationship exists, False or a SecurityError code otherwise.
        """
        try:
            rule = self.session.scalars(select(Rules).filter_by(id=rule_id).limit(1)).first()
            if rule is None:
                return SecurityError.RULE_NOT_EXIST
            role = self.session.scalars(select(Roles).filter_by(id=role_id).limit(1)).first()
            if role is None:
                return SecurityError.ROLE_NOT_EXIST
            match = role.rules.filter_by(id=rule_id).first()
            if match is not None:
                return True
            return False
        except IntegrityError:
            self.session.rollback()
            return False

    def remove_rule_in_role(self, rule_id: int, role_id: int, atomic: bool = True) -> Union[bool, int]:
        """Remove a relationship between a specified rule and a specified role if both exist.

        Parameters
        ----------
        rule_id : int
            ID of the rule.
        role_id : int
            ID of the role.
        atomic : bool
            Flag used to indicate the atomicity of the operation. If this function is called within a loop or a function
            composed of several operations, atomicity cannot be guaranteed unless this flag is set to True.

        Returns
        -------
        Union[bool, int]
            True if the relationship was removed successfully or a SecurityError code if the operation failed.
        """
        try:
            if int(rule_id) > MAX_ID_RESERVED:  # Required rule
                rule = self.session.scalars(select(Rules).filter_by(id=rule_id).limit(1)).first()
                if rule is None:
                    return SecurityError.RULE_NOT_EXIST
                role = self.session.scalars(select(Roles).filter_by(id=role_id).limit(1)).first()
                if role is None:
                    return SecurityError.ROLE_NOT_EXIST
                if self.session.scalars(select(RolesRules).filter_by(rule_id=rule_id, role_id=role_id).limit(1)
                                        ).first() is not None:
                    rule = self.session.get(Rules, rule_id)
                    role = self.session.get(Roles, role_id)
                    rule.roles.remove(role)
                    atomic and self.session.commit()
                    return True
                else:
                    return SecurityError.INVALID
            return SecurityError.ADMIN_RESOURCES
        except IntegrityError:
            self.session.rollback()
            return SecurityError.INVALID

    def remove_role_in_rule(self, rule_id: int, role_id: int, atomic: bool = True) -> Union[bool, int]:
        """Remove a relationship between a specified rule and a specified role if both exist.

        Parameters
        ----------
        rule_id : int
            ID of the rule.
        role_id : int
            ID of the role.
        atomic : bool
            Flag used to indicate the atomicity of the operation. If this function is called within a loop or a function
            composed of several operations, atomicity cannot be guaranteed unless this flag is set to True.

        Returns
        -------
        Union[bool, int]
            True if the relationship was removed successfully or a SecurityError code if the operation failed.
        """
        return self.remove_rule_in_role(rule_id=rule_id, role_id=role_id, atomic=atomic)

    def remove_all_roles_in_rule(self, rule_id: int) -> Union[bool, int]:
        """Remove all relationships between a specified rule and its roles.

        Parameters
        ----------
        rule_id : int
            ID of the rule

        Returns
        -------
        Union[bool, int]
            True if the relationships were removed successfully, False or a SecurityError code otherwise.
        """
        try:
            if int(rule_id) > MAX_ID_RESERVED:
                self.session.scalars(select(Rules).filter_by(id=rule_id).limit(1)).first().roles = list()
                self.session.commit()
                return True
            return SecurityError.ADMIN_RESOURCES
        except (IntegrityError, TypeError):
            self.session.rollback()
            return False

    def remove_all_rules_in_role(self, role_id: int) -> bool:
        """Remove all relationships between a specified role and its rules.

        Parameters
        ----------
        role_id : int
            ID of the role.

        Returns
        -------
        bool
            True if the relationships were removed successfully, False otherwise.
        """
        try:
            if int(role_id) > MAX_ID_RESERVED:
                self.session.scalars(select(Roles).filter_by(id=role_id).limit(1)).first().rules = list()
                self.session.commit()
                return True
        except (IntegrityError, TypeError):
            self.session.rollback()
            return False

    def replace_rule_role(self, rule_id: int, current_role_id: int, new_role_id: int) -> Union[bool, int]:
        """Replace an existing relationship between a specified rule and a specified role with another one.

        Parameters
        ----------
        rule_id : int
            ID of the rule.
        current_role_id : int
            ID of the related role to be replaced.
        new_role_id : int
            ID of the role to be replaced in the relationship.

        Returns
        -------
        Union[bool, int]
            True if the relationship was replaced successfully, False or a SecurityError code otherwise.
        """
        if current_role_id > MAX_ID_RESERVED and self.exist_role_rule(rule_id=rule_id, role_id=current_role_id) \
                and self.session.session.scalars(select(Roles).filter_by(id=new_role_id).limit(1)).first() is not None:
            if self.remove_role_in_rule(rule_id=rule_id, role_id=current_role_id, atomic=False) is not True or \
                    self.add_rule_to_role(rule_id=rule_id, role_id=new_role_id, atomic=False) is not True:
                return SecurityError.RELATIONSHIP_ERROR

            return True

        return False

    def migrate_data(self, manager, source: str, target: str, from_id: Optional[int] = None,
                     to_id: Optional[int] = None):
        # This is to avoid an error when trying to update default users roles, policies and rules
        if from_id == WAZUH_USER_ID and to_id == WAZUH_WUI_USER_ID:
            return

        old_roles_rules = manager.get_data(source, RolesRules, RolesRules.role_id, RolesRules.rule_id, from_id=from_id,
                                           to_id=to_id)
        for role_rule in old_roles_rules:
            role_id = role_rule.role_id
            rule_id = role_rule.rule_id

            # Look for the ID of a default resource from the old database in the new database using its name
            # This allows us to keep the relationship if the related default resource now has a different id
            if int(role_id) <= MAX_ID_RESERVED:
                try:
                    role_name = manager.get_table(manager.sessions[source], Roles).filter(
                        Roles.id == role_id).first().name
                    role_id = RolesManager(manager.sessions[target]).get_role(name=role_name)['id']
                except TypeError:
                    logger.warning(f"Role {role_id} ({role_name}) no longer exists. Removing affected "
                                   "role-rule relationships")
                    continue

            if int(rule_id) <= MAX_ID_RESERVED:
                try:
                    rule_name = manager.get_table(manager.sessions[source], Rules).filter(
                        Rules.id == rule_id).first().name
                    rule_id = RulesManager(manager.sessions[target]).get_rule_by_name(rule_name=rule_name)['id']
                except TypeError:
                    logger.warning(f"Rule {rule_id} ({rule_name}) no longer exists. Removing affected "
                                   "role-rule relationships")
                    continue

            self.add_rule_to_role(role_id=role_id,
                                  rule_id=rule_id,
                                  created_at=role_rule.created_at,
                                  force_admin=True)


class DatabaseManager:
    """Class used to manage the RBAC databases."""

    def __init__(self):
        """Class constructor"""
        self.engines = {}
        self.sessions = {}

    def close_sessions(self):
        """Close all the stored database connections."""
        for session in self.sessions:
            self.sessions[session].close()

        for engine in self.engines:
            self.engines[engine].dispose()

    def connect(self, database_path: str):
        """Create database engine and session and bind them.

        Parameters
        ----------
        database_path : str
            Path to the database to connect to.
        """
        self.engines[database_path] = create_engine(f"sqlite:///{database_path}", echo=False)
        self.sessions[database_path] = sessionmaker(bind=self.engines[database_path])()

    def create_database(self, database: str):
        """Create the given database.

        Parameters
        ----------
        database : str
            Name of the stored database.
        """
        # This is the actual sqlite database creation
        _Base.metadata.create_all(self.engines[database])

    def get_database_version(self, database: str) -> str:
        """Get the given database version.

        Parameters
        ----------
        database : str
            Name of the stored database.

        Returns
        -------
        str
            Database version.
        """
        return str(self.sessions[database].execute(text("pragma user_version")).first()[0])

    def insert_default_resources(self, database: str):
        """Insert default security resources into the given database.

        Parameters
        ----------
        database : str
            Name of the stored database.
        """
        # Create default users if they don't exist yet
        with open(os.path.join(DEFAULT_RBAC_RESOURCES, "users.yaml"), 'r') as stream:
            default_users = yaml.safe_load(stream)

            with AuthenticationManager(self.sessions[database]) as auth:
                for d_username, payload in default_users[next(iter(default_users))].items():
                    auth.add_user(username=d_username, password=payload['password'], check_default=False)
                    auth.edit_run_as(user_id=auth.get_user(username=d_username)['id'],
                                     allow_run_as=payload['allow_run_as'])

        # Create default roles if they don't exist yet
        with open(os.path.join(DEFAULT_RBAC_RESOURCES, "roles.yaml"), 'r') as stream:
            default_roles = yaml.safe_load(stream)

            with RolesManager(self.sessions[database]) as rm:
                for d_role_name, payload in default_roles[next(iter(default_roles))].items():
                    rm.add_role(name=d_role_name, check_default=False)

        with open(os.path.join(DEFAULT_RBAC_RESOURCES, 'rules.yaml'), 'r') as stream:
            default_rules = yaml.safe_load(stream)

            with RulesManager(self.sessions[database]) as rum:
                for d_rule_name, payload in default_rules[next(iter(default_rules))].items():
                    rum.add_rule(name=d_rule_name, rule=payload['rule'], check_default=False)

        # Create default policies if they don't exist yet
        with open(os.path.join(DEFAULT_RBAC_RESOURCES, "policies.yaml"), 'r') as stream:
            default_policies = yaml.safe_load(stream)

            with PoliciesManager(self.sessions[database]) as pm:
                for d_policy_name, payload in default_policies[next(iter(default_policies))].items():
                    for name, policy in payload['policies'].items():
                        policy_name = f'{d_policy_name}_{name}'
                        pm.add_policy(name=policy_name, policy=policy, check_default=False)

        # Create the relationships
        with open(os.path.join(DEFAULT_RBAC_RESOURCES, "relationships.yaml"), 'r') as stream:
            default_relationships = yaml.safe_load(stream)

            # User-Roles relationships
            with UserRolesManager(self.sessions[database]) as urm:
                for d_username, payload in default_relationships[next(iter(default_relationships))]['users'].items():
                    with AuthenticationManager(self.sessions[database]) as am:
                        d_user_id = am.get_user(username=d_username)['id']
                    for d_role_name in payload['role_ids']:
                        urm.add_role_to_user(user_id=d_user_id, role_id=rm.get_role(name=d_role_name)['id'],
                                             force_admin=True)

            # Role-Policies relationships
            with RolesPoliciesManager(self.sessions[database]) as rpm:
                for d_role_name, payload in default_relationships[next(iter(default_relationships))]['roles'].items():
                    for d_policy_name in payload['policy_ids']:
                        for sub_name in \
                                default_policies[next(iter(default_policies))][d_policy_name]['policies'].keys():
                            rpm.add_policy_to_role(role_id=rm.get_role(name=d_role_name)['id'],
                                                   policy_id=pm.get_policy(name=f'{d_policy_name}_{sub_name}')['id'],
                                                   force_admin=True)

            # Role-Rules relationships
            with RolesRulesManager(self.sessions[database]) as rrum:
                for d_role_name, payload in default_relationships[next(iter(default_relationships))]['roles'].items():
                    for d_rule_name in payload['rule_ids']:
                        rrum.add_rule_to_role(role_id=rm.get_role(name=d_role_name)['id'],
                                              rule_id=rum.get_rule_by_name(d_rule_name)['id'], force_admin=True)

    @staticmethod
    def get_table(session: Session, table: callable):
        """Return the proper `Table` object depending on the database version.

        Parameters
        ----------
        session : Session
            Database session from which to extract data.
        table : callable
            Database table to return.

        Returns
        -------
        SQLAlchemy table object
        """
        try:
            # Try to use the current table schema
            session.query(table).first()
            return session.query(table)
        except OperationalError:
            # Return an old schema without the new columns
            return session.query(table).with_entities(*[column for column in table.__table__.columns
                                                        if column.key not in _new_columns])

    def get_data(self, source: str, table: callable, col_a: Column, col_b: Column = None, from_id: int = None,
                 to_id: int = None) -> list:
        """Get the resources from the given table filtering up to 2 columns by the 'from_id' and 'to_id'
        parameters.

        Parameters
        ----------
        source : str
            Path to the database to migrate data from.
        table : callable
            Table from which the resources are gotten.
        col_a : Column
            First column to filter in.
        col_b : Column
            Second column to filter in.
        from_id : id
            ID which the resources will be migrated from.
        to_id : id
            ID which the resources will be migrated to.

        Returns
        -------
        list
            List of resources from the given table with ID filter.
        """
        result = []
        try:
            if from_id and to_id:
                condition = or_(col_a.between(from_id, to_id),
                                col_b.between(from_id, to_id)) if col_b else col_a.between(from_id, to_id)
            elif from_id:
                condition = or_(col_a >= from_id, col_b >= from_id) if col_b else col_a >= from_id
            elif to_id:
                condition = or_(col_a <= from_id, col_b <= from_id) if col_b else col_a <= from_id

            result = [resource for resource in
                      self.get_table(self.sessions[source], table).filter(condition).order_by(col_a).all()]
        except OperationalError:
            pass

        return result

    def migrate_data(self, source: str, target: str, from_id: int = None, to_id: int = None):
        """Get the resources from the `source` database filtering by IDs and insert them into the `target` database.
        This function will adapt the relationship between problematic resources if needed.

        Parameters
        ----------
        source : str
            Path to the database to migrate data from.
        target : str
            Path to the database where data will be migrated to.
        from_id : id
            ID which the resources will be migrated from.
        to_id : id
            ID which the resources will be migrated to.
        """

<<<<<<< HEAD
        list_of_resources = [AuthenticationManager, RolesManager, RulesManager, PoliciesManager, UserRolesManager,
                             RolesPoliciesManager, RolesRulesManager]

        for manager in list_of_resources:
            with manager(self.sessions[target]) as resource_manager:
                resource_manager.migrate_data(self, source, target, from_id=from_id, to_id=to_id)
=======
        old_roles = self.get_data(source, Roles, Roles.id, from_id=from_id, to_id=to_id)
        with RolesManager(self.sessions[target]) as role_manager:
            for role in old_roles:
                status = role_manager.add_role(name=role.name,
                                               created_at=role.created_at,
                                               role_id=role.id,
                                               check_default=False)

                if status == SecurityError.ALREADY_EXIST:
                    logger.warning(f"Role {role.id} ({role.name}) is part of the new default roles. "
                                   f"Renaming it to '{role.name}_user'")

                    role_manager.add_role(name=f"{role.name}_user",
                                          created_at=role.created_at,
                                          role_id=role.id,
                                          check_default=False)

        old_rules = self.get_data(source, Rules, Rules.id, from_id=from_id, to_id=to_id)
        with RulesManager(self.sessions[target]) as rule_manager:
            for rule in old_rules:
                status = rule_manager.add_rule(name=rule.name,
                                               rule=json.loads(rule.rule),
                                               created_at=rule.created_at,
                                               rule_id=rule.id,
                                               check_default=False)
                # If the user's rule has the same body as an existing default rule, it won't be inserted and its
                # role-rule relationships will be linked to that default rule instead of replacing it.
                if status == SecurityError.ALREADY_EXIST:
                    logger.warning(f"Rule {rule.id} ({rule.name}) is part of the new default rules. "
                                   "Attempting to migrate relationships")
                    roles_rules = self.get_table(self.sessions[source], RolesRules).filter(
                        RolesRules.rule_id == rule.id).order_by(RolesRules.id.asc()).all()
                    new_rule_id = self.sessions[target].scalars(select(Rules).filter_by(rule=str(rule.rule)).limit(1)
                                                                ).first().id
                    with RolesRulesManager(self.sessions[target]) as role_rules_manager:
                        for role_rule in roles_rules:
                            role_rules_manager.add_rule_to_role(role_id=role_rule.role_id,
                                                                rule_id=new_rule_id,
                                                                created_at=role_rule.created_at,
                                                                force_admin=True)
                        logger.info(f"All relationships were migrated to the new rule {new_rule_id}")

        old_policies = self.get_data(source, Policies, Policies.id, from_id=from_id, to_id=to_id)
        with PoliciesManager(self.sessions[target]) as policy_manager:
            for policy in old_policies:
                status = policy_manager.add_policy(name=policy.name,
                                                   policy=json.loads(policy.policy),
                                                   created_at=policy.created_at,
                                                   policy_id=policy.id,
                                                   check_default=False)
                # If the user's policy has the same body as an existing default policy, it won't be inserted and its
                # role-policy relationships will be linked to that default policy instead of replacing it.
                if status == SecurityError.ALREADY_EXIST:
                    logger.warning(f"Policy {policy.id} ({policy.name}) is part of the new default policies. "
                                   "Attempting to migrate relationships")
                    roles_policies = self.get_table(self.sessions[source], RolesPolicies).filter(
                        RolesPolicies.policy_id == policy.id).order_by(RolesPolicies.id.asc()).all()
                    new_policy_id = self.sessions[target].scalars(select(Policies).
                                                                  filter_by(policy=str(policy.policy)).limit(1)
                                                                  ).first().id
                    with RolesPoliciesManager(self.sessions[target]) as role_policy_manager:
                        for role_policy in roles_policies:
                            role_policy_manager.add_policy_to_role(role_id=role_policy.role_id,
                                                                   policy_id=new_policy_id,
                                                                   position=role_policy.level,
                                                                   created_at=role_policy.created_at,
                                                                   force_admin=True)
                        logger.info(f"All relationships were migrated to the new policy {new_policy_id}")

        old_user_roles = self.get_data(source, UserRoles, UserRoles.user_id, UserRoles.role_id, from_id=from_id,
                                       to_id=to_id)
        old_user_roles = sorted(old_user_roles, key=lambda item: item.level)
        with UserRolesManager(self.sessions[target]) as user_role_manager:
            for user_role in old_user_roles:
                user_id = user_role.user_id
                role_id = user_role.role_id
                # Look for the ID of a default resource from the old database in the new database using its name
                # This allows us to keep the relationship if the related default resource now has a different id
                if int(user_id) <= MAX_ID_RESERVED:
                    try:
                        user_name = self.get_table(self.sessions[source], User).filter(
                            User.id == user_id).first().username
                        user_id = AuthenticationManager(self.sessions[target]).get_user(username=user_name)['id']
                    except TypeError:
                        logger.warning(f"User {user_id} ({user_name}) no longer exists. Removing affected "
                                       "user-role relationships")
                        continue

                if int(role_id) <= MAX_ID_RESERVED:
                    try:
                        role_name = self.get_table(self.sessions[source], Roles).filter(
                            Roles.id == role_id).first().name
                        role_id = RolesManager(self.sessions[target]).get_role(name=role_name)['id']
                    except TypeError:
                        logger.warning(f"Role {role_id} ({role_name}) no longer exists. Removing affected "
                                       "user-role relationships")
                        continue

                user_role_manager.add_role_to_user(user_id=user_id,
                                                   role_id=role_id,
                                                   created_at=user_role.created_at,
                                                   force_admin=True)
>>>>>>> 3b44b3b6


    def rollback(self, database: str):
        """Abort any pending change for the current session.

        Parameters
        ----------
        database : str
            Path to the database to apply rollback.
        """
        self.sessions[database].rollback()

    def set_database_version(self, database: str, version: int):
        """Set the new value for the database version.

        Parameters
        ----------
        database : str
            Path to the database.
        version : int
            New database version.
        """
        self.sessions[database].execute(text(f'pragma user_version={version}'))


def check_database_integrity():
    """Check RBAC database integrity.
    If the database does not exist, it must be created properly.
    If the database exists, the RBAC DB migration process is applied.

    Raises
    ------
    ValueError
        Error when trying to retrieve the current RBAC database version.
    Exception
        Generic error during the database migration process.
    """

    def _set_permissions_and_ownership(database: str):
        """Set Wazuh ownership and permissions.

        Parameters
        ----------
        database : str
            Path to the database which permissions are going to be changed.
        """
        chown(database, wazuh_uid(), wazuh_gid())
        os.chmod(database, 0o640)

    try:
        logger.info("Checking RBAC database integrity...")

        if os.path.exists(DB_FILE):
            # If db exists, fix permissions and ownership and connect to it
            logger.info(f"{DB_FILE} file was detected")
            _set_permissions_and_ownership(DB_FILE)
            db_manager.connect(DB_FILE)
            current_version = int(db_manager.get_database_version(DB_FILE))
            expected_version = CURRENT_ORM_VERSION

            # Check if an upgrade is required
            if current_version < expected_version:
                logger.info("RBAC database migration required. "
                            f"Current version is {current_version} but it should be {expected_version}. "
                            f"Upgrading RBAC database to version {expected_version}")
                # Remove tmp database if present
                os.path.exists(DB_FILE_TMP) and os.remove(DB_FILE_TMP)

                # Create new tmp database and populate it with default resources
                db_manager.connect(DB_FILE_TMP)
                db_manager.create_database(DB_FILE_TMP)
                _set_permissions_and_ownership(DB_FILE_TMP)
                db_manager.insert_default_resources(DB_FILE_TMP)

                # Migrate data from old database
                db_manager.migrate_data(source=DB_FILE, target=DB_FILE_TMP, from_id=WAZUH_USER_ID,
                                        to_id=WAZUH_WUI_USER_ID)
                db_manager.migrate_data(source=DB_FILE, target=DB_FILE_TMP, from_id=CLOUD_RESERVED_RANGE,
                                        to_id=MAX_ID_RESERVED)
                db_manager.migrate_data(source=DB_FILE, target=DB_FILE_TMP, from_id=MAX_ID_RESERVED + 1)

                # Apply changes and replace database
                db_manager.set_database_version(DB_FILE_TMP, expected_version)
                db_manager.close_sessions()
                safe_move(DB_FILE_TMP, DB_FILE,
                          ownership=(wazuh_uid(), wazuh_gid()),
                          permissions=0o640)
                logger.info(f"{DB_FILE} database upgraded successfully")

        # If the database does not exist, it means this is a fresh installation and must be created properly
        else:
            logger.info(f"RBAC database not found. Initializing")
            db_manager.connect(DB_FILE)
            db_manager.create_database(DB_FILE)
            _set_permissions_and_ownership(DB_FILE)
            db_manager.insert_default_resources(DB_FILE)
            db_manager.set_database_version(DB_FILE, CURRENT_ORM_VERSION)
            db_manager.close_sessions()
            logger.info(f"{DB_FILE} database created successfully")
    except ValueError as e:
        logger.error("Error retrieving the current Wazuh RBAC database version. Aborting database integrity check")
        db_manager.close_sessions()
        raise e
    except Exception as e:
        logger.error("Error during the database migration. Restoring the previous database file")
        logger.error(f"Error details: {str(e)}")
        db_manager.close_sessions()
        raise e
    else:
        logger.info("RBAC database integrity check finished successfully")
    finally:
        # Remove tmp database if present
        os.path.exists(DB_FILE_TMP) and os.remove(DB_FILE_TMP)


db_manager = DatabaseManager()<|MERGE_RESOLUTION|>--- conflicted
+++ resolved
@@ -3109,117 +3109,12 @@
             ID which the resources will be migrated to.
         """
 
-<<<<<<< HEAD
         list_of_resources = [AuthenticationManager, RolesManager, RulesManager, PoliciesManager, UserRolesManager,
                              RolesPoliciesManager, RolesRulesManager]
 
         for manager in list_of_resources:
             with manager(self.sessions[target]) as resource_manager:
                 resource_manager.migrate_data(self, source, target, from_id=from_id, to_id=to_id)
-=======
-        old_roles = self.get_data(source, Roles, Roles.id, from_id=from_id, to_id=to_id)
-        with RolesManager(self.sessions[target]) as role_manager:
-            for role in old_roles:
-                status = role_manager.add_role(name=role.name,
-                                               created_at=role.created_at,
-                                               role_id=role.id,
-                                               check_default=False)
-
-                if status == SecurityError.ALREADY_EXIST:
-                    logger.warning(f"Role {role.id} ({role.name}) is part of the new default roles. "
-                                   f"Renaming it to '{role.name}_user'")
-
-                    role_manager.add_role(name=f"{role.name}_user",
-                                          created_at=role.created_at,
-                                          role_id=role.id,
-                                          check_default=False)
-
-        old_rules = self.get_data(source, Rules, Rules.id, from_id=from_id, to_id=to_id)
-        with RulesManager(self.sessions[target]) as rule_manager:
-            for rule in old_rules:
-                status = rule_manager.add_rule(name=rule.name,
-                                               rule=json.loads(rule.rule),
-                                               created_at=rule.created_at,
-                                               rule_id=rule.id,
-                                               check_default=False)
-                # If the user's rule has the same body as an existing default rule, it won't be inserted and its
-                # role-rule relationships will be linked to that default rule instead of replacing it.
-                if status == SecurityError.ALREADY_EXIST:
-                    logger.warning(f"Rule {rule.id} ({rule.name}) is part of the new default rules. "
-                                   "Attempting to migrate relationships")
-                    roles_rules = self.get_table(self.sessions[source], RolesRules).filter(
-                        RolesRules.rule_id == rule.id).order_by(RolesRules.id.asc()).all()
-                    new_rule_id = self.sessions[target].scalars(select(Rules).filter_by(rule=str(rule.rule)).limit(1)
-                                                                ).first().id
-                    with RolesRulesManager(self.sessions[target]) as role_rules_manager:
-                        for role_rule in roles_rules:
-                            role_rules_manager.add_rule_to_role(role_id=role_rule.role_id,
-                                                                rule_id=new_rule_id,
-                                                                created_at=role_rule.created_at,
-                                                                force_admin=True)
-                        logger.info(f"All relationships were migrated to the new rule {new_rule_id}")
-
-        old_policies = self.get_data(source, Policies, Policies.id, from_id=from_id, to_id=to_id)
-        with PoliciesManager(self.sessions[target]) as policy_manager:
-            for policy in old_policies:
-                status = policy_manager.add_policy(name=policy.name,
-                                                   policy=json.loads(policy.policy),
-                                                   created_at=policy.created_at,
-                                                   policy_id=policy.id,
-                                                   check_default=False)
-                # If the user's policy has the same body as an existing default policy, it won't be inserted and its
-                # role-policy relationships will be linked to that default policy instead of replacing it.
-                if status == SecurityError.ALREADY_EXIST:
-                    logger.warning(f"Policy {policy.id} ({policy.name}) is part of the new default policies. "
-                                   "Attempting to migrate relationships")
-                    roles_policies = self.get_table(self.sessions[source], RolesPolicies).filter(
-                        RolesPolicies.policy_id == policy.id).order_by(RolesPolicies.id.asc()).all()
-                    new_policy_id = self.sessions[target].scalars(select(Policies).
-                                                                  filter_by(policy=str(policy.policy)).limit(1)
-                                                                  ).first().id
-                    with RolesPoliciesManager(self.sessions[target]) as role_policy_manager:
-                        for role_policy in roles_policies:
-                            role_policy_manager.add_policy_to_role(role_id=role_policy.role_id,
-                                                                   policy_id=new_policy_id,
-                                                                   position=role_policy.level,
-                                                                   created_at=role_policy.created_at,
-                                                                   force_admin=True)
-                        logger.info(f"All relationships were migrated to the new policy {new_policy_id}")
-
-        old_user_roles = self.get_data(source, UserRoles, UserRoles.user_id, UserRoles.role_id, from_id=from_id,
-                                       to_id=to_id)
-        old_user_roles = sorted(old_user_roles, key=lambda item: item.level)
-        with UserRolesManager(self.sessions[target]) as user_role_manager:
-            for user_role in old_user_roles:
-                user_id = user_role.user_id
-                role_id = user_role.role_id
-                # Look for the ID of a default resource from the old database in the new database using its name
-                # This allows us to keep the relationship if the related default resource now has a different id
-                if int(user_id) <= MAX_ID_RESERVED:
-                    try:
-                        user_name = self.get_table(self.sessions[source], User).filter(
-                            User.id == user_id).first().username
-                        user_id = AuthenticationManager(self.sessions[target]).get_user(username=user_name)['id']
-                    except TypeError:
-                        logger.warning(f"User {user_id} ({user_name}) no longer exists. Removing affected "
-                                       "user-role relationships")
-                        continue
-
-                if int(role_id) <= MAX_ID_RESERVED:
-                    try:
-                        role_name = self.get_table(self.sessions[source], Roles).filter(
-                            Roles.id == role_id).first().name
-                        role_id = RolesManager(self.sessions[target]).get_role(name=role_name)['id']
-                    except TypeError:
-                        logger.warning(f"Role {role_id} ({role_name}) no longer exists. Removing affected "
-                                       "user-role relationships")
-                        continue
-
-                user_role_manager.add_role_to_user(user_id=user_id,
-                                                   role_id=role_id,
-                                                   created_at=user_role.created_at,
-                                                   force_admin=True)
->>>>>>> 3b44b3b6
 
 
     def rollback(self, database: str):
