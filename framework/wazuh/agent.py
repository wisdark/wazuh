

# Copyright (C) 2015-2019, Wazuh Inc.
# Created by Wazuh, Inc. <info@wazuh.com>.
# This program is a free software; you can redistribute it and/or modify it under the terms of GPLv2

import operator
from wazuh.results import WazuhResult
from wazuh.utils import cut_array, sort_array, search_array, chmod_r, chown_r, WazuhVersion, plain_dict_to_nested_dict, \
                        get_fields_to_nest, get_hash, WazuhDBQuery, WazuhDBQueryDistinct, WazuhDBQueryGroupBy, mkdir_with_mode, \
                        md5
from wazuh.exception import WazuhException, WazuhError, WazuhInternalError
from wazuh.ossec_queue import OssecQueue
from wazuh.ossec_socket import OssecSocket, OssecSocketJSON
from wazuh.database import Connection
from wazuh.wdb import WazuhDBConnection
from wazuh.InputValidator import InputValidator
from wazuh import manager, common, configuration
from glob import glob
from datetime import date, datetime, timedelta
from base64 import b64encode
from shutil import copyfile, move, rmtree
from platform import platform
from os import chown, chmod, path, makedirs, rename, urandom, listdir, stat, remove
from time import time, sleep
import socket
import hashlib
import fcntl
from json import loads
from functools import reduce
import errno
import requests
import ipaddress

def create_exception_dic(id, e):
    """
    Creates a dictionary with a list of agent ids and it's error codes.
    """
    exception_dic = {}
    exception_dic['id'] = id
    exception_dic['error'] = {'message': e.message}

    if isinstance(e, WazuhException):
        exception_dic['error']['code'] = e.code
        exception_dic['error']['remediation'] = e.remediation
    else:
        exception_dic['error']['code'] = 1000


    return exception_dic


class WazuhDBQueryAgents(WazuhDBQuery):

    def __init__(self, offset, limit, sort, search, select, count, get_data, query, filters={}, default_sort_field='id',
                 min_select_fields={'lastKeepAlive', 'version', 'id'}, remove_extra_fields=True):
        WazuhDBQuery.__init__(self, offset=offset, limit=limit, table='agent', sort=sort, search=search, select=select, filters=filters,
                              fields=Agent.fields, default_sort_field=default_sort_field, default_sort_order='ASC', query=query,
                              db_path=common.database_path_global, min_select_fields=min_select_fields, count=count, get_data=get_data,
                              date_fields={'lastKeepAlive','dateAdd'}, extra_fields={'internal_key'})
        self.remove_extra_fields = remove_extra_fields

    def _filter_status(self, status_filter):
        # set the status value to lowercase in case it's a string. If not, the value will be return unmodified.
        status_filter['value'] = getattr(status_filter['value'], 'lower', lambda: status_filter['value'])()
        result = datetime.now() - timedelta(seconds=common.limit_seconds)
        self.request['time_active'] = result.strftime('%Y-%m-%d %H:%M:%S')

        if status_filter['operator'] == '!=':
            self.query += 'NOT '

        if status_filter['value'] == 'active':
            self.query += '(last_keepalive >= :time_active AND version IS NOT NULL) or id = 0'
        elif status_filter['value'] == 'disconnected':
            self.query += 'last_keepalive < :time_active'
        elif status_filter['value'] == "never connected" or status_filter['value'] == "neverconnected":
            self.query += 'last_keepalive IS NULL AND id != 0'
        elif status_filter['value'] == 'pending':
            self.query += 'last_keepalive IS NOT NULL AND version IS NULL'
        else:
            raise WazuhError(1729, status_filter['value'])


    def _filter_date(self, date_filter, filter_db_name):
        WazuhDBQuery._filter_date(self, date_filter, filter_db_name)
        self.query = self.query[:-1] + ' AND id != 0'


    def _sort_query(self, field):
        if field == 'status':
            # Order by status ASC is the same that order by last_keepalive DESC.
            return '{} {}'.format('last_keepAlive', self.sort['order'])
        elif field == 'os.version':
            return "CAST(os_major AS INTEGER) {0}, CAST(os_minor AS INTEGER) {0}".format(self.sort['order'])
        else:
            return WazuhDBQuery._sort_query(self, field)


    def _add_search_to_query(self):
        # since id are stored in database as integers, id searches must be turned into integers to work as expected.
        if self.search:
            del self.fields['id']
            WazuhDBQuery._add_search_to_query(self)
            self.fields['id'] = 'id'
            self.query = self.query[:-1] + ' OR id LIKE :search_id)'
            self.request['search_id'] = int(self.search['value']) if self.search['value'].isdigit() else self.search['value']

    def _format_data_into_dictionary(self):
        def format_fields(field_name, value, today, lastKeepAlive=None, version=None):
            if field_name == 'id':
                return str(value).zfill(3)
            elif field_name == 'status':
                return Agent.calculate_status(lastKeepAlive, version is None, today)
            elif field_name == 'group':
                return value.split(',')
            else:
                return value

        fields_to_nest, non_nested = get_fields_to_nest(self.fields.keys(), ['os'], '.')

        agent_items = [{field: value for field, value in zip(self.select | self.min_select_fields, db_tuple)
                        if value is not None} for db_tuple in self.conn]

        today = datetime.today()

        # compute 'status' field, format id with zero padding and remove non-user-requested fields.
        # Also remove, extra fields (internal key and registration IP)
        selected_fields = self.select - self.extra_fields if self.remove_extra_fields else self.select
        selected_fields |= {'id'}
        agent_items = [{key: format_fields(key, value, today, item.get('lastKeepAlive'), item.get('version'))
                        for key, value in item.items() if key in selected_fields} for item in agent_items]

        agent_items = [plain_dict_to_nested_dict(d, fields_to_nest, non_nested, ['os'], '.') for d in agent_items]

        return {'items': agent_items, 'totalItems': self.total_items}

    def _parse_legacy_filters(self):
        if 'older_than' in self.legacy_filters:
            if self.legacy_filters['older_than'] is not None:
                self.q += (';' if self.q else '') + "(lastKeepAlive>{0};status!=neverconnected,dateAdd>{0};status=neverconnected)".format(self.legacy_filters['older_than'])
            del self.legacy_filters['older_than']
        WazuhDBQuery._parse_legacy_filters(self)

    def _process_filter(self, field_name, field_filter, q_filter):
        if field_name == 'group' and q_filter['value'] is not None:
            field_filter_1, field_filter_2, field_filter_3 = field_filter+'_1', field_filter+'_2', field_filter+'_3'
            self.query += '{0} LIKE :{1} OR {0} LIKE :{2} OR {0} LIKE :{3} OR {0} = :{4}'.format(self.fields[field_name], field_filter_1, field_filter_2, field_filter_3, field_filter)
            self.request[field_filter_1] = '%,'+q_filter['value']
            self.request[field_filter_2] = q_filter['value']+',%'
            self.request[field_filter_3] = '%,{},%'.format(q_filter['value'])
            self.request[field_filter] = q_filter['value']
        else:
            WazuhDBQuery._process_filter(self, field_name, field_filter, q_filter)


class WazuhDBQueryDistinctAgents(WazuhDBQueryDistinct, WazuhDBQueryAgents): pass


class WazuhDBQueryGroupByAgents(WazuhDBQueryGroupBy, WazuhDBQueryAgents):
    def __init__(self, filter_fields, offset, limit, sort, search, select, count, get_data, query, filters={},
                 default_sort_field='id', min_select_fields={'last_keepalive','version','id'}):
        WazuhDBQueryGroupBy.__init__(self, filter_fields=filter_fields, offset=offset, limit=limit, table='agent', sort=sort, search=search, select=select,
                              filters=filters, fields=Agent.fields, default_sort_field=default_sort_field, default_sort_order='ASC', query=query,
                              db_path=common.database_path_global, min_select_fields=min_select_fields, count=count, get_data=get_data,
                              date_fields={'lastKeepAlive','dateAdd'}, extra_fields={'internal_key'})
        self.remove_extra_fields=True


class WazuhDBQueryMultigroups(WazuhDBQueryAgents):
    def __init__(self, group_id, offset, limit, sort, search, select, count, get_data, query, filters={},
                 default_sort_field='id', min_select_fields={'lastKeepAlive','version','id'},
                 remove_extra_fields=True):
        self.group_id = group_id
        query = 'group={}'.format(group_id) + (';'+query if query else '')
        WazuhDBQueryAgents.__init__(self, offset=offset, limit=limit, sort=sort, search=search, select=select,
                                    filters=filters, default_sort_field=default_sort_field, query=query,
                                    min_select_fields=min_select_fields, count=count, get_data=get_data,
                                    remove_extra_fields=remove_extra_fields)


    def _default_query(self):
        return "SELECT {0} FROM agent a LEFT JOIN belongs b ON a.id = b.id_agent" if self.group_id != "null" else "SELECT {0} FROM agent a"


    def _default_count_query(self):
        return 'COUNT(DISTINCT a.id)'


    def _get_total_items(self):
        WazuhDBQueryAgents._get_total_items(self)
        self.query += ' GROUP BY a.id '


class Agent:
    """
    OSSEC Agent object.
    """

    fields = {'id': 'id', 'name': 'name', 'ip': 'coalesce(ip,register_ip)', 'status': 'status',
              'os.name': 'os_name', 'os.version': 'os_version', 'os.platform': 'os_platform',
              'version': 'version', 'manager': 'manager_host', 'dateAdd': 'date_add',
              'group': '`group`', 'mergedSum': 'merged_sum', 'configSum': 'config_sum',
              'os.codename': 'os_codename', 'os.major': 'os_major', 'os.minor': 'os_minor',
              'os.uname': 'os_uname', 'os.arch': 'os_arch', 'os.build':'os_build',
              'node_name': 'node_name', 'lastKeepAlive': 'last_keepalive', 'internal_key':'internal_key',
              'registerIP': 'register_ip'}


    def __init__(self, id=None, name=None, ip=None, key=None, force=-1):
        """
        Initialize an agent.
        'id': When the agent exists
        'name' and 'ip': Add an agent (generate id and key automatically)
        'name', 'ip' and 'force': Add an agent (generate id and key automatically), removing old agent with same IP if disconnected since <force> seconds.
        'name', 'ip', 'id', 'key': Insert an agent with an existent id and key
        'name', 'ip', 'id', 'key', 'force': Insert an agent with an existent id and key, removing old agent with same IP if disconnected since <force> seconds.
        """
        self.id            = id
        self.name          = name
        self.ip            = ip
        self.internal_key  = key
        self.os            = {}
        self.version       = None
        self.dateAdd       = None
        self.lastKeepAlive = None
        self.status        = None
        self.key           = None
        self.configSum     = None
        self.mergedSum     = None
        self.group         = None
        self.manager       = None
        self.node_name     = None
        self.registerIP    = ip

        # if the method has only been called with an ID parameter, no new agent should be added.
        # Otherwise, a new agent must be added
        if name != None and ip != None:
            self._add(name=name, ip=ip, id=id, key=key, force=force)

    def __str__(self):
        return str(self.to_dict())

    def to_dict(self):
        dictionary = {'id': self.id, 'name': self.name, 'ip': self.ip, 'internal_key': self.internal_key, 'os': self.os,
                      'version': self.version, 'dateAdd': self.dateAdd, 'lastKeepAlive': self.lastKeepAlive,
                      'status': self.status, 'key': self.key, 'configSum': self.configSum, 'mergedSum': self.mergedSum,
                      'group': self.group, 'manager': self.manager, 'node_name': self.node_name }

        return dictionary


    @staticmethod
    def calculate_status(last_keep_alive, pending, today=datetime.today()):
        """
        Calculates state based on last keep alive
        """
        if not last_keep_alive:
            return "Never connected"
        else:
            # divide date in format YY:mm:dd HH:MM:SS to create a datetime object.
            last_date = datetime(year=int(last_keep_alive[:4]), month=int(last_keep_alive[5:7]), day=int(last_keep_alive[8:10]),
                                hour=int(last_keep_alive[11:13]), minute=int(last_keep_alive[14:16]), second=int(last_keep_alive[17:19]))
            difference = (today - last_date).total_seconds()

            return "Disconnected" if difference > common.limit_seconds else ("Pending" if pending else "Active")


    def _load_info_from_DB(self, select=None):
        """
        Gets attributes of existing agent.
        """
        db_query = WazuhDBQueryAgents(offset=0,limit=None,sort=None,search=None,select=select,
                                      query="id={}".format(self.id),count=False,get_data=True, remove_extra_fields=False)
        try:
            data = db_query.run()['items'][0]
        except IndexError:
            raise WazuhError(1701, self.id)

        list(map(lambda x: setattr(self, x[0], x[1]), data.items()))


    def _load_info_from_agent_db(self, table, select, filters={}, or_filters={}, count=False, offset=0, limit=common.database_limit, sort={}, search={}):
        """
        Make a request to agent's database using Wazuh DB

        :param table: DB table to retrieve data from
        :param select: DB fields to retrieve
        :param filters: filter conditions
        :param or_filters: filter conditions using or operator.
        :param sort: Dictionary of form {'fields':[], 'order':'asc'}/{'fields':[], 'order':'desc'}
        :param search: Dictionary of form {'value': '', 'negation':false, 'fields': []}
        """
        self.get_basic_information()  # check if the agent exists

        wdb_conn = WazuhDBConnection()

        query = "agent {} sql select {} from {}".format(self.id, ','.join(select), table)

        if filters:
            query += " and (" + " and ".join(["{} = '{}'".format(key, value) for key, value in filters.items()]) + ")"
        if or_filters:
            query += " or (" + " or ".join(["{} = '{}'".format(key, value) for key, value in or_filters.items()]) + ")"

        if search:
            query += " and not" if bool(search['negation']) else " and "
            query += '(' + " or ".join("{} like '%{}%'".format(x, search['value']) for x in select) + ')'

        if "from {} and".format(table) in query:
            query = query.replace("from {} and".format(table), "from {} where".format(table))
        elif "from {} or".format(table) in query:
            query = query.replace("from {} or".format(table), "from {} where".format(table))

        if limit:
            if limit > common.maximum_database_limit:
                raise WazuhError(1405, str(limit))
            query += ' limit {} offset {}'.format(limit, offset)
        elif limit == 0:
            raise WazuhError(1406)

        if sort and sort['fields']:
            str_order = "desc" if sort['order'] == 'asc' else "asc"
            order_str_fields = []
            for field in sort['fields']:
                order_str_field = '{0} {1}'.format(field, str_order)
                order_str_fields.append(order_str_field)
            query += ' order by ' + ','.join(order_str_fields)

        return wdb_conn.execute(query, count)


    def get_basic_information(self, select=None):
        """
        Gets public attributes of existing agent.
        """
        self._load_info_from_DB(select)
        fields = set(self.fields.keys()) & set(select) if select is not None \
                                                       else set(self.fields.keys()) - {'internal_key'}
        return {field:getattr(self,field) for field in map(lambda x: x.split('.')[0], fields) if getattr(self,field)}


    def compute_key(self):
        str_key = "{0} {1} {2} {3}".format(self.id, self.name, self.registerIP, self.internal_key)
        return b64encode(str_key.encode()).decode()

    def get_key(self):
        """
        Gets agent key.

        :return: Agent key.
        """
        self._load_info_from_DB()
        if self.id != "000":
            self.key = self.compute_key()
        else:
            raise WazuhError(1703)

        return self.key


    def restart(self):
        """
        Restarts the agent.

        :return: Message generated by OSSEC.
        """

        if self.id == "000":
            raise WazuhError(1703)
        else:
            # Check if agent exists and it is active
            agent_info = self.get_basic_information()

            if self.status.lower() != 'active':
                raise WazuhError(1707, '{0} - {1}'.format(self.id, self.status))

            oq = OssecQueue(common.ARQUEUE)
            ret_msg = oq.send_msg_to_agent(OssecQueue.RESTART_AGENTS, self.id)
            oq.close()

        return ret_msg


    def use_only_authd(self):
        """
        Function to know the value of the option "use_only_authd" in API configuration
        """
        try:
            with open(common.api_config_path) as f:
                data = f.readlines()

            use_only_authd = list(filter(lambda x: x.strip().startswith('config.use_only_authd'), data))

            return loads(use_only_authd[0][:-2].strip().split(' = ')[1]) if use_only_authd != [] else False
        except IOError:
            return False


    def remove(self, backup=False, purge=False):
        """
        Deletes the agent.

        :param backup: Create backup before removing the agent.
        :param purge: Delete definitely from key store.
        :return: Message.
        """

        manager_status = manager.status()
        is_authd_running = 'ossec-authd' in manager_status and manager_status['ossec-authd'] == 'running'

        if self.use_only_authd():
            if not is_authd_running:
                raise WazuhInternalError(1726)

        if not is_authd_running:
            data = self._remove_manual(backup, purge)
        else:
            data = self._remove_authd(purge)

        return data


    def _remove_authd(self, purge=False):
        """
        Deletes the agent.

        :param backup: Create backup before removing the agent.
        :param purge: Delete definitely from key store.
        :return: Message.
        """

        msg = { "function": "remove", "arguments": { "id": str(self.id).zfill(3), "purge": purge } }

        authd_socket = OssecSocketJSON(common.AUTHD_SOCKET)
        authd_socket.send(msg)
        data = authd_socket.receive()
        authd_socket.close()

        return data


    def _remove_manual(self, backup=False, purge=False):
        """
        Deletes the agent.
        :param backup: Create backup before removing the agent.
        :param purge: Delete definitely from key store.
        :return: Message.
        """
        # Check if agent exists
        self._load_info_from_DB()

        f_keys_temp = '{0}.tmp'.format(common.client_keys)

<<<<<<< HEAD
        if not agent_found:
            remove(f_keys_temp)
            raise WazuhError(1701, self.id)

        # Overwrite client.keys
        move(f_keys_temp, common.client_keys)

        # Remove rid file
        rids_file = '{0}/queue/rids/{1}'.format(common.ossec_path, self.id)
        if path.exists(rids_file):
            remove(rids_file)
=======
        try:
            agent_found = False
            with open(common.client_keys) as client_keys, open(f_keys_temp, 'w') as client_keys_tmp:
                try:
                    for line in client_keys.readlines():
                        id, name, ip, key = line.strip().split(' ')  # 0 -> id, 1 -> name, 2 -> ip, 3 -> key
                        if self.id == id and name[0] not in ('#!'):
                            if not purge:
                                client_keys_tmp.write('{0} !{1} {2} {3}\n'.format(id, name, ip, key))
>>>>>>> 26f7d297

                            agent_found = True
                        else:
                            client_keys_tmp.write(line)
                except Exception as e:
                    remove(f_keys_temp)
                    raise e

            if not agent_found:
                remove(f_keys_temp)
                raise WazuhException(1701, self.id)
            else:
                f_keys_st = stat(common.client_keys)
                chown(f_keys_temp, common.ossec_uid, common.ossec_gid)
                chmod(f_keys_temp, f_keys_st.st_mode)
        except Exception as e:
            raise WazuhException(1746, str(e))

        try:
            # remove agent from groups
            db_global = glob(common.database_path_global)
            if not db_global:
                raise WazuhException(1600)

            conn = Connection(db_global[0])
            conn.execute('delete from belongs where id_agent = :id_agent', {'id_agent': int(self.id)})
            conn.commit()
        except Exception as e:
            raise WazuhException(1747, str(e))

        try:
            # Remove rid file
            rids_file = path.join(common.ossec_path, 'queue/rids', self.id)
            if path.exists(rids_file):
                remove(rids_file)

            if backup:
                # Create backup directory
                # /var/ossec/backup/agents/yyyy/Mon/dd/id-name-ip[tag]
                date_part = date.today().strftime('%Y/%b/%d')
                main_agent_backup_dir = path.join(common.backup_path,
                                                  f'agents/{date_part}/{self.id}-{self.name}-{self.registerIP}')
                agent_backup_dir = main_agent_backup_dir

                not_agent_dir = True
                i = 0
                while not_agent_dir:
                    if path.exists(agent_backup_dir):
                        i += 1
                        agent_backup_dir = '{0}-{1}'.format(main_agent_backup_dir, str(i).zfill(3))
                    else:
                        makedirs(agent_backup_dir)
                        chmod_r(agent_backup_dir, 0o750)
                        not_agent_dir = False
            else:
                agent_backup_dir = ''

            # Move agent file
            agent_files = [
                ('{0}/queue/agent-info/{1}-{2}'.format(common.ossec_path, self.name, self.registerIP), '{0}/agent-info'.format(agent_backup_dir)),
                ('{0}/queue/rootcheck/({1}) {2}->rootcheck'.format(common.ossec_path, self.name, self.registerIP), '{0}/rootcheck'.format(agent_backup_dir)),
                ('{0}/queue/agent-groups/{1}'.format(common.ossec_path, self.id), '{0}/agent-group'.format(agent_backup_dir)),
                ('{}/queue/db/{}.db'.format(common.ossec_path, self.id), '{}/queue_db'.format(agent_backup_dir)),
                ('{}/queue/db/{}.db-wal'.format(common.ossec_path, self.id), '{}/queue_db_wal'.format(agent_backup_dir)),
                ('{}/queue/db/{}.db-shm'.format(common.ossec_path, self.id), '{}/queue_db_shm'.format(agent_backup_dir)),
                ('{}/var/db/agents/{}-{}.db'.format(common.ossec_path, self.name, self.id), '{}/var_db'.format(agent_backup_dir)),
                ('{}/queue/diff/{}'.format(common.ossec_path, self.name), '{}/diff'.format(agent_backup_dir))
            ]

            for agent_file, backup_file in filter(path.exists, agent_files):
                if not backup:
                    if path.isdir(agent_file):
                        rmtree(agent_file)
                    else:
                        remove(agent_file)
                elif not path.exists(backup_file):
                    rename(agent_file, backup_file)

<<<<<<< HEAD
        # remove agent from groups
        db_global = glob(common.database_path_global)
        if not db_global:
            raise WazuhInternalError(1600)

        conn = Connection(db_global[0])
        conn.execute('delete from belongs where id_agent = :id_agent', {'id_agent': int(self.id)})
        conn.commit()

        # remove multigroup if not being used
        multi_group_list = []
        for filename in listdir("{0}".format(common.groups_path)):
            try:
                file = open("{0}/{1}".format(common.groups_path,filename),"r")
                group_readed = file.read()
                group_readed = group_readed.strip()
                multi_group_list.append(group_readed)
                file.close()
            except Exception:
                continue
=======
            # Overwrite client.keys
            move(f_keys_temp, common.client_keys)
        except Exception as e:
            raise WazuhException(1748, str(e))
>>>>>>> 26f7d297

        return 'Agent deleted successfully.'


    def _add(self, name, ip, id=None, key=None, force=-1):
        """
        Adds an agent to OSSEC.
        2 uses:
            - name and ip [force]: Add an agent like manage_agents (generate id and key).
            - name, ip, id, key [force]: Insert an agent with an existing id and key.

        :param name: name of the new agent.
        :param ip: IP of the new agent. It can be an IP, IP/NET or ANY.
        :param id: ID of the new agent.
        :param key: Key of the new agent.
        :param force: Remove old agents with same IP if disconnected since <force> seconds
        :return: Agent ID.
        """
        manager_status = manager.status()
        is_authd_running = 'ossec-authd' in manager_status and manager_status['ossec-authd'] == 'running'

        if self.use_only_authd():
            if not is_authd_running:
                raise WazuhInternalError(1726)

        if not is_authd_running:
            data = self._add_manual(name, ip, id, key, force)
        else:
            data = self._add_authd(name, ip, id, key, force)

        return data


    def _add_authd(self, name, ip, id=None, key=None, force=-1):
        """
        Adds an agent to OSSEC using authd.
        2 uses:
            - name and ip [force]: Add an agent like manage_agents (generate id and key).
            - name, ip, id, key [force]: Insert an agent with an existing id and key.

        :param name: name of the new agent.
        :param ip: IP of the new agent. It can be an IP, IP/NET or ANY.
        :param id: ID of the new agent.
        :param key: Key of the new agent.
        :param force: Remove old agents with same IP if disconnected since <force> seconds
        :return: Agent ID.
        """

        # Check arguments
        if id:
            id = id.zfill(3)

        if key and len(key) < 64:
            raise WazuhError(1709)

        force = force if type(force) == int else int(force)

        msg = ""
        if name and ip:
            if id and key:
                msg = {"function": "add", "arguments": {"name": name, "ip": ip, "id": id, "key": key, "force": force}}
            else:
                msg = {"function": "add", "arguments": {"name": name, "ip": ip, "force": force}}

        authd_socket = OssecSocketJSON(common.AUTHD_SOCKET)
        authd_socket.send(msg)
        data = authd_socket.receive()
        authd_socket.close()

        self.id  = data['id']
        self.internal_key = data['key']
        self.key = self.compute_key()


    def _add_manual(self, name, ip, id=None, key=None, force=-1):
        """
        Adds an agent to OSSEC manually.
        2 uses:
            - name and ip [force]: Add an agent like manage_agents (generate id and key).
            - name, ip, id, key [force]: Insert an agent with an existing id and key.

        :param name: name of the new agent.
        :param ip: IP of the new agent. It can be an IP, IP/NET or ANY.
        :param id: ID of the new agent.
        :param key: Key of the new agent.
        :param force: Remove old agents with same IP if disconnected since <force> seconds
        :return: Agent ID.
        """

        # Check arguments
        if id:
            id = id.zfill(3)

        if key and len(key) < 64:
            raise WazuhError(1709)

        force = force if type(force) == int else int(force)

        # Check manager name
        db_global = glob(common.database_path_global)
        if not db_global:
            raise WazuhInternalError(1600)

        conn = Connection(db_global[0])
        conn.execute("SELECT name FROM agent WHERE (id = 0)")
        manager_name = str(conn.fetch()[0])

        if name == manager_name:
            raise WazuhError(1705, name)

        # Check if ip, name or id exist in client.keys
        last_id = 0
        lock_file = open("{}/var/run/.api_lock".format(common.ossec_path), 'a+')
        fcntl.lockf(lock_file, fcntl.LOCK_EX)
        with open(common.client_keys) as f_k:
            try:
                for line in f_k.readlines():
                    if not line.strip():  # ignore empty lines
                        continue

                    if line[0] in ('# '):  # starts with # or ' '
                        continue

                    line_data = line.strip().split(' ')  # 0 -> id, 1 -> name, 2 -> ip, 3 -> key

                    line_id = int(line_data[0])
                    if last_id < line_id:
                        last_id = line_id

                    if line_data[1][0] in ('#!'):  # name starts with # or !
                        continue

                    check_remove = 0
                    if id and id == line_data[0]:
                        raise WazuhError(1708, id)
                    if name == line_data[1]:
                        if force < 0:
                            raise WazuhError(1705, name)
                        else:
                            check_remove = 1
                    if ip != 'any' and ip == line_data[2]:
                        if force < 0:
                            raise WazuhError(1706, ip)
                        else:
                            check_remove = 2

                    if check_remove:
                        if force == 0 or Agent.check_if_delete_agent(line_data[0], force):
                            Agent.remove_agent(line_data[0], backup=True)
                        else:
                            if check_remove == 1:
                                raise WazuhError(1705, name)
                            else:
                                raise WazuhError(1706, ip)


                if not id:
                    agent_id = str(last_id + 1).zfill(3)
                else:
                    agent_id = id

                if not key:
                    # Generate key
                    epoch_time = int(time())
                    str1 = "{0}{1}{2}".format(epoch_time, name, platform())
                    str2 = "{0}{1}".format(ip, agent_id)
                    hash1 = hashlib.md5(str1.encode())
                    hash1.update(urandom(64))
                    hash2 = hashlib.md5(str2.encode())
                    hash1.update(urandom(64))
                    agent_key = hash1.hexdigest() + hash2.hexdigest()
                else:
                    agent_key = key

                # Tmp file
                f_keys_temp = '{0}.tmp'.format(common.client_keys)
                open(f_keys_temp, 'a').close()

                f_keys_st = stat(common.client_keys)
                chown(f_keys_temp, common.ossec_uid, common.ossec_gid)
                chmod(f_keys_temp, f_keys_st.st_mode)

                copyfile(common.client_keys, f_keys_temp)


                # Write key
                with open(f_keys_temp, 'a') as f_kt:
                    f_kt.write('{0} {1} {2} {3}\n'.format(agent_id, name, ip, agent_key))

                # Overwrite client.keys
                move(f_keys_temp, common.client_keys)
            except Exception as ex:
                fcntl.lockf(lock_file, fcntl.LOCK_UN)
                lock_file.close()
                raise WazuhError(1725, str(ex))


            fcntl.lockf(lock_file, fcntl.LOCK_UN)
            lock_file.close()

        self.id = agent_id
        self.internal_key = agent_key
        self.key = self.compute_key()


    @staticmethod
    def _remove_single_group(group_id):
        """
        Remove the group in every agent.

        :param group_id: Group ID.
        :return: Confirmation message.
        """

        if group_id.lower() == "default":
            raise WazuhError(1712)

        if not Agent.group_exists(group_id):
            raise WazuhError(1710, group_id)

        ids = list(map(operator.itemgetter('id'), Agent.get_agent_group(group_id=group_id, limit=None)['items']))

        # Remove group directory
        group_path = "{0}/{1}".format(common.shared_path, group_id)
        group_backup = "{0}/groups/{1}_{2}".format(common.backup_path, group_id, int(time()))
        if path.exists(group_path):
            move(group_path, group_backup)

        msg = "Group '{0}' removed.".format(group_id)

        return {'msg': msg, 'affected_agents': ids}


    def get_agent_attr(self, attr):
        """
        Returns a string with an agent's os name
        """
        db_global = glob(common.database_path_global)
        if not db_global:
            raise WazuhInternalError(1600)

        conn = Connection(db_global[0])
        query = "SELECT :attr FROM agent WHERE id = :id"
        request = {'attr':attr, 'id': self.id}
        conn.execute(query, request)
        query_value = str(conn.fetch()[0])

        return query_value


    @staticmethod
    def get_agents_overview(offset=0, limit=common.database_limit, sort=None, search=None, select=None, filters={}, q=""):
        """
        Gets a list of available agents with basic attributes.
        :param offset: First item to return.
        :param limit: Maximum number of items to return.
        :param sort: Sorts the items. Format: {"fields":["field1","field2"],"order":"asc|desc"}.
        :param select: Select fields to return. Format: {"fields":["field1","field2"]}.
        :param search: Looks for items with the specified string. Format: {"fields": ["field1","field2"]}
        :param filters: Defines field filters required by the user. Format: {"field1":"value1", "field2":["value2","value3"]}
        :param q: Defines query to filter in DB.

        :return: Dictionary: {'items': array of items, 'totalItems': Number of items (without applying the limit)}
        """

        db_query = WazuhDBQueryAgents(offset=offset, limit=limit, sort=sort, search=search, select=select, filters=filters, query=q, count=True, get_data=True)

        data = db_query.run()

        return data


    @staticmethod
    def get_distinct_agents(offset=0, limit=common.database_limit, sort=None, search=None, select=None, fields=None, q=""):
        """
        Gets a list of available agents with basic attributes.
        :param offset: First item to return.
        :param limit: Maximum number of items to return.
        :param sort: Sorts the items. Format: {"fields":["field1","field2"],"order":"asc|desc"}.
        :param select: Select fields to return. Format: {"fields":["field1","field2"]}.
        :param search: Looks for items with the specified string. Format: {"fields": ["field1","field2"]}
        :param q: Defines query to filter in DB.
        :param fields: Fields to group by
        :return: Dictionary: {'items': array of items, 'totalItems': Number of items (without applying the limit)}
        """
        db_query = WazuhDBQueryGroupByAgents(filter_fields=fields, offset=offset, limit=limit, sort=sort, search=search, select=select, query=q,
                                             count=True, get_data=True, min_select_fields=set())
        return db_query.run()


    @staticmethod
    def get_agents_summary():
        """
        Counts the number of agents by status.

        :return: Dictionary with keys: total, Active, Disconnected, Never connected
        """
        db_query = WazuhDBQueryAgents(offset=0,limit=None,sort=None,search=None,select=None,count=True,get_data=False,query="")

        db_query.run()
        data = {'Total':db_query.total_items}

        for status in ['Active','Disconnected','Never connected','Pending']:
            db_query.reset()

            db_query.q = "status="+status
            db_query.run()
            data[status] = db_query.total_items

        return data


    @staticmethod
    def get_os_summary(offset=0, limit=common.database_limit, sort=None, search=None, q=""):
        """
        Gets a list of available OS.

        :param offset: First item to return.
        :param limit: Maximum number of items to return.
        :param sort: Sorts the items. Format: {"fields":["field1","field2"],"order":"asc|desc"}.
        :param search: Looks for items with the specified string.
        :param q: Query to filter results.
        :return: Dictionary: {'items': array of items, 'totalItems': Number of items (without applying the limit)}
        """
        db_query = WazuhDBQueryDistinctAgents(offset=offset, limit=limit, sort=sort, search=search,
                                              select=['os.platform'], count=True, get_data=True,
                                              default_sort_field='os_platform', query=q, min_select_fields=set())
        return db_query.run()

    @staticmethod
    def restart_agents(agent_id=None, restart_all=False):
        """
        Restarts an agent or all agents.

        :param agent_id: Agent ID of the agent to restart. Can be a list of ID's.
        :param restart_all: Restarts all agents.

        :return: Message.
        """

        if restart_all:
            oq = OssecQueue(common.ARQUEUE)
            ret_msg = oq.send_msg_to_agent(OssecQueue.RESTART_AGENTS)
            oq.close()
            return ret_msg
        else:
            if not agent_id:
                raise WazuhError(1732)
            failed_ids = list()
            affected_agents = list()
            if isinstance(agent_id, list):
                for id in agent_id:
                    try:
                        Agent(id).restart()
                        affected_agents.append(id)
                    except Exception as e:
                        failed_ids.append(create_exception_dic(id, e))
            else:
                try:
                    Agent(agent_id).restart()
                    affected_agents.append(agent_id)
                except Exception as e:
                    failed_ids.append(create_exception_dic(agent_id, WazuhError(1702)))
            if not failed_ids:
                message = 'All selected agents were restarted'
            else:
                message = 'Some agents were not restarted'

            if failed_ids:
                final_dict = {'message': message,
                              'data': {'affected_agents': affected_agents,
                                       'failed_ids': failed_ids}
                              }
            else:
                final_dict = {'message': message,
                              'data': {'affected_agents': affected_agents}
                              }

            result = WazuhResult(final_dict, str_priority=['Some agents were not restarted',
                                                           'All selected agents were restarted'])

            return result

    @staticmethod
    def get_agent_by_name(agent_name, select=None):
        """
        Gets an existing agent called agent_name.

        :param agent_name: Agent name.
        :return: The agent.
        """
        db_global = glob(common.database_path_global)
        if not db_global:
            raise WazuhInternalError(1600)

        conn = Connection(db_global[0])
        conn.execute("SELECT id FROM agent WHERE name = :name", {'name': agent_name})
        try:
            agent_id = str(conn.fetch()[0]).zfill(3)
        except TypeError as e:
            raise WazuhError(1701, agent_name)

        return Agent(agent_id).get_basic_information(select)


    @staticmethod
    def get_agent(agent_id, select=None):
        """
        Gets an existing agent.

        :param agent_id: Agent ID.
        :return: The agent.
        """

        return Agent(agent_id).get_basic_information(select)


    @staticmethod
    def get_agent_key(agent_id):
        """
        Get the key of an existing agent.

        :param agent_id: Agent ID.
        :return: Agent key.
        """

        return Agent(agent_id).get_key()

    @staticmethod
    def get_group_by_name(group_name, select=None):
        """
        Gets an existing group called group_name.

        :param group_name: Group name.
        :return: The group id.
        """
        db_global = glob(common.database_path_global)
        if not db_global:
            raise WazuhInternalError(1600)

        conn = Connection(db_global[0])
        conn.execute("SELECT id FROM `group` WHERE name = :name", {'name': group_name})
        try:
            group_id = conn.fetch()[0]
        except TypeError as e:
            raise WazuhError(1701, group_name)

        return group_id



    @staticmethod
    def remove_agent(agent_id, backup=False, purge=False):
        """
        Removes an existing agent.

        :param agent_id: Agent ID.
        :param backup: Create backup before removing the agent.
        :param purge: Delete definitely from key store.
        :return: Dictionary with affected_agents (agents removed), failed_ids if it necessary (agents that cannot been removed), and a message.
        """

        failed_ids = []
        affected_agents = []
        try:
            if (agent_id == "000"):
                raise WazuhError(1703)
            else:
                Agent(agent_id).remove(backup, purge)
                affected_agents.append(agent_id)
        except Exception as e:
            failed_ids.append(create_exception_dic(agent_id, e))

        if not failed_ids:
            message = 'All selected agents were removed'
        else:
            message = 'Some agents were not removed'

        final_dict = {}
        if failed_ids:
            final_dict = {'message': message, 'affected_agents': affected_agents, 'failed_ids': failed_ids}
        else:
            final_dict = {'message': message, 'affected_agents': affected_agents}

        return final_dict


    @staticmethod
    def remove_agents(list_agent_ids="all", backup=False, purge=False, status="all", older_than="7d"):
        """
        Removes an existing agent.

        :param list_agent_ids: List of agents ID's.
        :param backup: Create backup before removing the agent.
        :param purge: Delete definitely from key store.
        :param older_than:  Filters out disconnected agents for longer than specified. Time in seconds | "[n_days]d" | "[n_hours]h" | "[n_minutes]m" | "[n_seconds]s". For never connected agents, uses the register date.
        :param status: Filters by agent status: Active, Disconnected or Never connected. Multiples statuses separated by commas.
        :return: Dictionary with affected_agents (agents removed), timeframe applied, failed_ids if it necessary (agents that cannot been removed), and a message.
        """

        id_purgeable_agents = list(map(operator.itemgetter('id'),
                                       Agent.get_agents_overview(filters={'older_than':older_than,'status':status},
                                                                 limit = None)['items']))

        failed_ids = []
        affected_agents = []

        if list_agent_ids != "all":
            for id in list_agent_ids:
                try:
                    if id == "000":
                        raise WazuhError(1703)
                    else:
                        my_agent = Agent(id)
                        my_agent._load_info_from_DB()
                        if id not in id_purgeable_agents:
                            raise WazuhError(1731, "The agent has a status different to '{}' or the specified time frame 'older_than {}' does not apply.".format(status, older_than))
                        my_agent.remove(backup, purge)
                        affected_agents.append(id)
                except Exception as e:
                    failed_ids.append(create_exception_dic(id, e))
        else:
            for id in id_purgeable_agents:
                try:
                    my_agent = Agent(id)
                    my_agent._load_info_from_DB()
                    my_agent.remove(backup, purge)
                    affected_agents.append(id)
                except Exception as e:
                    failed_ids.append(create_exception_dic(id, e))

        if not failed_ids:
            message = 'All selected agents were removed' if affected_agents else "No agents were removed"
        else:
            message = 'Some agents were not removed'

        if failed_ids:
            final_dict = {'message': message, 'affected_agents': affected_agents, 'failed_ids': failed_ids,
                          'older_than': older_than, 'total_affected_agents':len(affected_agents),
                          'total_failed_ids':len(failed_ids)}
        else:
            final_dict = {'message': message, 'affected_agents': affected_agents, 'older_than': older_than,
                          'total_affected_agents':len(affected_agents)}

        return final_dict


    @staticmethod
    def add_agent(name, ip='any', force_time=-1):
        """
        Adds a new agent to OSSEC.

        :param name: name of the new agent.
        :param ip: IP of the new agent. It can be an IP, IP/NET or ANY.
        :param force_time: Remove old agent with same IP if disconnected since <force> seconds.
        :return: Agent ID.
        """
        # check length of agent name
        if len(name) > 128:
            raise WazuhError(1738)

        new_agent = Agent(name=name, ip=ip, force=force_time)
        return {'id': new_agent.id, 'key': new_agent.key}

    @staticmethod
    def add_group_to_agent(agent_id,group_id,force=False):
        """
        Adds an existing group to an agent

        :param group_id: name of the group.
        :param agent_id: ID of the agent.
        :param force: No check if agent exists
        :return: Agent ID.
        """
        # Check if agent exists
        if not force:
            Agent(agent_id).get_basic_information()

        # get agent's group
        group_path = "{}/{}".format(common.groups_path, agent_id)
        if path.exists(group_path):
            with open(group_path) as f:
                group_name = f.read().replace('\n', '')

            # Check if the group already belongs to the agent
            if group_id in group_name.split(','):
                return "Agent '{0}' already belongs to group '{1}'.".format(agent_id, group_id)
        else:
            group_name = ""

        agent_group = (group_name + ',' if group_name else '') + group_id
        old_agent_group = group_name

        # Check multigroup limit
        if Agent().check_multigroup_limit(agent_id):
            raise WazuhError(1737)

        # Check if the group exists
        if not Agent.group_exists(group_id):
            raise WazuhError(1710, group_id)

        # If the new multi group doesnt exists, create it
        if not Agent.multi_group_exists(agent_group):
            Agent.create_multi_group(agent_group)

        Agent().set_multi_group(str(agent_id),agent_group)

        # Check if the multigroup still exists in other agents
        multi_group_list = []
        for filename in listdir("{0}".format(common.groups_path)):
            file = open("{0}/{1}".format(common.groups_path,filename),"r")
            group_readed = file.read()
            group_readed = group_readed.strip()
            multi_group_list.append(group_readed)
            file.close()

        return "Group '{0}' added to agent '{1}'.".format(group_id, agent_id)



    @staticmethod
    def insert_agent(name, id, key, ip='any', force_time=-1):
        """
        Create a new agent providing the id, name, ip and key to the Manager.

        :param id: id of the new agent.
        :param name: name of the new agent.
        :param ip: IP of the new agent. It can be an IP, IP/NET or ANY.
        :param key: name of the new agent.
        :param force_time: Remove old agent with same IP if disconnected since <force_time> seconds.
        :return: Agent ID.
        """

        new_agent = Agent(name=name, ip=ip, id=id, key=key, force=force_time)
        return {'id': new_agent.id, 'key': new_agent.key}


    @staticmethod
    def check_if_delete_agent(id, seconds):
        """
        Check if we should remove an agent: if time from last connection is greater thant <seconds>.

        :param id: id of the new agent.
        :param seconds: Number of seconds.
        :return: True if time from last connection is greater thant <seconds>.
        """
        remove_agent = False

        agent_info = Agent(id=id).get_basic_information()

        if 'lastKeepAlive' in agent_info:
            if agent_info['lastKeepAlive'] == 0:
                remove_agent = True
            else:
                last_date = datetime.strptime(agent_info['lastKeepAlive'], '%Y-%m-%d %H:%M:%S')
                difference = (datetime.now() - last_date).total_seconds()
                if difference >= seconds:
                    remove_agent = True

        return remove_agent


    @staticmethod
    def get_all_groups_sql(offset=0, limit=common.database_limit, sort=None, search=None):
        """
        Gets the existing groups.

        :param offset: First item to return.
        :param limit: Maximum number of items to return.
        :param sort: Sorts the items. Format: {"fields":["field1","field2"],"order":"asc|desc"}.
        :param search: Looks for items with the specified string.
        :return: Dictionary: {'items': array of items, 'totalItems': Number of items (without applying the limit)}
        """
        db_query = WazuhDBQueryDistinct(offset=offset, limit=limit, sort=sort, search=search, select=['name'],
                                        fields={'name':'`group`'}, count=True, get_data=True,
                                        db_path=common.database_path_global, default_sort_field='`group`', table='agent')
        db_query.run()

        return {'totalItems': db_query.total_items, 'items': [tuple[0] for tuple in db_query.conn]}


    @staticmethod
    def get_all_groups(offset=0, limit=common.database_limit, sort=None, search=None, hash_algorithm='md5'):
        """
        Gets the existing groups.

        :param offset: First item to return.
        :param limit: Maximum number of items to return.
        :param sort: Sorts the items. Format: {"fields":["field1","field2"],"order":"asc|desc"}.
        :param search: Looks for items with the specified string.
        :param hash_algorithm: hash algorithm used to get mergedsum and configsum.
        :return: Dictionary: {'items': array of items, 'totalItems': Number of items (without applying the limit)}
        """
        try:
            # Connect DB
            db_global = glob(common.database_path_global)
            if not db_global:
                raise WazuhInternalError(1600)

            conn = Connection(db_global[0])

            # Group names
            data = []
            for entry in listdir(common.shared_path):
                full_entry = path.join(common.shared_path, entry)
                if not path.isdir(full_entry):
                    continue

                # Get the id of the group
                query = "SELECT id FROM `group` WHERE name = :group_id"
                request = {'group_id': entry}
                conn.execute(query, request)
                id_group = conn.fetch()

                if id_group is None:
                    continue

                id_group = id_group[0]

                # Group count
                query = "SELECT {0} FROM belongs WHERE id_group = :id"
                request = {'id': id_group}
                conn.execute(query.format('COUNT(*)'), request)

                # merged.mg and agent.conf sum
                merged_sum = get_hash(full_entry + "/merged.mg", hash_algorithm)
                conf_sum   = get_hash(full_entry + "/agent.conf", hash_algorithm)

                item = {'count':conn.fetch()[0], 'name': entry}

                if merged_sum:
                    item['mergedSum'] = merged_sum

                if conf_sum:
                    item['configSum'] = conf_sum

                data.append(item)


            if search:
                data = search_array(data, search['value'], search['negation'], fields=['name'])

            if sort:
                data = sort_array(data, sort['fields'], sort['order'])
            else:
                data = sort_array(data, ['name'])
        except Exception as e:
            raise WazuhInternalError(1736, str(e))

        return {'items': cut_array(data, offset, limit), 'totalItems': len(data)}


    @staticmethod
    def group_exists_sql(group_id):
        """
        Checks if the group exists

        :param group_id: Group ID.
        :return: True if group exists, False otherwise
        """
        # Input Validation of group_id
        if not InputValidator().group(group_id):
            raise WazuhError(1722)

        db_query = WazuhDBQueryAgents(offset=0, limit=None, sort=None, search=None, select=['group'],
                                      query="group="+group_id, count=True, get_data=False)
        db_query.run()

        return bool(db_query.total_items)


    @staticmethod
    def group_exists(group_id):
        """
        Checks if the group exists

        :param group_id: Group ID.
        :return: True if group exists, False otherwise
        """
        # Input Validation of group_id
        if not InputValidator().group(group_id):
            raise WazuhError(1722)

        if path.exists("{0}/{1}".format(common.shared_path, group_id)):
            return True
        else:
            return False


    @staticmethod
    def multi_group_exists(group_id):
        """
        Checks if the group exists

        :param group_id: Group ID.
        :return: String of groups if group exists, an empty list otherwise
        """

        all_multigroups = []
        for file in listdir(common.groups_path):
            filepath = path.join(common.groups_path, file)
            f = open(filepath, 'r')
            all_multigroups.append(f.read())
            f.close()
        if group_id in all_multigroups:
            return all_multigroups
        else:
            return []


    @staticmethod
    def get_agent_group(group_id, offset=0, limit=common.database_limit, sort=None, search=None, select=None, filters={}, q=""):
        """
        Gets the agents in a group

        :param group_id: Group ID.
        :param offset: First item to return.
        :param limit: Maximum number of items to return.
        :param sort: Sorts the items. Format: {"fields":["field1","field2"],"order":"asc|desc"}.
        :param search: Looks for items with the specified string.
        :param filters: Defines field filters required by the user. Format: {"field1":"value1", "field2":["value2","value3"]}
        :return: Dictionary: {'items': array of items, 'totalItems': Number of items (without applying the limit)}
        """
        # check whether the group exists or not
        if group_id != 'null' and not glob("{}/{}".format(common.shared_path, group_id)) and not glob("{}/{}".format(common.multi_groups_path, group_id)):
            raise WazuhError(1710, group_id)

        db_query = WazuhDBQueryMultigroups(group_id=group_id, offset=offset, limit=limit, sort=sort, search=search, select=select, filters=filters,
                                           count=True, get_data=True, query=q)
        return db_query.run()


    @staticmethod
    def get_agents_without_group(offset=0, limit=common.database_limit, sort=None, search=None, select=None, q="", filters={}):
        """
        Gets the agents without a group

        :param group_id: Group ID.
        :param offset: First item to return.
        :param limit: Maximum number of items to return.
        :param sort: Sorts the items. Format: {"fields":["field1","field2"],"order":"asc|desc"}.
        :param search: Looks for items with the specified string.
        :param filters: Values to filter by on database (legacy format).
        :return: Dictionary: {'items': array of items, 'totalItems': Number of items (without applying the limit)}
        """
        return Agent.get_agent_group(group_id="null", offset=offset, limit=limit, sort=sort, search=search, select=select,
                                     q='id!=0'+(';'+q if q else ''), filters=filters)


    @staticmethod
    def get_group_files(group_id=None, offset=0, limit=common.database_limit, sort=None, search=None, hash_algorithm='md5'):
        """
        Gets the group files.

        :param group_id: Group ID.
        :param offset: First item to return.
        :param limit: Maximum number of items to return.
        :param sort: Sorts the items. Format: {"fields":["field1","field2"],"order":"asc|desc"}.
        :param search: Looks for items with the specified string.
        :return: Dictionary: {'items': array of items, 'totalItems': Number of items (without applying the limit)}
        """

        group_path = common.shared_path
        if group_id:
            if not Agent.group_exists(group_id):
                raise WazuhError(1710, group_id)
            group_path = "{0}/{1}".format(common.shared_path, group_id)

        if not path.exists(group_path):
            raise WazuhError(1006, group_path)

        try:
            data = []
            for entry in listdir(group_path):
                item = {}
                try:
                    item['filename'] = entry
                    item['hash'] = get_hash('{}/{}'.format(group_path, entry), hash_algorithm)
                    data.append(item)
                except (OSError, IOError) as e:
                    pass

            try:
                # ar.conf
                ar_path = "{0}/ar.conf".format(common.shared_path)
                data.append({'filename': "ar.conf", 'hash': get_hash(ar_path, hash_algorithm)})
            except (OSError, IOError) as e:
                pass

            if search:
                data = search_array(data, search['value'], search['negation'])

            if sort:
                data = sort_array(data, sort['fields'], sort['order'])
            else:
                data = sort_array(data, ["filename"])

            return {'items': cut_array(data, offset, limit), 'totalItems': len(data)}
        except Exception as e:
            raise WazuhInternalError(1727, str(e))


    @staticmethod
    def create_group(group_id):
        """
        Creates a group.

        :param group_id: Group ID.
        :return: Confirmation message.
        """
        # Input Validation of group_id
        if not InputValidator().group(group_id):
            raise WazuhError(1722)

        group_path = "{0}/{1}".format(common.shared_path, group_id)

        if group_id.lower() == "default" or path.exists(group_path):
            raise WazuhError(1711, group_id)

        # Create group in /etc/shared
        group_def_path = "{0}/agent-template.conf".format(common.shared_path)
        try:
            mkdir_with_mode(group_path)
            copyfile(group_def_path, group_path + "/agent.conf")
            chown_r(group_path, common.ossec_uid, common.ossec_gid)
            chmod_r(group_path, 0o660)
            chmod(group_path, 0o770)
            msg = "Group '{0}' created.".format(group_id)
        except Exception as e:
            raise WazuhInternalError(1005, str(e))

        return msg

    @staticmethod
    def create_multi_group(group_id):
        """
        Creates a multi group.
        :param group_id: Group ID.
        :return: Confirmation message.
        """

        if ',' not in group_id:
            # if there's not , in the group_id, then it isn't a multigroup and therefore the function does nothing
            return

        # Create group in /var/multigroups
        try:
            folder = hashlib.sha256(group_id.encode()).hexdigest()[:8]
            multi_group_path = "{0}/{1}".format(common.multi_groups_path, folder)
            mkdir_with_mode(multi_group_path)
            chown(multi_group_path, common.ossec_uid, common.ossec_gid)
            chmod(multi_group_path, 0o770)
            msg = "Group '{0}' created.".format(group_id)
            return msg
        except OSError as e:
            if e.errno != errno.EEXIST:
                raise WazuhInternalError(1005, str(e))
        return msg

    @staticmethod
    def remove_multi_group(groups_id):
        """
        Removes groups by IDs.

        :param groups_id: list with Groups ID.
        """
        groups_to_remove = []
        for agent_id in listdir("{0}".format(common.groups_path)):
            agent_group = Agent.get_agents_group_file(agent_id)

            new_group = ''
            group_list = agent_group.split(',')
            for group_to_remove in groups_id & set(group_list):
                # remove the group
                groups_to_remove.append(','.join(group_list))
                group_list.remove(group_to_remove)
                if len(group_list) > 1:
                    # create new multigroup
                    new_group = ','.join(group_list)
                    if not Agent.multi_group_exists(new_group):
                        Agent.create_multi_group(new_group)
                else:
                    new_group = 'default' if not group_list else group_list[0]

            if new_group:
                # Add multigroup
                Agent.set_agent_group_file(agent_id, new_group)


    @staticmethod
    def remove_group(group_id):
        """
        Remove the group in every agent.

        :param group_id: Group ID.
        :return: Confirmation message.
        """

        # Input Validation of group_id
        if not InputValidator().group(group_id):
            raise WazuhError(1722)

        # Connect DB
        db_global = glob(common.database_path_global)
        if not db_global:
            raise WazuhInternalError(1600)

        failed_ids = []
        ids = []
        affected_agents = []
        if isinstance(group_id, list):
            for id in group_id:

                if id.lower() == "default":
                    raise WazuhError(1712)

                try:
                    removed = Agent._remove_single_group(id)
                    ids.append(id)
                    affected_agents += removed['affected_agents']
                    Agent.remove_multi_group(set(map(lambda x: x.lower(), group_id)))
                except Exception as e:
                    failed_ids.append(create_exception_dic(id, e))
        else:
            if group_id.lower() == "default":
                raise WazuhError(1712)

            try:
                removed = Agent._remove_single_group(group_id)
                ids.append(group_id)
                affected_agents += removed['affected_agents']
                Agent.remove_multi_group({group_id.lower()})
            except Exception as e:
                failed_ids.append(create_exception_dic(group_id, e))

        if not failed_ids:
            message = 'All selected groups were removed'
            final_dict = {'message': message, 'ids': ids, 'affected_agents': affected_agents}
        else:
            message = 'Some groups were not removed'
            final_dict = {'message': message, 'failed_ids': failed_ids, 'ids': ids, 'affected_agents': affected_agents}

        return final_dict


    @staticmethod
    def set_group(agent_id, group_id, force=False, replace=False):
        """
        Set a group to an agent.

        :param agent_id: Agent ID.
        :param group_id: Group ID.
        :param force: No check if agent exists
        :param replace: Replace agent group instead of appending.
        :return: Confirmation message.
        """
        if replace:
            return Agent.replace_group(agent_id=agent_id, group_id=group_id, force=force)
        else:
            return Agent.add_group_to_agent(agent_id=agent_id, group_id=group_id, force=force)

    @staticmethod
    def set_group_list(group_id, agent_id_list):
        """
        Set a group to a list of agents.

        :param agent_id: List of Agent IDs.
        :param group_id: Group ID.
        :return: Confirmation message.
        """
        failed_ids = list()
        affected_agents = list()

        # raise an exception if agent_list_id is empty
        if len(agent_id_list) < 1:
            raise WazuhError(1732)

        for agent_id in agent_id_list:
            try:
                Agent.add_group_to_agent(agent_id=agent_id, group_id=group_id)
                affected_agents.append(agent_id)
            except Exception as e:
                failed_ids.append(agent_id)

            if not failed_ids:
                message = 'All selected agents assigned to group ' + group_id
            else:
                message = 'Some agents were not assigned to group ' + group_id

            final_dict = {}
            if failed_ids:
                final_dict = {'msg': message, 'affected_agents': affected_agents, 'failed_ids': failed_ids}
            else:
                final_dict = {'msg': message, 'affected_agents': affected_agents}

        return final_dict

    @staticmethod
    def unset_group_list(group_id, agent_id_list):
        """
        Unset a group to a list of agents.

        :param agent_id: List of Agent IDs.
        :param group_id: Group ID.
        :return: Confirmation message.
        """
        failed_ids = list()
        affected_agents = list()

        # raise an exception if agent_list_id is empty
        if len(agent_id_list) < 1:
            raise WazuhError(1732)

        # raise an exception if group not exists
        if not Agent.group_exists(group_id):
            raise WazuhError(1710)

        message = f'All selected agents were removed from group {group_id}'
        for agent_id in agent_id_list:
            try:
                Agent.unset_group(agent_id=agent_id, group_id=group_id)
                affected_agents.append(agent_id)
            except Exception as e:
                failed_ids.append(create_exception_dic(agent_id, e))

            if failed_ids:
<<<<<<< HEAD
                final_dict = {'message': message, 'affected_agents': affected_agents, 'failed_ids': failed_ids}
            else:
                final_dict = {'message': message, 'affected_agents': affected_agents}
=======
                message = f'Some agents were not removed from group {group_id}'

        if failed_ids:
            final_dict = {'msg': message, 'affected_agents': affected_agents, 'failed_ids': failed_ids}
        else:
            final_dict = {'msg': message, 'affected_agents': affected_agents}
>>>>>>> 26f7d297

        return final_dict


    @staticmethod
    def get_agents_group_file(agent_id):
        group_path, group_name = "{}/{}".format(common.groups_path, agent_id), ""
        if path.exists(group_path):
            with open(group_path) as f:
                group_name = f.read().strip()

        return group_name


    @staticmethod
    def set_agent_group_file(agent_id, group_id):
        try:
            agent_group_path = "{0}/{1}".format(common.groups_path, agent_id)
            new_file = not path.exists(agent_group_path)

            with open(agent_group_path, 'w') as f_group:
                f_group.write(group_id)

            if new_file:
                chown(agent_group_path, common.ossec_uid, common.ossec_gid)
                chmod(agent_group_path, 0o660)
        except Exception as e:
            raise WazuhInternalError(1005, str(e))

    @staticmethod
    def replace_group(agent_id, group_id, force=False):
        """
        Replaces a group to an agent.

        :param agent_id: Agent ID.
        :param group_id: Group ID.
        :param force: No check if agent exists
        :return: Confirmation message.
        """
        # Input Validation of group_id
        if not InputValidator().group(group_id):
            raise WazuhError(1722)

        agent_id = agent_id.zfill(3)
        if agent_id == "000":
            raise WazuhError(1703)

        # Check if agent exists
        if not force:
            Agent(agent_id).get_basic_information()

        group_name = Agent.get_agents_group_file(agent_id)

        # Assign group in /queue/agent-groups
        Agent.set_agent_group_file(agent_id, group_id)

        # Create group in /etc/shared
        if not Agent.group_exists(group_id):
            Agent.create_group(group_id)

        return "Group '{0}' set to agent '{1}'.".format(group_id, agent_id)


    @staticmethod
    def set_multi_group(agent_id, group_id, force=False):
        """
        Set a multi group to an agent.

        :param agent_id: Agent ID.
        :param group_id: Group ID.
        :param force: No check if agent exists
        :return: Confirmation message.
        """
        # Input Validation of all groups_id
        if not reduce(operator.iand, map(InputValidator().group, group_id.split(','))):
            raise WazuhError(1722, group_id)

        agent_id = agent_id.zfill(3)
        if agent_id == "000":
            raise WazuhError(1703)

        # Check if agent exists
        if not force:
            Agent(agent_id).get_basic_information()

        # Assign group in /queue/agent-groups
        Agent.set_agent_group_file(agent_id, group_id)

        return "Group '{0}' set to agent '{1}'.".format(group_id, agent_id)


    @staticmethod
    def check_multigroup_limit(agent_id):
        """
        An agent can belong to <common.max_groups_per_multigroup> groups as maximum. This function checks that limit is
        not yet reached.

        :param agent_id: Agent ID to check
        :return: True if the limit is reached, False otherwise
        """
        group_read = Agent.get_agents_group_file(agent_id)
        if group_read:
            return len(group_read.split(',')) >= common.max_groups_per_multigroup
        else:
            # In case that the agent is not connected and has no assigned group, the file is not created.
            # So, the limit is not reached.
            return False

    @staticmethod
    def unset_group(agent_id, group_id=None, force=False):
        """
        Unset the agent group.

        :param agent_id: Agent ID.
        :param group_id: Group ID.
        :param force: No check if agent exists
        :return: Confirmation message.
        """
        if group_id is None:
            return Agent.unset_all_groups_agent(agent_id=agent_id, force=force)
        else:
            return Agent.unset_single_group_agent(agent_id=agent_id, group_id=group_id, force=force)


    @staticmethod
    def unset_single_group_agent(agent_id, group_id, force):
        """
        Unset the agent group. If agent has multigroups, it will preserve all previous groups except the last one.

        :param agent_id: Agent ID.
        :param group_id: Group ID.
        :param force: No check if agent exists
        :return: Confirmation message.
        """
        # Check if agent exists
        if not force:
            Agent(agent_id).get_basic_information()

        # get agent's group
        group_name = Agent.get_agents_group_file(agent_id)
<<<<<<< HEAD
        if group_name:
            group_list = group_name.split(',')
            # check agent belongs to group group_id
            if group_id not in group_list:
                raise WazuhError(1734, "Agent {} doesn't belong to group {}".format(agent_id, group_id))
            # remove group from group_list
            group_list.remove(group_id)
            if len(group_list) > 1:
                multigroup_name = ','.join(group_list)
                if not Agent.multi_group_exists(multigroup_name):
                    Agent.create_multi_group(multigroup_name)
            else:
                multigroup_name = 'default' if not group_list else group_list[0]
            Agent.unset_all_groups_agent(agent_id, True, multigroup_name)
            return "Group '{}' unset for agent '{}'.".format(group_id, agent_id)
        else:
            raise WazuhError(1734, "Agent {} doesn't belong to any group".format(agent_id))
=======
        group_list = group_name.split(',')
        # check agent belongs to group group_id
        if group_id not in group_list:
            raise WazuhException(1734)
        elif group_id == 'default' and len(group_list) == 1:
            raise WazuhException(1745)
        # remove group from group_list
        group_list.remove(group_id)
        if len(group_list) > 1:
            multigroup_name = ','.join(group_list)
            if not Agent.multi_group_exists(multigroup_name):
                Agent.create_multi_group(multigroup_name)
        else:
            multigroup_name = 'default' if not group_list else group_list[0]

        Agent.unset_all_groups_agent(agent_id, True, multigroup_name)

        return f"Group '{group_id}' unset for agent '{agent_id}'." if multigroup_name != 'default' else \
               f"Agent {agent_id} set to group default."
>>>>>>> 26f7d297


    @staticmethod
    def get_number_of_agents_in_multigroup(multigroup_name):
        """
        Returns the number of agents belonging to a multigroup
        :param multigroup_name: name of the multigroup
        :return:
        """
        # Connect DB
        db_global = glob(common.database_path_global)
        if not db_global:
            raise WazuhInternalError(1600)

        conn = Connection(db_global[0])
        conn.execute('select count(*) from agent where `group` = :group_name', {'group_name': multigroup_name})
        return int(conn.fetch()[0])


    @staticmethod
    def unset_all_groups_agent(agent_id, force=False, group_id='default'):
        """
        Unset the agent group. The group will be group_id ('default' by default).

        :param agent_id: Agent ID.
        :param force: No check if agent exists
        :param group_id: New group to set.
        :return: Confirmation message.
        """
        # Check if agent exists
        if not force:
            Agent(agent_id).get_basic_information()

        # Check if multi group still exists in other agents
        group_name = Agent.get_agents_group_file(agent_id)
        if group_name:
            Agent.set_agent_group_file(agent_id, group_id)

            return "Group unset for agent '{0}'.".format(agent_id)
        else:
<<<<<<< HEAD
            raise WazuhError(1734, "Agent {} doesn't belong to any group".format(agent_id))
=======
            raise WazuhException(1746)
>>>>>>> 26f7d297


    @staticmethod
    def get_outdated_agents(offset=0, limit=common.database_limit, sort=None, search=None, select=None, q=""):
        """
        Gets the outdated agents.

        :param offset: First item to return.
        :param limit: Maximum number of items to return.
        :param sort: Sorts the items. Format: {"fields":["field1","field2"],"order":"asc|desc"}.
        :return: Dictionary: {'items': array of items, 'totalItems': Number of items (without applying the limit)}
        """
        # Get manager version
        manager = Agent(id=0)
        manager._load_info_from_DB()

        select = ['version','id','name'] if select is None else select
        db_query = WazuhDBQueryAgents(offset=offset, limit=limit, sort=sort, search=search, select=select,
                                      query="version<{};id!=0".format(manager.version) + ('' if not q else ';'+q),
                                      get_data=True, count=True)
        return db_query.run()


    def _get_protocol(self, wpk_repo, use_http=False):
        protocol = ""
        if "http://" not in wpk_repo and "https://" not in wpk_repo:
            protocol = "https://" if not use_http else "http://"

        return protocol

    def _get_versions(self, wpk_repo=common.wpk_repo_url, version=None, use_http=False):
        """
        Generates a list of available versions for its distribution and version.
        """
        invalid_platforms = ["darwin", "solaris", "aix", "hpux", "bsd"]
        not_valid_versions = [("sles", 11), ("rhel", 5), ("centos", 5)]

        if self.os['platform'] in invalid_platforms or (self.os['platform'], self.os['major']) in not_valid_versions:
            error = "The WPK for this platform is not available."
            raise WazuhInternalError(1713, error)

        protocol = self._get_protocol(wpk_repo, use_http)
        if (version is None or version[:4] >= "v3.4") and self.os['platform'] != "windows":
            versions_url = protocol + wpk_repo + "linux/" + self.os['arch'] + "/versions"
        else:
            if self.os['platform']=="windows":
                versions_url = protocol + wpk_repo + "windows/versions"
            elif self.os['platform']=="ubuntu":
                versions_url = protocol + wpk_repo + self.os['platform'] + "/" + self.os['major'] + "." + self.os['minor'] + "/" + self.os['arch'] + "/versions"
            else:
                versions_url = protocol + wpk_repo + self.os['platform'] + "/" + self.os['major'] + "/" + self.os['arch'] + "/versions"

        try:
            result = requests.get(versions_url)
        except requests.exceptions.RequestException as e:
            raise WazuhInternalError(1713, e.code)

        if result.ok:
            versions = [version.split() for version in result.text.split('\n')]
        else:
            error = "Can't access to the versions file in {}".format(versions_url)
            raise WazuhInternalError(1713, error)

        return versions


    def _get_wpk_file(self, wpk_repo=common.wpk_repo_url, debug=False, version=None, force=False, use_http=False):
        """
        Searchs latest Wazuh WPK file for its distribution and version. Downloads the WPK if it is not in the upgrade folder.
        """
        agent_new_ver = None
        versions = self._get_versions(wpk_repo=wpk_repo, version=version, use_http=use_http)
        if not version:
            agent_new_ver = versions[0][0]
            agent_new_shasum = versions[0][1]
        else:
            for versions in versions:
                if versions[0] == version:
                    agent_new_ver = versions[0]
                    agent_new_shasum = versions[1]
                    break
        if not agent_new_ver:
            raise WazuhInternalError(1718, version)

        # Get manager version
        manager = Agent(id=0)
        manager._load_info_from_DB()
        manager_ver = manager.version
        if debug:
            print("Manager version: {0}".format(manager_ver.split(" ")[1]))

        # Comparing versions
        agent_ver = self.version
        if debug:
            print("Agent version: {0}".format(agent_ver.split(" ")[1]))
            print("Agent new version: {0}".format(agent_new_ver))

        if WazuhVersion(manager_ver.split(" ")[1]) < WazuhVersion(agent_new_ver):
            raise WazuhInternalError(1717, "Manager: {0} / Agent: {1} -> {2}".format(manager_ver.split(" ")[1], agent_ver.split(" ")[1], agent_new_ver))

        if (WazuhVersion(agent_ver.split(" ")[1]) >= WazuhVersion(agent_new_ver) and not force):
            raise WazuhInternalError(1716, "Agent ver: {0} / Agent new ver: {1}".format(agent_ver.split(" ")[1], agent_new_ver))

        protocol = self._get_protocol(wpk_repo, use_http)
        # Generating file name
        if self.os['platform']=="windows":
            wpk_file = "wazuh_agent_{0}_{1}.wpk".format(agent_new_ver, self.os['platform'])
            wpk_url = protocol + wpk_repo + "windows/" + wpk_file

        else:
            if version is None or version[:4] >= "v3.4":
                wpk_file = "wazuh_agent_{0}_linux_{1}.wpk".format(agent_new_ver, self.os['arch'])
                wpk_url = protocol + wpk_repo + "linux/" + self.os['arch'] + "/" + wpk_file

            else:
                if self.os['platform']=="ubuntu":
                    wpk_file = "wazuh_agent_{0}_{1}_{2}.{3}_{4}.wpk".format(agent_new_ver, self.os['platform'], self.os['major'], self.os['minor'], self.os['arch'])
                    wpk_url = protocol + wpk_repo + self.os['platform'] + "/" + self.os['major'] + "." + self.os['minor'] + "/" + self.os['arch'] + "/" + wpk_file
                else:
                    wpk_file = "wazuh_agent_{0}_{1}_{2}_{3}.wpk".format(agent_new_ver, self.os['platform'], self.os['major'], self.os['arch'])
                    wpk_url = protocol + wpk_repo + self.os['platform'] + "/" + self.os['major'] + "/" + self.os['arch'] + "/" + wpk_file

        wpk_file_path = "{0}/var/upgrade/{1}".format(common.ossec_path, wpk_file)

        # If WPK is already downloaded
        if path.isfile(wpk_file_path):
            # Get SHA1 file sum
            sha1hash = hashlib.sha1(open(wpk_file_path, 'rb').read()).hexdigest()
            # Comparing SHA1 hash
            if not sha1hash == agent_new_shasum:
                if debug:
                    print("Downloaded file SHA1 does not match (downloaded: {0} / repository: {1})".format(sha1hash, agent_new_shasum))
            else:
                if debug:
                    print("WPK file already downloaded: {0} - SHA1SUM: {1}".format(wpk_file_path, sha1hash))
                return [wpk_file, sha1hash]

        # Download WPK file
        if debug:
            print("Downloading WPK file from: {0}".format(wpk_url))

        try:
            result = requests.get(wpk_url)
        except requests.exceptions.RequestException as e:
            raise WazuhInternalError(1714, e.code)

        if result.ok:
            with open(wpk_file_path, 'wb') as fd:
                for chunk in result.iter_content(chunk_size=128):
                    fd.write(chunk)
        else:
            error = "Can't access to the WPK file in {}".format(wpk_url)
            raise WazuhInternalError(1714, error)

        # Get SHA1 file sum
        sha1hash = hashlib.sha1(open(wpk_file_path, 'rb').read()).hexdigest()

        # Comparing SHA1 hash
        if not sha1hash == agent_new_shasum:
            raise WazuhInternalError(1714)

        if debug:
            print("WPK file downloaded: {0} - SHA1SUM: {1}".format(wpk_file_path, sha1hash))

        return [wpk_file, sha1hash]


    def _send_wpk_file(self, wpk_repo=common.wpk_repo_url, debug=False, version=None, force=False, show_progress=None, chunk_size=None, rl_timeout=-1, timeout=common.open_retries, use_http=False):
        """
        Sends WPK file to agent.
        """
        if not chunk_size:
            chunk_size = common.wpk_chunk_size
        # Check WPK file
        _get_wpk = self._get_wpk_file(wpk_repo=wpk_repo, debug=debug, version=version, force=force, use_http=use_http)
        wpk_file = _get_wpk[0]
        file_sha1 = _get_wpk[1]
        wpk_file_size = stat("{0}/var/upgrade/{1}".format(common.ossec_path, wpk_file)).st_size
        if debug:
            print("Upgrade PKG: {0} ({1} KB)".format(wpk_file, wpk_file_size/1024))
        # Open file on agent
        s = OssecSocket(common.REQUEST_SOCKET)
        msg = "{0} com open wb {1}".format(str(self.id).zfill(3), wpk_file)
        s.send(msg.encode())
        if debug:
            print("MSG SENT: {0}".format(str(msg)))
        data = s.receive().decode()
        s.close()
        if debug:
            print("RESPONSE: {0}".format(data))
        counter = 0
        while data.startswith('err') and counter < timeout:
            sleep(common.open_sleep)
            counter = counter + 1
            s = OssecSocket(common.REQUEST_SOCKET)
            msg = "{0} com open wb {1}".format(str(self.id).zfill(3), wpk_file)
            s.send(msg.encode())
            if debug:
                print("MSG SENT: {0}".format(str(msg)))
            data = s.receive().decode()
            s.close()
            if debug:
                print("RESPONSE: {0}".format(data))
        if not data.startswith('ok'):
            raise WazuhInternalError(1715, data.replace("err ",""))

        # Sending reset lock timeout
        s = OssecSocket(common.REQUEST_SOCKET)
        msg = "{0} com lock_restart {1}".format(str(self.id).zfill(3), str(rl_timeout))
        s.send(msg.encode())
        if debug:
            print("MSG SENT: {0}".format(str(msg)))
        data = s.receive().decode()
        s.close()
        if debug:
            print("RESPONSE: {0}".format(data))
        if not data.startswith('ok'):
            raise WazuhInternalError(1715, data.replace("err ",""))


        # Sending file to agent
        if debug:
            print("Chunk size: {0} bytes".format(chunk_size))
        file = open(common.ossec_path + "/var/upgrade/" + wpk_file, "rb")
        if not file:
            raise WazuhInternalError(1715, data.replace("err ",""))
        if debug:
            print("Sending: {0}".format(common.ossec_path + "/var/upgrade/" + wpk_file))
        try:
            start_time = time()
            bytes_read = file.read(chunk_size)
            bytes_read_acum = 0
            while bytes_read:
                s = OssecSocket(common.REQUEST_SOCKET)
                msg = "{0} com write {1} {2} ".format(str(self.id).zfill(3), str(len(bytes_read)), wpk_file)
                s.send(msg.encode() + bytes_read)
                data = s.receive().decode()
                s.close()
                if not data.startswith('ok'):
                    raise WazuhInternalError(1715, data.replace("err ",""))
                bytes_read = file.read(chunk_size)
                if show_progress:
                    bytes_read_acum = bytes_read_acum + len(bytes_read)
                    show_progress(int(bytes_read_acum * 100 / wpk_file_size) + (bytes_read_acum * 100 % wpk_file_size > 0))
            elapsed_time = time() - start_time
        finally:
            file.close()

        # Close file on agent
        s = OssecSocket(common.REQUEST_SOCKET)
        msg = "{0} com close {1}".format(str(self.id).zfill(3), wpk_file)
        s.send(msg.encode())
        if debug:
            print("MSG SENT: {0}".format(str(msg)))
        data = s.receive().decode()
        s.close()
        if debug:
            print("RESPONSE: {0}".format(data))
        if not data.startswith('ok'):
            raise WazuhInternalError(1715, data.replace("err ",""))

        # Get file SHA1 from agent and compare
        s = OssecSocket(common.REQUEST_SOCKET)
        msg = "{0} com sha1 {1}".format(str(self.id).zfill(3), wpk_file)
        s.send(msg.encode())
        if debug:
            print("MSG SENT: {0}".format(str(msg)))
        data = s.receive().decode()
        s.close()
        if debug:
            print("RESPONSE: {0}".format(data))
        if not data.startswith('ok '):
            raise WazuhInternalError(1715, data.replace("err ",""))
        rcv_sha1 = data.split(' ')[1]
        if rcv_sha1 == file_sha1:
            return ["WPK file sent", wpk_file]
        else:
            raise WazuhInternalError(1715, data.replace("err ",""))


    def upgrade(self, wpk_repo=None, debug=False, version=None, force=False, show_progress=None, chunk_size=None, rl_timeout=-1, use_http=False):
        """
        Upgrade agent using a WPK file.
        """
        if int(self.id) == 0:
            raise WazuhError(1703)

        self._load_info_from_DB()

        # Check if agent is active.
        if not self.status == 'Active':
            raise WazuhError(1720)

        # Check if remote upgrade is available for the selected agent version
        if WazuhVersion(self.version.split(' ')[1]) < WazuhVersion("3.0.0-alpha4"):
            raise WazuhInternalError(1719, version)

        if self.os['platform']=="windows" and int(self.os['major']) < 6:
            raise WazuhInternalError(1721, self.os['name'])

        if wpk_repo is None:
            wpk_repo = common.wpk_repo_url

        if not wpk_repo.endswith('/'):
            wpk_repo = wpk_repo + '/'

        # Send file to agent
        sending_result = self._send_wpk_file(wpk_repo=wpk_repo, debug=debug, version=version, force=force,
                                             show_progress=show_progress, chunk_size=chunk_size, rl_timeout=rl_timeout, use_http=use_http)
        if debug:
            print(sending_result[0])

        # Send upgrading command
        s = OssecSocket(common.REQUEST_SOCKET)
        if self.os['platform']=="windows":
            msg = "{0} com upgrade {1} upgrade.bat".format(str(self.id).zfill(3), sending_result[1])
        else:
            msg = "{0} com upgrade {1} upgrade.sh".format(str(self.id).zfill(3), sending_result[1])
        s.send(msg.encode())
        if debug:
            print("MSG SENT: {0}".format(str(msg)))
        data = s.receive().decode()
        s.close()
        if debug:
            print("RESPONSE: {0}".format(data))
        s = socket.socket(socket.AF_UNIX, socket.SOCK_DGRAM)
        if data.startswith('ok'):
            s.sendto(("1:wazuh-upgrade:wazuh: Upgrade procedure on agent {0} ({1}): started. Current version: {2}".format(str(self.id).zfill(3), self.name, self.version)).encode(), common.ossec_path + "/queue/ossec/queue")
            s.close()
            return "Upgrade procedure started"
        else:
            s.sendto(("1:wazuh-upgrade:wazuh: Upgrade procedure on agent {0} ({1}): aborted: {2}".format(str(self.id).zfill(3), self.name, data.replace("err ",""))).encode(), common.ossec_path + "/queue/ossec/queue")
            s.close()
            raise WazuhInternalError(1716, data.replace("err ",""))


    @staticmethod
    def upgrade_agent(agent_id, wpk_repo=None, version=None, force=False, chunk_size=None, use_http=False):
        """
        Read upgrade result output from agent.

        :param agent_id: Agent ID.
        :return: Upgrade message.
        """

        return Agent(agent_id).upgrade(wpk_repo=wpk_repo, version=version, force=True if int(force)==1 else False, chunk_size=chunk_size, use_http=use_http)


    def upgrade_result(self, debug=False, timeout=common.upgrade_result_retries):
        """
        Read upgrade result output from agent.
        """
        sleep(1)
        self._load_info_from_DB()
        s = OssecSocket(common.REQUEST_SOCKET)
        msg = "{0} com upgrade_result".format(str(self.id).zfill(3))
        s.send(msg.encode())
        if debug:
            print("MSG SENT: {0}".format(str(msg)))
        data = s.receive().decode()
        s.close()
        if debug:
            print("RESPONSE: {0}".format(data))
        counter = 0
        while data.startswith('err') and counter < timeout:
            sleep(common.upgrade_result_sleep)
            counter = counter + 1
            s = OssecSocket(common.REQUEST_SOCKET)
            msg = str(self.id).zfill(3) + " com upgrade_result"
            s.send(msg.encode())
            if debug:
                print("MSG SENT: {0}".format(str(msg)))
            data = s.receive().decode()
            s.close()
            if debug:
                print("RESPONSE: {0}".format(data))
        s = socket.socket(socket.AF_UNIX, socket.SOCK_DGRAM)
        if data.startswith('ok 0'):
            s.sendto(("1:wazuh-upgrade:wazuh: Upgrade procedure on agent {0} ({1}): succeeded. New version: {2}".format(str(self.id).zfill(3), self.name, self.version)).encode(), common.ossec_path + "/queue/ossec/queue")
            s.close()
            return "Agent upgraded successfully"
        elif data.startswith('ok 2'):
            s.sendto(("1:wazuh-upgrade:wazuh: Upgrade procedure on agent {0} ({1}): failed: restored to previous version".format(str(self.id).zfill(3), self.name)).encode(), common.ossec_path + "/queue/ossec/queue")
            s.close()
            raise WazuhInternalError(1716, "Agent restored to previous version")
        else:
            s.sendto(("1:wazuh-upgrade:wazuh: Upgrade procedure on agent {0} ({1}): lost: {2}".format(str(self.id).zfill(3), self.name, data.replace("err ",""))).encode(), common.ossec_path + "/queue/ossec/queue")
            s.close()
            raise WazuhInternalError(1716, data.replace("err ",""))


    @staticmethod
    def get_upgrade_result(agent_id, timeout=3):
        """
        Read upgrade result output from agent.

        :param agent_id: Agent ID.
        :return: Upgrade result.
        """

        return Agent(agent_id).upgrade_result(timeout=int(timeout))


    def _send_custom_wpk_file(self, file_path, debug=False, show_progress=None, chunk_size=None, rl_timeout=-1, timeout=common.open_retries):
        """
        Sends custom WPK file to agent.
        """
        if not chunk_size:
            chunk_size = common.wpk_chunk_size

        # Check WPK file
        if not path.isfile(file_path):
            raise WazuhError(1006)

        wpk_file = path.basename(file_path)
        wpk_file_size = stat(file_path).st_size
        if debug:
            print("Custom WPK file: {0} ({1} KB)".format(wpk_file, wpk_file_size/1024))

        # Open file on agent
        s = OssecSocket(common.REQUEST_SOCKET)
        msg = "{0} com open wb {1}".format(str(self.id).zfill(3), wpk_file)
        s.send(msg.encode())
        if debug:
            print("MSG SENT: {0}".format(str(msg)))
        data = s.receive().decode()
        s.close()
        if debug:
            print("RESPONSE: {0}".format(data))
        counter = 0
        while data.startswith('err') and counter < timeout:
            sleep(common.open_sleep)
            counter = counter + 1
            s = OssecSocket(common.REQUEST_SOCKET)
            msg = "{0} com open wb {1}".format(str(self.id).zfill(3), wpk_file)
            s.send(msg.encode())
            if debug:
                print("MSG SENT: {0}".format(str(msg)))
            data = s.receive().decode()
            s.close()
            if debug:
                print("RESPONSE: {0}".format(data))
        if not data.startswith('ok'):
            raise WazuhInternalError(1715, data.replace("err ",""))

        # Sending reset lock timeout
        s = OssecSocket(common.REQUEST_SOCKET)
        msg = "{0} com lock_restart {1}".format(str(self.id).zfill(3), str(rl_timeout))
        s.send(msg.encode())
        if debug:
            print("MSG SENT: {0}".format(str(msg)))
        data = s.receive().decode()
        s.close()
        if debug:
            print("RESPONSE: {0}".format(data))
        if not data.startswith('ok'):
            raise WazuhInternalError(1715, data.replace("err ",""))

        # Sending file to agent
        if debug:
            print("Chunk size: {0} bytes".format(chunk_size))
        file = open(file_path, "rb")
        if not file:
            raise WazuhInternalError(1715, data.replace("err ",""))
        try:
            start_time = time()
            bytes_read = file.read(chunk_size)
            file_sha1=hashlib.sha1(bytes_read)
            bytes_read_acum = 0
            while bytes_read:
                s = OssecSocket(common.REQUEST_SOCKET)
                msg = "{0} com write {1} {2} ".format(str(self.id).zfill(3), str(len(bytes_read)), wpk_file)
                s.send(msg.encode() + bytes_read)
                data = s.receive().decode()
                s.close()
                bytes_read = file.read(chunk_size)
                file_sha1.update(bytes_read)
                if show_progress:
                    bytes_read_acum = bytes_read_acum + len(bytes_read)
                    show_progress(int(bytes_read_acum * 100 / wpk_file_size) + (bytes_read_acum * 100 % wpk_file_size > 0))
            elapsed_time = time() - start_time
            calc_sha1 = file_sha1.hexdigest()
            if debug:
                print("FILE SHA1: {0}".format(calc_sha1))
        finally:
            file.close()

        # Close file on agent
        s = OssecSocket(common.REQUEST_SOCKET)
        msg = "{0} com close {1}".format(str(self.id).zfill(3), wpk_file)
        s.send(msg.encode())
        if debug:
            print("MSG SENT: {0}".format(str(msg)))
        data = s.receive().decode()
        s.close()
        if debug:
            print("RESPONSE: {0}".format(data))
        if not data.startswith('ok'):
            raise WazuhInternalError(1715, data.replace("err ",""))

        # Get file SHA1 from agent and compare
        s = OssecSocket(common.REQUEST_SOCKET)
        msg = "{0} com sha1 {1}".format(str(self.id).zfill(3), wpk_file)
        s.send(msg.encode())
        if debug:
            print("MSG SENT: {0}".format(str(msg)))
        data = s.receive().decode()
        s.close()
        if debug:
            print("RESPONSE: {0}".format(data))
        if not data.startswith('ok '):
            raise WazuhInternalError(1715, data.replace("err ",""))
        rcv_sha1 = data.split(' ')[1]
        if calc_sha1 == rcv_sha1:
            return ["WPK file sent", wpk_file]
        else:
            raise WazuhInternalError(1715, data.replace("err ",""))


    def upgrade_custom(self, file_path, installer, debug=False, show_progress=None, chunk_size=None, rl_timeout=-1):
        """
        Upgrade agent using a custom WPK file.
        """
        self._load_info_from_DB()

        # Check if agent is active.
        if not self.status == 'Active':
            raise WazuhError(1720)

        # Send file to agent
        sending_result = self._send_custom_wpk_file(file_path, debug, show_progress, chunk_size, rl_timeout)
        if debug:
            print(sending_result[0])

        # Send installing command
        s = OssecSocket(common.REQUEST_SOCKET)
        msg = "{0} com upgrade {1} {2}".format(str(self.id).zfill(3), sending_result[1], installer)
        s.send(msg.encode())
        if debug:
            print("MSG SENT: {0}".format(str(msg)))
        data = s.receive().decode()
        s.close()
        if debug:
            print("RESPONSE: {0}".format(data))
        s = socket.socket(socket.AF_UNIX, socket.SOCK_DGRAM)
        if data.startswith('ok'):
            s.sendto(("1:wazuh-upgrade:wazuh: Custom installation on agent {0} ({1}): started.".format(str(self.id).zfill(3), self.name)).encode(), common.ossec_path + "/queue/ossec/queue")
            s.close()
            return "Installation started"
        else:
            s.sendto(("1:wazuh-upgrade:wazuh: Custom installation on agent {0} ({1}): aborted: {2}".format(str(self.id).zfill(3), self.name, data.replace("err ",""))).encode(), common.ossec_path + "/queue/ossec/queue")
            s.close()
            raise WazuhInternalError(1716, data.replace("err ",""))


    @staticmethod
    def upgrade_agent_custom(agent_id, file_path=None, installer=None):
        """
        Read upgrade result output from agent.

        :param agent_id: Agent ID.
        :return: Upgrade message.
        """
        if not file_path or not installer:
            raise WazuhInternalError(1307)

        return Agent(agent_id).upgrade_custom(file_path=file_path, installer=installer)


    def getconfig(self, component, config):
        """
        Read agent loaded configuration.
        """
<<<<<<< HEAD
        sockets_path = common.ossec_path + "/queue/ossec/"

        components = ["agent", "agentless", "analysis", "auth", "com", "csyslog", "integrator", "logcollector", "mail",
                      "monitor", "request", "syscheck", "wmodules"]

        # checks if the component is correct
        if component not in components:
            raise WazuhInternalError(1101, "Invalid target")

        if component == "analysis" and (configuration == "rules" or configuration == "decoders"):
            raise WazuhInternalError(1101, "Could not get requested section")

=======
>>>>>>> 26f7d297
        # checks if agent version is compatible with this feature
        self._load_info_from_DB()
        if self.version is None:
            raise WazuhInternalError(1015)

        agent_version = WazuhVersion(self.version.split(" ")[1])
        required_version = WazuhVersion("v3.7.0")
        if agent_version < required_version:
            raise WazuhInternalError(1735, "Minimum required version is " + str(required_version))

<<<<<<< HEAD
        if int(self.id) == 0:
            dest_socket = sockets_path + component
            command = "getconfig " + configuration
        else:
            dest_socket = sockets_path + "request"
            command = str(self.id).zfill(3) + " " + component + " getconfig " + configuration

        # Socket connection
        try:
            s = OssecSocket(dest_socket)
        except Exception as e:
            if int(self.id) == 0:
                raise WazuhInternalError(1013,"The component might be disabled")
            else:
                raise WazuhInternalError(1013,str(e))

        # Generate message
        msg = "{0}".format(command)

        # Send message
        s.send(msg.encode())

        # Receive response
        try:
            # Receive data length
            data = s.receive().decode().split(" ", 1)
            rec_msg_ok = data[0]
            rec_msg = data[1]
        except IndexError:
            raise WazuhInternalError(1014, "Data could not be received")

        s.close()

        if rec_msg_ok.startswith( 'ok' ):
            msg = loads(rec_msg)
            return msg
        else:
            if "No such file or directory" in rec_msg:
                raise WazuhInternalError(1013,"The component might be disabled")
            else:
                raise WazuhInternalError(1101, rec_msg.replace("err ", ""))
=======
        return configuration.get_active_configuration(self.id, component, config)
>>>>>>> 26f7d297

    @staticmethod
    def get_config(agent_id, component, configuration):
        """
        Read selected configuration from agent.

        :param agent_id: Agent ID.
        :return: Loaded configuration in JSON.
        """
<<<<<<< HEAD
        if not component or not configuration:
            raise WazuhError(1307)

=======
>>>>>>> 26f7d297
        my_agent = Agent(agent_id)
        my_agent._load_info_from_DB()

        if my_agent.status != "Active":
            raise WazuhError(1740)

        return my_agent.getconfig(component=component, config=configuration)

    @staticmethod
    def get_sync_group(agent_id):
        if agent_id == "000":
            raise WazuhError(1703)
        else:
            try:
                # Check if agent exists and it is active
                agent_info = Agent(agent_id).get_basic_information()

                # Check if it has a multigroup
                if len(agent_info['group']) > 1:
                    multi_group = ','.join(agent_info['group'])
                    multi_group = hashlib.sha256(multi_group.encode()).hexdigest()[:8]
                    agent_group_merged_path = "{0}/{1}/merged.mg".format(common.multi_groups_path, multi_group)
                else:
                    agent_group_merged_path = "{0}/{1}/merged.mg".format(common.shared_path, agent_info['group'][0])

                return {'synced': md5(agent_group_merged_path) == agent_info['mergedSum']}
            except (IOError, KeyError):
                # the file can't be opened and therefore the group has not been synced
                return {'synced': False}
            except WazuhError as e:
                raise WazuhError(e.code)
            except Exception as e:
<<<<<<< HEAD
                raise WazuhInternalError(1739, str(e))
=======
                raise WazuhException(1739, str(e))

    @staticmethod
    def get_agent_conf(group_id=None, offset=0, limit=common.database_limit, filename='agent.conf', return_format=None):
        """
        Returns agent.conf as dictionary.

        :return: agent.conf as dictionary.
        """
        if group_id:
            if not Agent.group_exists(group_id):
                raise WazuhException(1710, group_id)

        return configuration.get_agent_conf(group_id, offset, limit, filename, return_format)

    @staticmethod
    def get_file_conf(filename, group_id=None, type_conf=None, return_format=None):
        """
        Returns the configuration file as dictionary.

        :return: configuration file as dictionary.
        """

        if group_id:
            if not Agent.group_exists(group_id):
                raise WazuhException(1710, group_id)

        return configuration.get_file_conf(filename, group_id, type_conf, return_format)

    @staticmethod
    def upload_group_file(group_id, tmp_file, file_name='agent.conf'):
        """
        Updates a group file
        :param group_id: Group to update
        :param tmp_file: Relative path of temporary file to upload
        :param file_name: File name to update
        :return: Confirmation message in string
        """
        # check if the group exists
        if not Agent.group_exists(group_id):
            raise WazuhException(1710)

        return configuration.upload_group_file(group_id, tmp_file, file_name)
>>>>>>> 26f7d297
<|MERGE_RESOLUTION|>--- conflicted
+++ resolved
@@ -450,19 +450,6 @@
 
         f_keys_temp = '{0}.tmp'.format(common.client_keys)
 
-<<<<<<< HEAD
-        if not agent_found:
-            remove(f_keys_temp)
-            raise WazuhError(1701, self.id)
-
-        # Overwrite client.keys
-        move(f_keys_temp, common.client_keys)
-
-        # Remove rid file
-        rids_file = '{0}/queue/rids/{1}'.format(common.ossec_path, self.id)
-        if path.exists(rids_file):
-            remove(rids_file)
-=======
         try:
             agent_found = False
             with open(common.client_keys) as client_keys, open(f_keys_temp, 'w') as client_keys_tmp:
@@ -472,7 +459,6 @@
                         if self.id == id and name[0] not in ('#!'):
                             if not purge:
                                 client_keys_tmp.write('{0} !{1} {2} {3}\n'.format(id, name, ip, key))
->>>>>>> 26f7d297
 
                             agent_found = True
                         else:
@@ -551,33 +537,10 @@
                 elif not path.exists(backup_file):
                     rename(agent_file, backup_file)
 
-<<<<<<< HEAD
-        # remove agent from groups
-        db_global = glob(common.database_path_global)
-        if not db_global:
-            raise WazuhInternalError(1600)
-
-        conn = Connection(db_global[0])
-        conn.execute('delete from belongs where id_agent = :id_agent', {'id_agent': int(self.id)})
-        conn.commit()
-
-        # remove multigroup if not being used
-        multi_group_list = []
-        for filename in listdir("{0}".format(common.groups_path)):
-            try:
-                file = open("{0}/{1}".format(common.groups_path,filename),"r")
-                group_readed = file.read()
-                group_readed = group_readed.strip()
-                multi_group_list.append(group_readed)
-                file.close()
-            except Exception:
-                continue
-=======
             # Overwrite client.keys
             move(f_keys_temp, common.client_keys)
         except Exception as e:
             raise WazuhException(1748, str(e))
->>>>>>> 26f7d297
 
         return 'Agent deleted successfully.'
 
@@ -1704,18 +1667,12 @@
                 failed_ids.append(create_exception_dic(agent_id, e))
 
             if failed_ids:
-<<<<<<< HEAD
-                final_dict = {'message': message, 'affected_agents': affected_agents, 'failed_ids': failed_ids}
-            else:
-                final_dict = {'message': message, 'affected_agents': affected_agents}
-=======
                 message = f'Some agents were not removed from group {group_id}'
 
         if failed_ids:
             final_dict = {'msg': message, 'affected_agents': affected_agents, 'failed_ids': failed_ids}
         else:
             final_dict = {'msg': message, 'affected_agents': affected_agents}
->>>>>>> 26f7d297
 
         return final_dict
 
@@ -1856,25 +1813,6 @@
 
         # get agent's group
         group_name = Agent.get_agents_group_file(agent_id)
-<<<<<<< HEAD
-        if group_name:
-            group_list = group_name.split(',')
-            # check agent belongs to group group_id
-            if group_id not in group_list:
-                raise WazuhError(1734, "Agent {} doesn't belong to group {}".format(agent_id, group_id))
-            # remove group from group_list
-            group_list.remove(group_id)
-            if len(group_list) > 1:
-                multigroup_name = ','.join(group_list)
-                if not Agent.multi_group_exists(multigroup_name):
-                    Agent.create_multi_group(multigroup_name)
-            else:
-                multigroup_name = 'default' if not group_list else group_list[0]
-            Agent.unset_all_groups_agent(agent_id, True, multigroup_name)
-            return "Group '{}' unset for agent '{}'.".format(group_id, agent_id)
-        else:
-            raise WazuhError(1734, "Agent {} doesn't belong to any group".format(agent_id))
-=======
         group_list = group_name.split(',')
         # check agent belongs to group group_id
         if group_id not in group_list:
@@ -1894,7 +1832,6 @@
 
         return f"Group '{group_id}' unset for agent '{agent_id}'." if multigroup_name != 'default' else \
                f"Agent {agent_id} set to group default."
->>>>>>> 26f7d297
 
 
     @staticmethod
@@ -1935,11 +1872,7 @@
 
             return "Group unset for agent '{0}'.".format(agent_id)
         else:
-<<<<<<< HEAD
-            raise WazuhError(1734, "Agent {} doesn't belong to any group".format(agent_id))
-=======
             raise WazuhException(1746)
->>>>>>> 26f7d297
 
 
     @staticmethod
@@ -2513,21 +2446,6 @@
         """
         Read agent loaded configuration.
         """
-<<<<<<< HEAD
-        sockets_path = common.ossec_path + "/queue/ossec/"
-
-        components = ["agent", "agentless", "analysis", "auth", "com", "csyslog", "integrator", "logcollector", "mail",
-                      "monitor", "request", "syscheck", "wmodules"]
-
-        # checks if the component is correct
-        if component not in components:
-            raise WazuhInternalError(1101, "Invalid target")
-
-        if component == "analysis" and (configuration == "rules" or configuration == "decoders"):
-            raise WazuhInternalError(1101, "Could not get requested section")
-
-=======
->>>>>>> 26f7d297
         # checks if agent version is compatible with this feature
         self._load_info_from_DB()
         if self.version is None:
@@ -2538,51 +2456,7 @@
         if agent_version < required_version:
             raise WazuhInternalError(1735, "Minimum required version is " + str(required_version))
 
-<<<<<<< HEAD
-        if int(self.id) == 0:
-            dest_socket = sockets_path + component
-            command = "getconfig " + configuration
-        else:
-            dest_socket = sockets_path + "request"
-            command = str(self.id).zfill(3) + " " + component + " getconfig " + configuration
-
-        # Socket connection
-        try:
-            s = OssecSocket(dest_socket)
-        except Exception as e:
-            if int(self.id) == 0:
-                raise WazuhInternalError(1013,"The component might be disabled")
-            else:
-                raise WazuhInternalError(1013,str(e))
-
-        # Generate message
-        msg = "{0}".format(command)
-
-        # Send message
-        s.send(msg.encode())
-
-        # Receive response
-        try:
-            # Receive data length
-            data = s.receive().decode().split(" ", 1)
-            rec_msg_ok = data[0]
-            rec_msg = data[1]
-        except IndexError:
-            raise WazuhInternalError(1014, "Data could not be received")
-
-        s.close()
-
-        if rec_msg_ok.startswith( 'ok' ):
-            msg = loads(rec_msg)
-            return msg
-        else:
-            if "No such file or directory" in rec_msg:
-                raise WazuhInternalError(1013,"The component might be disabled")
-            else:
-                raise WazuhInternalError(1101, rec_msg.replace("err ", ""))
-=======
         return configuration.get_active_configuration(self.id, component, config)
->>>>>>> 26f7d297
 
     @staticmethod
     def get_config(agent_id, component, configuration):
@@ -2592,12 +2466,6 @@
         :param agent_id: Agent ID.
         :return: Loaded configuration in JSON.
         """
-<<<<<<< HEAD
-        if not component or not configuration:
-            raise WazuhError(1307)
-
-=======
->>>>>>> 26f7d297
         my_agent = Agent(agent_id)
         my_agent._load_info_from_DB()
 
@@ -2630,10 +2498,7 @@
             except WazuhError as e:
                 raise WazuhError(e.code)
             except Exception as e:
-<<<<<<< HEAD
                 raise WazuhInternalError(1739, str(e))
-=======
-                raise WazuhException(1739, str(e))
 
     @staticmethod
     def get_agent_conf(group_id=None, offset=0, limit=common.database_limit, filename='agent.conf', return_format=None):
@@ -2675,5 +2540,4 @@
         if not Agent.group_exists(group_id):
             raise WazuhException(1710)
 
-        return configuration.upload_group_file(group_id, tmp_file, file_name)
->>>>>>> 26f7d297
+        return configuration.upload_group_file(group_id, tmp_file, file_name)