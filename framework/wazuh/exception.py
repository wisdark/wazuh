--- conflicted
+++ resolved
@@ -117,35 +117,7 @@
         # Agents: 1700 - 1799
         1700: 'Bad arguments. Accepted arguments: [id] or [name and ip]',
         1701: {'message': 'Agent does not exist',
-<<<<<<< HEAD
                'remediation': 'Please, make the following call to find all available agent `curl -u foo:bar -X GET "http://localhost:55000/agents?select=id"`'
-               },
-        1702: 'Unable to restart agent(s)',
-        1703: 'Action not available for Manager (Agent 000)',
-        1704: 'Unable to load requested info from agent db',
-        1705: 'There is an agent with the same name',
-        1706: 'There is an agent with the same IP',
-        1707: 'Impossible to restart agent due to it is not active',
-        1708: 'There is an agent with the same ID',
-        1709: 'Too short key size (<64)',
-        1710: {'message': 'The group does not exist',
-               'remediation': 'Please, make the following call to find all available groups `curl -u foo:bar -X GET "http://localhost:55000/agents/groups"`'
-               },
-        1711: 'The group already exists',
-        1712: 'Default group is not removable',
-        1713: 'Error accessing repository',
-        1714: 'Error downloading WPK file',
-        1715: 'Error sending WPK file',
-        1716: 'Error upgrading agent',
-        1717: 'Cannot upgrade to a version higher than the manager',
-        1718: 'Version not available',
-        1719: 'Remote upgrade is not available for this agent version',
-        1720: 'Agent disconnected',
-        1721: 'Remote upgrade is not available for this agent OS version',
-        1722: 'Incorrect format for group_id. Characters supported  a-z, A-Z, 0-9, ., _ and -. Max length is 255',
-=======
-               'remediation': 'Please, visit [official documentation](https://documentation.wazuh.com/3.x/user-manual/agents/command-line/register.html)'
-               ' if you want to create an agent'
                },
         1702: {'message': 'Unable to restart agent(s)',
                'remediation': 'Please make sure the agent exists and is active'
@@ -170,7 +142,7 @@
                'remediation': 'The necessary size for the key is (<64)'
                },
         1710: {'message': 'The group does not exist',
-               'remediation': 'Please make sure that the target group exists for this, you can use this request: GET /agents/groups'
+               'remediation': 'Please, make the following call to find all available groups `curl -u foo:bar -X GET "http://localhost:55000/agents/groups"`'
                },
         1711: {'message': 'The group already exists',
                'remediation': 'Please, another group ID'
@@ -209,7 +181,6 @@
         1722: {'message': 'Incorrect format for group_id',
                'remediation': 'Characters supported  a-z, A-Z, 0-9, ., _ and -. Max length is 255'
                },
->>>>>>> 9ef79226
         1723: 'Hash algorithm not available',
         1724: 'Not a valid select field',
         1725: {'message': 'Error registering a new agent',
