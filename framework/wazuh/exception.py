--- conflicted
+++ resolved
@@ -38,9 +38,10 @@
                },
         1015: 'Error agent version is null. Was the agent ever connected?',
         1016: 'Error moving file',
-<<<<<<< HEAD
         1017: {'message: Destination route not found'
                'remediation: Please check the permissions on the route and try again'},
+        1018: 'Wazuh is stopped. Start Wazuh before using the API.',
+        1019: 'There is a failed process. Review that before using the API.',
 
         # Configuration: 1100 - 1199
         1100: 'Error checking configuration',
@@ -51,17 +52,6 @@
                'remediation: Please check that all sections of the configuration file are correct'},
         1103: {'message: Invalid field in section'
                'remediation: Please check the configuration and try again'},
-=======
-        1017: 'Wazuh is restarting',
-        1018: 'Wazuh is stopped. Start Wazuh before using the API.',
-        1019: 'There is a failed process. Review that before using the API.',
-
-        # Configuration: 1100 - 1199
-        1100: 'Error checking configuration',
-        1101: 'Requested component does not exist',
-        1102: 'Invalid section',
-        1103: 'Invalid field in section',
->>>>>>> 26f7d297
         1104: 'Invalid type',
         1105: 'Error reading API configuration',
         1106: {'message: Requested section not present in configuration'
@@ -76,16 +66,12 @@
         1112: "Empty files aren't supported",
         1113: "XML syntax error",
         1114: "Wazuh syntax error",
-<<<<<<< HEAD
         1115: {'message': 'Error executing verify-agent-conf',
                'remediation': 'Please, check your configuration file and try again'
                },
-=======
-        1115: "Error executing verify-agent-conf",
         1116: "Requested component configuration does not exist",
         1117: "Unable to connect with component. The component might be disabled.",
         1118: "Could not request component configuration",
->>>>>>> 26f7d297
 
         # Rule: 1200 - 1299
         1200: 'Error reading rules from ossec.conf',
@@ -209,7 +195,6 @@
                'remediation': 'Characters supported  a-z, A-Z, 0-9, ., _ and -. Max length is 255'
                },
         1723: 'Hash algorithm not available',
-<<<<<<< HEAD
         1724: 'Not a valid select field',
         1725: {'message': 'Error registering a new agent',
                'remediation': 'Please check all data and try again'
@@ -256,30 +241,6 @@
         1741: {'message': 'Could not remove multigroup',
                'remediation': 'Cannot remove multigroup'
                },
-=======
-        1724: {'message': 'Not a valid select field',
-               'remediation': 'Use a valid field'},
-        1725: 'Error registering a new agent',
-        1726: 'Ossec authd is not running',
-        1727: 'Error listing group files',
-        1728: {'message': 'Invalid node type',
-               'remediation': 'Valid types are "master" and "worker"'},
-        1729: 'Agent status not valid. Valid statuses are Active, Disconnected, Pending and Never Connected.',
-        1730: {'message': 'Node does not exist',
-               'remediation': 'Make sure the name is correct and that the node is up. You can check it using '
-                              '[`cluster_control -l`](https://documentation.wazuh.com/current/user-manual/reference/tools/cluster_control.html#get-connected-nodes)'},
-        1731: 'Agent is not eligible for removal',
-        1732: 'No agents selected',
-        1733: 'Bad formatted version. Version must follow this pattern: vX.Y.Z .',
-        1734: 'Agent does not belong to the specified group',
-        1735: 'Agent version is not compatible with this feature',
-        1736: 'Error getting all groups',
-        1737: 'Maximum number of groups per multigroup is 256',
-        1738: 'Agent name is too long. Max length allowed for agent name is 128',
-        1739: "Error getting agent's group sync",
-        1740: 'Action only available for active agents',
-        1741: 'Could not remove multigroup',
->>>>>>> 26f7d297
         1742: 'Error running XML syntax validator',
         1743: 'Error running Wazuh syntax validator',
         1744: 'Invalid chunk size',
