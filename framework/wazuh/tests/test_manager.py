#!/usr/bin/env python
# Copyright (C) 2015-2019, Wazuh Inc.
# Created by Wazuh, Inc. <info@wazuh.com>.
# This program is free software; you can redistribute it and/or modify it under the terms of GPLv2
import json
import os
import pytest
from unittest.mock import patch, mock_open, MagicMock

with patch('wazuh.common.ossec_uid'):
    with patch('wazuh.common.ossec_gid'):
<<<<<<< HEAD
        from wazuh.exception import WazuhException, WazuhError
        from wazuh.manager import upload_file, get_file, restart, validation, status, delete_file, ossec_log
=======
>>>>>>> 91c2bd78
        from wazuh import common
        from wazuh.manager import *
        from wazuh.exception import WazuhException
        
from shutil import Error
from xml.parsers.expat import ExpatError
from datetime import datetime

test_data_path = os.path.join(os.path.dirname(os.path.realpath(__file__)), 'data')


class InitManager:
    def __init__(self):
        """
        Sets up necessary environment to test manager functions
        """
        # path for temporary API files
        self.api_tmp_path = os.path.join(test_data_path, 'tmp')
        # rules
        self.input_rules_file = 'test_rules.xml'
        self.output_rules_file = 'uploaded_test_rules.xml'
        # decoders
        self.input_decoders_file = 'test_decoders.xml'
        self.output_decoders_file = 'uploaded_test_decoders.xml'
        # CDB lists
        self.input_lists_file = 'test_lists'
        self.output_lists_file = 'uploaded_test_lists'


@pytest.fixture(scope='module')
def test_manager():
    # Set up
    test_manager = InitManager()
    return test_manager


@pytest.mark.parametrize('process_status', [
    'running',
    'stopped',
    'failed',
    'restarting',
    'starting'
])
@patch('wazuh.cluster.utils.exists')
@patch('wazuh.cluster.utils.glob')
def test_status(manager_glob, manager_exists, test_manager, process_status):
    """
    Tests manager.status() function in two cases:
        * PID files are created and processed are running,
        * No process is running and therefore no PID files have been created
    :param manager_glob: mock of glob.glob function
    :param manager_exists: mock of os.path.exists function
    :param test_manager: pytest fixture
    :param process_status: status to test (valid values: running/stopped/failed/restarting).
    :return:
    """
    def mock_glob(path_to_check):
        return [path_to_check.replace('*', '0234')] if process_status == 'running' else []

    def mock_exists(path_to_check):
        if path_to_check == '/proc/0234':
            return process_status == 'running'
        else:
            return path_to_check.endswith(f'.{process_status.replace("ing","").replace("re", "")}') or \
                   path_to_check.endswith(f'.{process_status.replace("ing","")}')

    manager_glob.side_effect = mock_glob
    manager_exists.side_effect = mock_exists
    manager_status = status()
    assert isinstance(manager_status, dict)
    assert all(process_status == x for x in manager_status.values())
    if process_status == 'running':
        manager_exists.assert_any_call("/proc/0234")


@pytest.mark.parametrize('input_file, output_file, content_type', [
    ('input_rules_file', 'output_rules_file', 'application/xml'),
    ('input_decoders_file', 'output_decoders_file', 'application/xml'),
    ('input_lists_file', 'output_lists_file', 'application/octet-stream')
])
@patch('wazuh.common.ossec_path', new=test_data_path)
@patch('wazuh.manager.common.ossec_path', new=test_data_path)
@patch('wazuh.manager.remove')
@patch('wazuh.manager.upload_xml')
@patch('wazuh.manager.upload_list')
def test_upload_file(list_mock, xml_mock, remove_mock, test_manager, input_file, output_file, content_type):
    """
    Tests uploading a file to the manager
    """
    input_file, output_file = getattr(test_manager, input_file), getattr(test_manager, output_file)

    with open(os.path.join(test_data_path, input_file)) as f:
<<<<<<< HEAD
        content = f.read()

    m = mock_open(read_data=content)

    result = upload_file(output_file, content)
    m.assert_any_call(os.path.join(test_manager.api_tmp_path, 'api_tmp_file_0_0.xml'))
    m.assert_any_call(os.path.join(test_manager.api_tmp_path, 'api_tmp_file_0_0.xml'), 'w')
=======
        xml_file = f.read()
    m = mock_open(read_data=xml_file)
    with patch('builtins.open', m):
        upload_file(input_file, output_file, content_type)

>>>>>>> 91c2bd78
    m.assert_any_call(os.path.join(test_data_path, input_file))
    remove_mock.assert_called_once_with(os.path.join(test_data_path, input_file))

    assert result == {"message": "File updated successfully"}


@patch('wazuh.manager.remove')
def test_upload_file_ko(mock_remove, test_manager):
    """Tests upload_file function exceptions works"""

    input_file, output_file = getattr(test_manager, 'input_rules_file'), getattr(test_manager, 'output_rules_file')

    with patch('wazuh.manager.remove'):
        # Overwrite is False and file exists
        with patch('wazuh.manager.exists', return_value=True):
            with pytest.raises(WazuhException, match='.* 1905 .*'):
                upload_file(input_file, output_file, 'application/xml')


        with patch('wazuh.manager.exists', return_value=False):
            # Open function raise IOError
            with patch('wazuh.manager.open', side_effect=IOError) as m:
                with pytest.raises(WazuhException, match='.* 1005 .*'):
                    upload_file(input_file, output_file, 'application/xml')

            # Open function raise Exception
            with patch('wazuh.manager.open', side_effect=Exception):
                with pytest.raises(WazuhException, match='.* 1000 .*'):
                    upload_file(input_file, output_file, 'application/xml')

            m.assert_any_call(os.path.join(common.ossec_path, input_file))

        # File open len == 0
        m = mock_open(read_data='')
        with patch('builtins.open', m):
            with pytest.raises(WazuhException, match='.* 1112 .*'):
                upload_file(input_file, output_file, 'application/xml')

            m.assert_any_call(os.path.join(common.ossec_path, input_file))

        # Content type != application/xml || application/octet-stream
        with open(os.path.join(test_data_path, input_file)) as f:
            xml_file = f.read()
        m = mock_open(read_data=xml_file)
        with patch('builtins.open', m):
            with pytest.raises(WazuhException, match='.* 1016 .*'):
                upload_file(input_file, output_file, 'bad_type')

    # Open function raise OSError
    with patch('wazuh.manager.remove', side_effect=OSError):
        with pytest.raises(WazuhException, match='.* 1903 .*'):
            upload_file(input_file, output_file, 'application/xml')


@patch('time.time', return_value=0)
@patch('random.randint', return_value=0)
@patch('wazuh.manager.chmod')
@patch('wazuh.manager.load_wazuh_xml')
@patch('wazuh.manager.safe_move')
@patch('wazuh.manager.common.ossec_path', new=test_data_path)
def test_upload_xml(mock_safe, mock_load_wazuh, mock_chmod, mock_random, mock_time, test_manager):
    """Tests upload_xml function works"""

    input_file, output_file = getattr(test_manager, 'input_rules_file'), getattr(test_manager, 'output_rules_file')

    with open(os.path.join(test_data_path, input_file)) as f:
        xml_file = f.read()
    m = mock_open(read_data=xml_file)
    with patch('builtins.open', m):
        result = upload_xml(xml_file, output_file)

    assert isinstance(result, str)
    mock_time.assert_called_once_with()
    mock_random.assert_called_once_with(0, 1000)
    m.assert_any_call(os.path.join(test_manager.api_tmp_path, 'api_tmp_file_0_0.xml'), 'w')
    mock_chmod.assert_called_once_with(os.path.join(test_manager.api_tmp_path, 'api_tmp_file_0_0.xml'),0o660)
    mock_load_wazuh.assert_called_once_with(os.path.join(test_manager.api_tmp_path, 'api_tmp_file_0_0.xml'))
    mock_safe.assert_called_once_with(os.path.join(test_manager.api_tmp_path, 'api_tmp_file_0_0.xml'),
                                      os.path.join(test_data_path, output_file),
                                      permissions=0o660)


@pytest.mark.parametrize('effect, expected_exception', [
    (IOError, 1005),
    (ExpatError, 1113),
    (Exception, 1000)
])
def test_upload_xml_open_ko(effect, expected_exception, test_manager):
    """Tests upload_xml function works when open function raise an exception"""

    input_file, output_file = getattr(test_manager, 'input_rules_file'), getattr(test_manager, 'output_rules_file')

    with patch('wazuh.manager.open', side_effect=effect):
        with pytest.raises(WazuhException, match=f'.* {expected_exception} .*'):
            upload_xml(input_file, output_file)


@patch('time.time', return_value=0)
@patch('random.randint', return_value=0)
@patch('wazuh.manager.chmod')
@patch('wazuh.manager.remove')
@patch('wazuh.manager.common.ossec_path', new=test_data_path)
def test_upload_xml_ko(mock_remove, mock_chmod, mock_random, mock_time, test_manager):
    """Tests upload_xml function exception works"""

    input_file, output_file = getattr(test_manager, 'input_rules_file'), getattr(test_manager, 'output_rules_file')

    with open(os.path.join(test_data_path, input_file)) as f:
        xml_file = f.read()
    m = mock_open(read_data=xml_file)
    with patch('builtins.open', m):
        with patch('wazuh.manager.load_wazuh_xml', side_effect=Exception):
            with pytest.raises(WazuhException, match=f'.* 1113 .*'):
                upload_xml(xml_file, output_file)

        with patch('wazuh.manager.load_wazuh_xml'):
            with patch('wazuh.manager.safe_move', side_effect=Error):
                with pytest.raises(WazuhException, match=f'.* 1016 .*'):
                    upload_xml(xml_file, output_file)

            with patch('wazuh.manager.safe_move', side_effect=Exception):
                with pytest.raises(WazuhException, match=f'.* 1000 .*'):
                    upload_xml(xml_file, output_file)

    mock_time.assert_called_with()
    mock_random.assert_called_with(0, 1000)
    mock_chmod.assert_called_with(os.path.join(test_manager.api_tmp_path, 'api_tmp_file_0_0.xml'), 0o660)
    mock_remove.assert_called_with(os.path.join(test_manager.api_tmp_path, 'api_tmp_file_0_0.xml'))


@patch('time.time', return_value=0)
@patch('random.randint', return_value=0)
@patch('wazuh.manager.chmod')
@patch('wazuh.manager.safe_move')
@patch('wazuh.manager.common.ossec_path', new=test_data_path)
def test_upload_list(mock_safe, mock_chmod, mock_random, mock_time, test_manager):
    """Tests upload_list function works"""

    input_file, output_file = getattr(test_manager, 'input_rules_file'), getattr(test_manager, 'output_rules_file')

    m = mock_open(read_data=ossec_log_file)
    with patch('builtins.open', m):
        result = upload_list(ossec_log_file, output_file)

    assert isinstance(result, str)

    mock_time.assert_called_once_with()
    mock_random.assert_called_once_with(0, 1000)
    mock_chmod.assert_called_once_with(os.path.join(test_manager.api_tmp_path, 'api_tmp_file_0_0.txt'), 0o640)
    mock_safe.assert_called_once_with(os.path.join(test_manager.api_tmp_path, 'api_tmp_file_0_0.txt'),
                                      os.path.join(test_data_path, output_file),
                                      permissions=0o660)

@pytest.mark.parametrize('effect, expected_exception', [
    (IOError, 1005),
    (Exception, 1000)
])
def test_upload_list_open_ko(effect, expected_exception, test_manager):
    """Tests upload_list function works when open function raise an exception"""

    input_file, output_file = getattr(test_manager, 'input_rules_file'), getattr(test_manager, 'output_rules_file')

    with patch('wazuh.manager.open', side_effect=effect):
        with pytest.raises(WazuhException, match=f'.* {expected_exception} .*'):
            upload_list(input_file, output_file)


@patch('time.time', return_value=0)
@patch('random.randint', return_value=0)
@patch('wazuh.manager.chmod')
@patch('wazuh.manager.common.ossec_path', new=test_data_path)
def test_upload_list_ko(mock_chmod, mock_random, mock_time, test_manager):
    """Tests upload_list function exception works"""

    input_file, output_file = getattr(test_manager, 'input_rules_file'), getattr(test_manager, 'output_rules_file')

    m = mock_open(read_data=ossec_log_file)
    with patch('builtins.open', m):
        with patch('wazuh.manager.safe_move', side_effect=Error):
            with pytest.raises(WazuhException, match=f'.* 1016 .*'):
                upload_list(ossec_log_file, output_file)

        with patch('wazuh.manager.safe_move', side_effect=Exception):
            with pytest.raises(WazuhException, match=f'.* 1000 .*'):
                upload_list(ossec_log_file, output_file)

        mock_time.assert_called_with()
        mock_random.assert_called_with(0, 1000)
        mock_chmod.assert_called_with(os.path.join(test_manager.api_tmp_path, 'api_tmp_file_0_0.txt'), 0o640)


@pytest.mark.parametrize('input_file', [
    'input_rules_file',
    'input_decoders_file',
    'input_lists_file'
])
@patch('wazuh.common.ossec_path', test_data_path)
def test_get_file(test_manager, input_file):
    """Tests get_file function works"""

    input_file = getattr(test_manager, input_file)
    with open(os.path.join(test_data_path, input_file)) as f:
        xml_file = f.read()

    with patch('builtins.open', mock_open(read_data=xml_file)):
        result = get_file(input_file)

<<<<<<< HEAD
    assert result['contents'], xml_file
=======
    assert result == xml_file
>>>>>>> 91c2bd78


def test_get_file_ko():
    """Tests get_file function works"""

    # Bad format CDB list
    with patch('wazuh.manager.validate_cdb_list', return_value=False):
        with patch('wazuh.manager.re.match', return_value=True):
            with pytest.raises(WazuhException, match=f'.* 1800 .*'):
                get_file('input_rules_file', True)

    # Xml syntax error
    with patch('wazuh.manager.validate_cdb_list', return_value=True):
        with patch('wazuh.manager.validate_xml', return_value=False):
            with pytest.raises(WazuhException, match=f'.* 1113 .*'):
                get_file('input_rules_file', True)

    # Open function raise IOError
    with patch('wazuh.manager.open', side_effect=IOError):
        with pytest.raises(WazuhException, match=f'.* 1005 .*'):
            get_file('input_rules_file')


@pytest.mark.parametrize('input_file', [
    'input_rules_file',
    'input_decoders_file',
    'input_lists_file'
])
@patch('wazuh.common.ossec_path', test_data_path)
def test_validate_xml(test_manager, input_file):
    """Tests validate_xml function works"""

    input_file = getattr(test_manager, input_file)
    with open(os.path.join(test_data_path, input_file)) as f:
        xml_file = f.read()

    with patch('builtins.open', mock_open(read_data=xml_file)):
        result = validate_xml(input_file)

        assert result == True


def test_validate_xml_ko():
    """Tests validate_xml function exceptions works"""

    # Open function raise IOError
    with patch('wazuh.manager.open', side_effect=IOError):
        with pytest.raises(WazuhException, match=f'.* 1005 .*'):
            validate_xml('test_path')

    # Open function raise ExpatError
    with patch('wazuh.manager.open', side_effect=ExpatError):
        result = validate_xml('test_path')

        assert result == False


@patch('wazuh.manager.re.match', return_value=True)
def test_validate_cdb_list(mock_match):
    """Tests validate_cdb function works"""

    m = mock_open(read_data=ossec_log_file)
    with patch('builtins.open', m):
        result = validate_cdb_list('path')

    assert result == True


@patch('wazuh.manager.re.match', return_value=False)
def test_validate_cdb_list_ko(mock_match):
    """Tests validate_cdb function exceptions works"""

    # Match error
    m = mock_open(read_data=ossec_log_file)
    with patch('wazuh.manager.open', m):
        result = validate_cdb_list('path')

    assert result ==False

    # Open function raise IOError
    with patch('wazuh.manager.open', side_effect=IOError):
        with pytest.raises(WazuhException, match=f'.* 1005 .*'):
            validate_cdb_list('path')


def test_delete_file(test_manager):
    """Tests delete_file function and all possible scenarios"""

    with patch('wazuh.manager.exists', return_value=True):
        with patch('wazuh.manager.remove'):
            assert(isinstance(delete_file('/test/file'), str))
        with patch('wazuh.manager.remove', side_effect=IOError()):
            with pytest.raises(WazuhException, match='.* 1907 .*'):
                delete_file('/test/file')

    with patch('wazuh.manager.exists', return_value=False):
        with pytest.raises(WazuhException, match='.* 1906 .*'):
            delete_file('/test/file')


@patch('socket.socket')
@patch('wazuh.cluster.utils.execq_lockfile', return_value=os.path.join(test_data_path, "var", "run", ".api_execq_lock"))
@patch("wazuh.cluster.utils.exists", return_value=True)
def test_restart_ok(mock_exist, mock_path, mock_socket):
    """
    Tests restarting a manager
    """
    assert restart() == 'Restart request sent'


@patch('wazuh.cluster.utils.open')
@patch('wazuh.cluster.utils.fcntl.lockf')
@patch('wazuh.cluster.utils.exists', return_value=False)
def test_restart_ko_socket(mock_exist, mock_lockf, mock_open):
    """Tests restarting a manager exceptions"""

    # Socket path not exists
    with pytest.raises(WazuhException, match='.* 1901 .*'):
        restart()

    # Socket error
    with patch("wazuh.cluster.utils.exists", return_value=True):
        with patch('socket.socket', side_effect=socket.error):
            with pytest.raises(WazuhException, match='.* 1902 .*'):
                restart()

        with patch('socket.socket.connect'):
            with patch('socket.socket.send', side_effect=socket.error):
                with pytest.raises(WazuhException, match='.* 1014 .*'):
                    restart()


@pytest.mark.parametrize('error_flag, error_msg', [
    (0, ""),
    (1, "2019/02/27 11:30:07 wazuh-clusterd: ERROR: [Cluster] [Main] Error 3004 - Error in cluster configuration: "
        "Unspecified key"),
    (1, "2019/02/27 11:30:24 ossec-authd: ERROR: (1230): Invalid element in the configuration: "
        "'use_source_i'.\n2019/02/27 11:30:24 ossec-authd: ERROR: (1202): Configuration error at "
        "'/var/ossec/etc/ossec.conf'.")
])
@patch('wazuh.manager.execq_lockfile', return_value=os.path.join(common.ossec_path, "var", "run", ".api_execq_lock"))
@patch("wazuh.manager.exists", return_value=True)
@patch("wazuh.manager.remove", return_value=True)
def test_validation(mock_remove, mock_exists, mock_path, test_manager, error_flag, error_msg):
    """
    Tests configuration validation function with multiple scenarios:
        * No errors found in configuration
        * Error found in cluster configuration
        * Error found in any other configuration
    """
    with patch('socket.socket') as sock:
        try:
            json_response = json.dumps({'error': error_flag, 'message': error_msg}).encode()
            sock.return_value.recv.return_value = json_response
            expected_response = {'status': 'OK'}
            response = validation()
            assert error_flag == 0
            assert response, expected_response
        except WazuhError as e:
            assert error_flag == 1


<<<<<<< HEAD
def test_delete_file(test_manager):
    """
    Tests delete_file function and all possible scenarios
    """
    with patch('wazuh.manager.exists', return_value=True):
        with patch('wazuh.manager.remove'):
            assert(isinstance(delete_file('/test/file')['message'], str))
        with patch('wazuh.manager.remove', side_effect=IOError()):
            with pytest.raises(WazuhException, match='.* 1907 .*'):
                delete_file('/test/file')
    with patch('wazuh.manager.exists', return_value=False):
        with pytest.raises(WazuhException, match='.* 1906 .*'):
            delete_file('/test/file')
=======
@patch('wazuh.manager.open')
@patch('wazuh.manager.fcntl.lockf')
@patch("wazuh.manager.exists", return_value=True)
def test_validation_ko(mosck_exists, mock_lockf, mock_open):

    # Remove api_socket raise OSError
    with patch('wazuh.manager.remove', side_effect=OSError):
        with pytest.raises(WazuhException, match='.* 1014 .*'):
            validation()


    with patch('wazuh.manager.remove'):
        # Socket creation raise socket.error
        with patch('socket.socket', side_effect=socket.error):
            with pytest.raises(WazuhException, match='.* 1013 .*'):
                validation()

        with patch('socket.socket.bind'):
            # Socket connection raise socket.error
            with patch('socket.socket.connect', side_effect=socket.error):
                with pytest.raises(WazuhException, match='.* 1013 .*'):
                    validation()

            # execq_socket_path not exists
            with patch("wazuh.manager.exists", return_value=False):
                 with pytest.raises(WazuhException, match='.* 1901 .*'):
                    validation()

            with patch('socket.socket.connect'):
                # Socket send raise socket.error
                with patch('socket.socket.send', side_effect=socket.error):
                    with pytest.raises(WazuhException, match='.* 1014 .*'):
                        validation()

                with patch('socket.socket.send'):
                    # Socket recv raise socket.error
                    with patch('socket.socket.recv', side_effect=socket.timeout):
                        with pytest.raises(WazuhException, match='.* 1014 .*'):
                            validation()

                    # _parse_execd_output raise KeyError
                    with patch('socket.socket.recv'):
                        with patch('wazuh.manager._parse_execd_output', side_effect=KeyError):
                            with pytest.raises(WazuhException, match='.* 1904 .*'):
                                validation()

@patch('wazuh.configuration.get_active_configuration')
def test_get_config(mock_act_conf):
    get_config('component', 'config')

    mock_act_conf.assert_called_once_with(agent_id='000', component='component', configuration='config')

>>>>>>> 91c2bd78


ossec_log_file = """2019/03/26 20:14:37 wazuh-modulesd:database[27799] wm_database.c:501 at wm_get_os_arch(): DEBUG: Detected architecture from Linux |ip-10-0-1-141.us-west-1.compute.internal |3.10.0-957.1.3.el7.x86_64 |#1 SMP Thu Nov 29 14:49:43 UTC 2018 |x86_64: x86_64
2019/02/26 20:14:37 wazuh-modulesd:database[27799] wm_database.c:695 at wm_sync_agentinfo(): DEBUG: wm_sync_agentinfo(4): 0.091 ms.
2019/03/27 10:42:06 wazuh-modulesd:syscollector: INFO: Starting evaluation.
2019/03/27 10:42:07 wazuh-modulesd:rootcheck: INFO: Starting evaluation.
2019/03/26 13:03:11 ossec-csyslogd: INFO: Remote syslog server not configured. Clean exit.
2019/03/26 19:49:15 ossec-execd: ERROR: (1210): Queue '/var/ossec/queue/alerts/execa' not accessible: 'No such file or directory'.
2019/03/26 17:07:32 wazuh-modulesd:aws-s3[13155] wmodules-aws.c:186 at wm_aws_read(): ERROR: Invalid bucket type 'inspector'. Valid ones are 'cloudtrail', 'config', 'custom', 'guardduty' or 'vpcflow'
2019/04/11 12:51:40 wazuh-modulesd:aws-s3: INFO: Executing Bucket Analysis: wazuh-aws-wodle
2019/04/11 12:53:37 wazuh-modulesd:aws-s3: WARNING: Bucket:  -  Returned exit code 7
2019/04/11 12:53:37 wazuh-modulesd:aws-s3: WARNING: Bucket:  -  Unexpected error querying/working with objects in S3: db_maintenance() got an unexpected keyword argument 'aws_account_id'

2019/04/11 12:53:37 wazuh-modulesd:aws-s3: INFO: Executing Bucket Analysis: wazuh-aws-wodle
2019/03/27 10:42:06 wazuh-modulesd:syscollector: INFO: This is a
multiline log
2019/03/26 13:03:11 ossec-csyslogd: INFO: Remote syslog server not configured. Clean exit."""


@pytest.mark.parametrize('category, type_log, totalItems, sort', [
    ('all', 'all', 12, None),
    ('wazuh-modulesd:database', 'all', 1, None),
    ('wazuh-modulesd:syscollector', 'all', 2, None),
    ('wazuh-modulesd:syscollector', 'all', 2, None),
    ('wazuh-modulesd:aws-s3', 'all', 5, None),
    ('ossec-execd', 'all', 1, None),
    ('ossec-csyslogd', 'all', 2, None),
    ('random', 'all', 0, {'order':'asc', 'fields':['timestamp']}),
    ('all', 'info', 7, {'order':'desc', 'fields':['timestamp']}),
    ('all', 'error', 2, {'order':'asc', 'fields':['level']}),
    ('all', 'debug', 1, {'order':'desc', 'fields':['level']}),
    ('all', 'random', 0, {'order':'asc', 'fields':None}),
    ('all', 'warning', 2, {'order':'desc', 'fields':None})
])
@patch("wazuh.manager.previous_month", return_value=datetime.strptime('2019-03-01 00:00:00', '%Y-%m-%d %H:%M:%S'))
def test_ossec_log(mock_month, test_manager, category, type_log, totalItems, sort):
    """
    Tests reading ossec.log file contents
    """
    with patch('wazuh.manager.tail') as tail_patch:
        tail_patch.return_value = ossec_log_file.splitlines()
        logs = ossec_log(category=category, type_log=type_log, sort=sort)
        assert logs['totalItems'] == totalItems
        assert all(log['description'][-1] != '\n' for log in logs['items'])
        if category != 'all' and category != 'wazuh-modulesd:syscollector':
            assert all('\n' not in log['description'] for log in logs['items'])


@patch('socket.socket')
def test_restart_ok(test_manager):
    """
    Tests restarting a manager
    """
    result = restart()
    assert result['message'] == 'Restarting manager'<|MERGE_RESOLUTION|>--- conflicted
+++ resolved
@@ -9,11 +9,8 @@
 
 with patch('wazuh.common.ossec_uid'):
     with patch('wazuh.common.ossec_gid'):
-<<<<<<< HEAD
         from wazuh.exception import WazuhException, WazuhError
         from wazuh.manager import upload_file, get_file, restart, validation, status, delete_file, ossec_log
-=======
->>>>>>> 91c2bd78
         from wazuh import common
         from wazuh.manager import *
         from wazuh.exception import WazuhException
@@ -106,21 +103,11 @@
     input_file, output_file = getattr(test_manager, input_file), getattr(test_manager, output_file)
 
     with open(os.path.join(test_data_path, input_file)) as f:
-<<<<<<< HEAD
-        content = f.read()
-
-    m = mock_open(read_data=content)
-
-    result = upload_file(output_file, content)
-    m.assert_any_call(os.path.join(test_manager.api_tmp_path, 'api_tmp_file_0_0.xml'))
-    m.assert_any_call(os.path.join(test_manager.api_tmp_path, 'api_tmp_file_0_0.xml'), 'w')
-=======
         xml_file = f.read()
     m = mock_open(read_data=xml_file)
     with patch('builtins.open', m):
-        upload_file(input_file, output_file, content_type)
-
->>>>>>> 91c2bd78
+        result = upload_file(input_file, output_file, content_type)
+
     m.assert_any_call(os.path.join(test_data_path, input_file))
     remove_mock.assert_called_once_with(os.path.join(test_data_path, input_file))
 
@@ -328,11 +315,7 @@
     with patch('builtins.open', mock_open(read_data=xml_file)):
         result = get_file(input_file)
 
-<<<<<<< HEAD
-    assert result['contents'], xml_file
-=======
     assert result == xml_file
->>>>>>> 91c2bd78
 
 
 def test_get_file_ko():
@@ -495,7 +478,6 @@
             assert error_flag == 1
 
 
-<<<<<<< HEAD
 def test_delete_file(test_manager):
     """
     Tests delete_file function and all possible scenarios
@@ -509,7 +491,8 @@
     with patch('wazuh.manager.exists', return_value=False):
         with pytest.raises(WazuhException, match='.* 1906 .*'):
             delete_file('/test/file')
-=======
+
+
 @patch('wazuh.manager.open')
 @patch('wazuh.manager.fcntl.lockf')
 @patch("wazuh.manager.exists", return_value=True)
@@ -561,8 +544,6 @@
     get_config('component', 'config')
 
     mock_act_conf.assert_called_once_with(agent_id='000', component='component', configuration='config')
-
->>>>>>> 91c2bd78
 
 
 ossec_log_file = """2019/03/26 20:14:37 wazuh-modulesd:database[27799] wm_database.c:501 at wm_get_os_arch(): DEBUG: Detected architecture from Linux |ip-10-0-1-141.us-west-1.compute.internal |3.10.0-957.1.3.el7.x86_64 |#1 SMP Thu Nov 29 14:49:43 UTC 2018 |x86_64: x86_64
