--- conflicted
+++ resolved
@@ -22,12 +22,9 @@
     print("Error importing 'Wazuh' package.\n\n{0}\n".format(e))
     exit()
 
-<<<<<<< HEAD
 logger = logging.getLogger('wazuh')
 logger.addFilter(CLIFilter())
 
-=======
->>>>>>> f98b013d
 
 # Functions
 def get_stdin(msg: str) -> str:
