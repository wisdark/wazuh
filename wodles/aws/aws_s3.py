--- conflicted
+++ resolved
@@ -595,31 +595,6 @@
             # if DB is empty for a region
             return None
 
-<<<<<<< HEAD
-=======
-    def _get_formatted_last_key_query(self, aws_region: str, aws_account_id: str) -> str:
-        """
-        Return the query used to fetch the last log key processed from the database formatted.
-
-        Parameters
-        ----------
-        aws_region : str
-            The region of the bucket.
-        aws_account_id : str
-            The AWS account ID used to collect the logs.
-
-        Returns
-        -------
-        str
-            The query formatted depending on the object's attributes.
-        """
-        return self.sql_find_last_key_processed.format(bucket_path=self.bucket_path,
-                                                       table_name=self.db_table_name,
-                                                       aws_region=aws_region,
-                                                       prefix=self.prefix,
-                                                       aws_account_id=aws_account_id)
-
->>>>>>> e5f9a301
     def already_processed(self, downloaded_file, aws_account_id, aws_region):
         cursor = self.db_connector.execute(self.sql_already_processed.format(table_name=self.db_table_name), {
             'bucket_path': self.bucket_path,
@@ -1021,16 +996,9 @@
 
         if event_list is not None:
             for event in event_list:
-<<<<<<< HEAD
                 if _event_should_be_skipped(event):
-                    debug(f'+++ The "{self.discard_regex.pattern}" regex found a match in the "{self.discard_field}" field. '
-                          f'The event will be skipped.', 2)
-=======
-                if event_should_be_skipped(event):
-                    debug(
-                        f'+++ The "{self.discard_regex.pattern}" regex found a match in the "{self.discard_field}" field. '
-                        f'The event will be skipped.', 2)
->>>>>>> e5f9a301
+                    debug(f'+++ The "{self.discard_regex.pattern}" regex found a match in the "{self.discard_field}" '
+                          f'field. The event will be skipped.', 2)
                     continue
                 # Parse out all the values of 'None'
                 event_msg = self.get_alert_msg(aws_account_id, log_key, event)
@@ -2098,7 +2066,6 @@
                     OFFSET :retain_db_records);"""
 
         self.sql_count_custom = """
-<<<<<<< HEAD
             SELECT
                 count(*)
             FROM
@@ -2106,36 +2073,6 @@
             WHERE
                 bucket_path=:bucket_path AND
                 aws_account_id=:aws_account_id;"""
-=======
-                                SELECT
-                                    count(*)
-                                FROM
-                                    {table_name}
-                                WHERE
-                                    bucket_path='{bucket_path}' AND
-                                    aws_account_id='{aws_account_id}';"""
-
-    def _get_formatted_last_key_query(self, aws_region: str, aws_account_id: str) -> str:
-        """
-        Return the query used to fetch the last log key processed from the database formatted.
-
-        Parameters
-        ----------
-        aws_region : str
-            The region of the bucket.
-        aws_account_id : str
-            The AWS account ID used to collect the logs.
-
-        Returns
-        -------
-        str
-            The query formatted depending on the object's attributes.
-        """
-        return self.sql_find_last_key_processed.format(bucket_path=self.bucket_path,
-                                                       table_name=self.db_table_name,
-                                                       prefix=self.prefix,
-                                                       aws_account_id=self.aws_account_id)
->>>>>>> e5f9a301
 
     def load_information_from_file(self, log_key):
         def json_event_generator(data):
@@ -2246,19 +2183,11 @@
         :rtype: int
         """
         query_count_custom = self.db_connector.execute(
-<<<<<<< HEAD
             self.sql_count_custom.format(table_name=self.db_table_name), {
                 'bucket_path': self.bucket_path,
                 'aws_account_id':  aws_account_id if aws_account_id else self.aws_account_id,
                 'retain_db_records': self.retain_db_records})
-=======
-            self.sql_count_custom.format(
-                table_name=self.db_table_name,
-                bucket_path=self.bucket_path,
-                aws_account_id=aws_account_id if aws_account_id else self.aws_account_id,
-                retain_db_records=self.retain_db_records
-            ))
->>>>>>> e5f9a301
+
         return query_count_custom.fetchone()[0]
 
     def db_maintenance(self, aws_account_id=None, **kwargs):
